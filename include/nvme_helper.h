//
// Do NOT modify or remove this copyright and license
//
// Copyright (c) 2012-2022 Seagate Technology LLC and/or its Affiliates, All Rights Reserved
//
// This software is subject to the terms of the Mozilla Public
// License, v. 2.0. If a copy of the MPL was not distributed with this
// file, You can obtain one at http://mozilla.org/MPL/2.0/.
//
// ******************************************************************************************
// 
// \file nvme_helper.h
// \brief Defines the constants structures to help with NVM Express Specification
//        This file acts as a OS agnostic glue layer for different OSes. 

#pragma once
//typedef unsigned int* __uintptr_t;
#include "common_public.h"
#if defined (__cplusplus)
extern "C"
{
#endif

    #define NVME_IDENTIFY_DATA_LEN (4096)
    #define NVME_SMART_HEALTH_LOG_LEN (512)
    #define NVME_DWORD_SIZE (4)
    #define NVME_ALL_NAMESPACES       UINT32_C(0xFFFFFFFF) //This was chosen over 0 for backwards compatibility - TJE

    #define NVME_MAX_FW_SLOTS         (7)

    /* Controller Registers Section 3 & 3.1 NVMe specifications*/
    typedef  struct _nvmeBarCtrlRegisters {
        uint64_t    cap;        /* 00h Controller Capabilities */
        uint32_t    vs;         /* 08h Version */
        uint32_t    intms;      /* 0Ch Interrupt Mask Set */
        uint32_t    intmc;      /* 10h Interrupt Mask Clear */
        uint32_t    cc;         /* 14h Controller Configuration */
        uint32_t    reserved1;  /* 18h Reserved */
        uint32_t    csts;       /* 1Ch Controller Status */
        uint32_t    nssr;       /* 20h NVM Sumsystem Reset (Optional) */
        uint32_t    aqa;        /* 24h Admin Queue Attributes */
        uint64_t    asq;        /* 28h Admin SQ Base Address */
        uint64_t    acq;        /* 30h Admin CQ Base Address */
    } nvmeBarCtrlRegisters;

    typedef enum _eNvmeCmdType {
        NVM_ADMIN_CMD,
        NVM_CMD,
        NVM_UNKNOWN_CMD_SET //NVMe allows for additional command sets to be defined, but only 2 are currently, so make sure we have an "unknown" option
    } eNvmeCmdType; 

    typedef enum _eNvmeIdentifyCNS {
        NVME_IDENTIFY_NS = 0,
        NVME_IDENTIFY_CTRL = 1,
        NVME_IDENTIFY_ALL_ACTIVE_NS = 2,
        NVME_IDENTIFY_NS_ID_DESCRIPTOR_LIST = 3,
    } eNvmeIdentifyCNS;

    typedef enum _eNvmePowerFlags{
        NVME_PS_FLAG_MAX_POWER_SCALE    = 1 << 0,
        NVME_PS_FLAG_NON_OP_STATE   = 1 << 1,
    } eNvmePowerFlags;

#if 0
    typedef enum _eNvmeCtrlCap {
        NVME_ONCS_CTRL_COMPARE          = 1 << 0,
        NVME_ONCS_CTRL_WRITE_UNCORRECTABLE  = 1 << 1,
        NVME_ONCS_CTRL_DSM          = 1 << 2,
        NVME_VWC_CTRL_PRESENT           = 1 << 0,
    } eNvmeCtrlCap;
#endif
    typedef enum _eNvmeNameSpace {
        NVME_NS_LBAF_BEST_RP        = 0,
        NVME_NS_LBAF_BETTER_RP      = 1,
        NVME_NS_LBAF_GOOD_RP        = 2,
        NVME_NS_LBAF_DEGRADED_RP    = 3
    } eNvmeNameSpace ;

    //Figure 78: Get Log Page - Error Information Log Entry (Log Identifier 01h)
    #if !defined (__GNUC__) || defined (__MINGW32__) || defined (__MINGW64__)
    #pragma pack(push, 1)
    #endif
    typedef struct _nvmeErrLogEntry {
        uint64_t            errorCount;
        uint16_t            subQueueID;
        uint16_t            cmdID;
        uint16_t            statusField;
        uint16_t            paramErrLocation;
        uint64_t            lba;
        uint32_t            nsid;
        uint8_t             vendorSpecificInfoAvailable;
        uint8_t             resv1[3]; 
        uint64_t            cmdSpecificInfo;
        uint8_t             resv2[24];
    #if !defined (__GNUC__) || defined (__MINGW32__) || defined (__MINGW64__)
    } nvmeErrLogEntry;
    #pragma pack(pop)
    #else
    }__attribute__((packed,aligned(1))) nvmeErrLogEntry;
    #endif

    #if !defined (__GNUC__) || defined (__MINGW32__) || defined (__MINGW64__)
    #pragma pack(push, 1)
    #endif
    typedef struct _nvmeSmartLog {
        uint8_t             criticalWarning;
        uint8_t             temperature[2];
        uint8_t             availSpare;
        uint8_t             spareThresh;
        uint8_t             percentUsed;
        uint8_t             enduranceGroupCriticalWarning;
        uint8_t             rsvd6[25];
        uint8_t             dataUnitsRead[16];
        uint8_t             dataUnitsWritten[16];
        uint8_t             hostReads[16];
        uint8_t             hostWrites[16];
        uint8_t             ctrlBusyTime[16];
        uint8_t             powerCycles[16];
        uint8_t             powerOnHours[16];
        uint8_t             unsafeShutdowns[16];
        uint8_t             mediaErrors[16];
        uint8_t             numErrLogEntries[16];
        uint32_t            warningTempTime;
        uint32_t            criticalCompTime;
        uint16_t            tempSensor[8];
        uint32_t            thermalMgmtTemp1TransCount;
        uint32_t            thermalMgmtTemp2TransCount;
        uint32_t            totalTimeThermalMgmtTemp1;
        uint32_t            totalTimeThermalMgmtTemp2;
        uint8_t             rsvd216[280];
    #if !defined (__GNUC__) || defined (__MINGW32__) || defined (__MINGW64__)
    } nvmeSmartLog;
    #pragma pack(pop)
    #else
    }__attribute__((packed,aligned(1))) nvmeSmartLog;
    #endif

    #if !defined (__GNUC__) || defined (__MINGW32__) || defined (__MINGW64__)
    #pragma pack(push, 1)
    #endif
    typedef struct _nvmeFirmwareSlotInfo {
        uint8_t     afi; //Active Firmware Info Bit 2:0 indicates the firmware slot 
        uint8_t     rsvd1[7];
        uint64_t    FSR[7];
        uint8_t     rsvd2[448];
    #if !defined (__GNUC__) || defined (__MINGW32__) || defined (__MINGW64__)
    } nvmeFirmwareSlotInfo;
    #pragma pack(pop)
    #else
    }__attribute__((packed,aligned(1))) nvmeFirmwareSlotInfo;
    #endif

    enum {
        /* Self-test log Validation bits */
        NVME_SELF_TEST_VALID_NSID   = 1 << 0,
        NVME_SELF_TEST_VALID_FLBA   = 1 << 1,
        NVME_SELF_TEST_VALID_SCT    = 1 << 2,
        NVME_SELF_TEST_VALID_SC     = 1 << 3,
        NVME_SELF_TEST_REPORTS      = 20,
    };

    #if !defined (__GNUC__) || defined (__MINGW32__) || defined (__MINGW64__)
    #pragma pack(push, 1)
    #endif
    typedef struct _nvmeSelfTestRes {
        uint8_t         deviceSelfTestStatus;
        uint8_t         segmentNum;
        uint8_t         validDiagnosticInfo;
        uint8_t         rsvd;
        uint64_t        powerOnHours;
        uint32_t        nsid;
        uint64_t        failingLba;
        uint8_t         statusCodeType;
        uint8_t         statusCode;
        uint8_t         vendorSpecific[2];
    #if !defined (__GNUC__) || defined (__MINGW32__) || defined (__MINGW64__)
    } nvmeSelfTestRes;
    #pragma pack(pop)
    #else
    }__attribute__((packed,aligned(1))) nvmeSelfTestRes;
    #endif
    
    #if !defined (__GNUC__) || defined (__MINGW32__) || defined (__MINGW64__)
    #pragma pack(push, 1)
    #endif
    typedef struct _nvmeSelfTestLog {
        uint8_t                 crntDevSelftestOprn;
        uint8_t                 crntDevSelftestCompln;
        uint8_t                 rsvd[2];
        nvmeSelfTestRes         result[20];
    #if !defined (__GNUC__) || defined (__MINGW32__) || defined (__MINGW64__)
    } nvmeSelfTestLog;
    #pragma pack(pop)
    #else
    }__attribute__((packed,aligned(1))) nvmeSelfTestLog;
    #endif

    enum {
        NVME_CMD_EFFECTS_CSUPP      = 1 << 0,
        NVME_CMD_EFFECTS_LBCC       = 1 << 1,
        NVME_CMD_EFFECTS_NCC        = 1 << 2,
        NVME_CMD_EFFECTS_NIC        = 1 << 3,
        NVME_CMD_EFFECTS_CCC        = 1 << 4,
        NVME_CMD_EFFECTS_CSE_MASK   = 3 << 16,
    };

    #if !defined (__GNUC__) || defined (__MINGW32__) || defined (__MINGW64__)
    #pragma pack(push, 1)
    #endif
    typedef struct _nvmeEffectsLog {
        uint32_t acs[256];
        uint32_t iocs[256];
        uint8_t  resv[2048];
    #if !defined (__GNUC__) || defined (__MINGW32__) || defined (__MINGW64__)
    } nvmeEffectsLog;
    #pragma pack(pop)
    #else
    }__attribute__((packed,aligned(1))) nvmeEffectsLog;
    #endif


    typedef enum _eNvmeSmartAttr{
        NVME_SMART_CRIT_SPARE_      = 1 << 0,
        NVME_SMART_CRIT_TEMPERATURE_    = 1 << 1,
        NVME_SMART_CRIT_RELIABILITY_    = 1 << 2,
        NVME_SMART_CRIT_MEDIA_      = 1 << 3,
        NVME_SMART_CRIT_VOLATILE_MEMORY_    = 1 << 4,
    } eNvmeSmartAttr;

    typedef struct _nvmeLBARangeType {
        uint8_t             rangeType; //type
        uint8_t             attributes;
        uint8_t             rsvd2[14];
        uint64_t            slba;
        uint64_t            nlb;
        uint8_t             guid[16];
        uint8_t             rsvd48[16];
    } nvmeLBARangeType;

    typedef enum _eNvmeLBARanges {
        NVME_LBART_TYPE_FS_ = 0x01,
        NVME_LBART_TYPE_RAID_   = 0x02,
        NVME_LBART_TYPE_CACHE_  = 0x03,
        NVME_LBART_TYPE_SWAP_   = 0x04,

        NVME_LBART_ATTRIB_TEMP_ = 1 << 0,
        NVME_LBART_ATTRIB_HIDE_ = 1 << 1,
    } eNvmeLBARanges;


    /**
     * Seagate Specific Log pages - Start
     */

    /**
     * Seagate NVMe specific structures to identify all supported 
     * log pages. 
     */
    #define MAX_LOG_PAGE_LEN    4096

    /**
     * Log Page 0xC5 - Supported Log Pages
     */
    typedef struct _logPageMapEntry
    {
        uint32_t logPageID;
        uint32_t logPageSignature;
        uint32_t logPageVersion;
    } logPageMapEntry;
    
    #define MAX_SUPPORTED_LOG_PAGE_ENTRIES ((MAX_LOG_PAGE_LEN - sizeof(uint32_t)) / sizeof(logPageMapEntry))
    
    typedef struct _logPageMap
    {
       uint32_t numLogPages;
       logPageMapEntry logPageEntry[MAX_SUPPORTED_LOG_PAGE_ENTRIES];
    } logPageMap;

    /**
     * Get Log Page - Supercap DRAM SMART Log Entry (Log Identifier 
     * CFh) 
     */

    typedef struct _u128
    {
        uint64_t LS__u64;
        uint64_t MS__u64;
    } u128;

    #if !defined (__GNUC__) || defined (__MINGW32__) || defined (__MINGW64__) 
    #pragma pack(push, 1)
    #endif
    typedef struct _nvmeSuperCapDramSmartAttr {
       uint16_t     superCapCurrentTemperature;        // 00-01
       uint16_t     superCapMaximumTemperature;        // 02-03
       uint8_t      superCapStatus;                    // 04
       uint8_t      reserved5to7[3];                   // 05-07
       u128         dataUnitsReadToDramNamespace;      // 08-23
       u128         dataUnitsWrittenToDramNamespace;   // 24-39
       uint64_t     dramCorrectableErrorCount;         // 40-47
       uint64_t     dramUncorrectableErrorCount;       // 48-55
    #if !defined (__GNUC__) || defined (__MINGW32__) || defined (__MINGW64__)
    } nvmeSuperCapDramSmartAttr;
    #pragma pack(pop)
    #else
    }__attribute__((packed,aligned(1))) nvmeSuperCapDramSmartAttr;
    #endif

    typedef struct _nvmeSuperCapDramSmart {
       nvmeSuperCapDramSmartAttr    attrScSmart;
       uint8_t                      vendorSpecificReserved[456];        // 56-511
    } nvmeSuperCapDramSmart;

    #if !defined (__GNUC__) || defined (__MINGW32__) || defined (__MINGW64__) 
    #pragma pack(push, 1)
    #endif
    typedef struct _nvmeTemetryLogHdr {
        uint8_t     logId;
        uint8_t     rsvd1[4];
        uint8_t     ieeeId[3];
        uint16_t    teleDataArea1;
        uint16_t    teleDataArea2;
        uint16_t    teleDataArea3;
        uint8_t     rsvd14[368];
        uint8_t     teleDataAval;
        uint8_t     teleDataGenNum;
        uint8_t     reasonIdentifier[128];
    #if !defined (__GNUC__) || defined (__MINGW32__) || defined (__MINGW64__)
    } nvmeTemetryLogHdr;
    #pragma pack(pop)
    #else
    }__attribute__((packed,aligned(1))) nvmeTemetryLogHdr;
    #endif

/**************************
* PCIE ERROR INFORMATION
**************************/
    #if !defined (__GNUC__) || defined (__MINGW32__) || defined (__MINGW64__) 
    #pragma pack(push, 1)
    #endif
    typedef struct _nvmePcieErrorLogPage {
       uint32_t   version;
       uint32_t   badDllpErrCnt;
       uint32_t   badTlpErrCnt;
       uint32_t   rcvrErrCnt;
       uint32_t   replayTOErrCnt;
       uint32_t   replayNumRolloverErrCnt;
       uint32_t   fcProtocolErrCnt;
       uint32_t   dllpProtocolErrCnt;
       uint32_t   cmpltnTOErrCnt;
       uint32_t   rcvrQOverflowErrCnt;
       uint32_t   unexpectedCplTlpErrCnt;
       uint32_t   cplTlpURErrCnt;
       uint32_t   cplTlpCAErrCnt;
       uint32_t   reqCAErrCnt;
       uint32_t   reqURErrCnt;
       uint32_t   ecrcErrCnt;
       uint32_t   malformedTlpErrCnt;
       uint32_t   cplTlpPoisonedErrCnt;
       uint32_t   memRdTlpPoisonedErrCnt;
    #if !defined (__GNUC__) || defined (__MINGW32__) || defined (__MINGW64__)
    } nvmePcieErrorLogPage;
    #pragma pack(pop)
    #else
    }__attribute__((packed,aligned(1))) nvmePcieErrorLogPage;
    #endif
//EOF PCIE ERROR INFORMATION


    /**
     * Seagate Specific Log pages - End
     */


    /* I/O commands */

    typedef enum _eNvmeOPCodes {
        NVME_CMD_FLUSH                  = 0x00,
        NVME_CMD_WRITE                  = 0x01,
        NVME_CMD_READ                   = 0x02,
        NVME_CMD_WRITE_UNCOR            = 0x04,
        NVME_CMD_COMPARE                = 0x05,
        NVME_CMD_WRITE_ZEROS            = 0x08,
        NVME_CMD_DATA_SET_MANAGEMENT    = 0x09,
        NVME_CMD_VERIFY                 = 0x0C,
        NVME_CMD_RESERVATION_REGISTER   = 0x0D,
        NVME_CMD_RESERVATION_REPORT     = 0x0E,
        NVME_CMD_RESERVATION_ACQUIRE    = 0x11,
        NVME_CMD_RESERVATION_RELEASE    = 0x15,
    } eNvmeOPCodes;


    #if !defined (__GNUC__) || defined (__MINGW32__) || defined (__MINGW64__)
    #pragma pack(push, 1)
    #endif
    typedef struct _nvmCommand {
        uint8_t             opcode; //CDW0
        uint8_t             flags; //CDW0
        uint16_t            commandId; //CDW0
        uint32_t            nsid; //CDW1
        uint32_t            cdw2; //CDW2
        uint32_t            cdw3; //CDW3
        uint64_t            metadata; //CDW4 & 5
        uint64_t            prp1; //CDW6 & 7
        uint64_t            prp2; //CDW8 & 9
        uint32_t            cdw10;//CDW10
        uint32_t            cdw11;//CDW11
        uint32_t            cdw12;//CDW12
        uint32_t            cdw13;//CDW13
        uint32_t            cdw14;//CDW14
        uint32_t            cdw15;//CDW15
    #if !defined (__GNUC__) || defined (__MINGW32__) || defined (__MINGW64__)
        }nvmCommand;
    #pragma pack(pop)
    #else
        }__attribute__((packed, aligned(1))) nvmCommand;
    #endif

#if 0
    typedef struct _nvmeRWCommand {
        uint8_t             opcode;
        uint8_t             flags;
        uint16_t            commandId;
        uint32_t            nsid;
        uint64_t            rsvd2;
        uint64_t            metadata;
        uint64_t            prp1;
        uint64_t            prp2;
        uint64_t            slba;
        uint16_t            length;
        uint16_t            control;
        uint32_t            dsmgmt;
        uint32_t            reftag;
        uint16_t            apptag;
        uint16_t            appmask;
    } nvmeRWCommand;

    typedef enum _eNvmeRWCmds {
        NVME_RW_LR_         = 1 << 15,
        NVME_RW_FUA_            = 1 << 14,
        NVME_RW_DSM_FREQ_UNSPEC_        = 0,
        NVME_RW_DSM_FREQ_TYPICAL_   = 1,
        NVME_RW_DSM_FREQ_RARE_      = 2,
        NVME_RW_DSM_FREQ_READS_     = 3,
        NVME_RW_DSM_FREQ_WRITES_        = 4,
        NVME_RW_DSM_FREQ_RW_        = 5,
        NVME_RW_DSM_FREQ_ONCE_      = 6,
        NVME_RW_DSM_FREQ_PREFETCH_  = 7,
        NVME_RW_DSM_FREQ_TEMP_      = 8,
        NVME_RW_DSM_LATENCY_NONE_   = 0 << 4,
        NVME_RW_DSM_LATENCY_IDLE_   = 1 << 4,
        NVME_RW_DSM_LATENCY_NORM_   = 2 << 4,
        NVME_RW_DSM_LATENCY_LOW_        = 3 << 4,
        NVME_RW_DSM_SEQ_REQ_        = 1 << 6,
        NVME_RW_DSM_COMPRESSED_     = 1 << 7,
    } eNvmeRWCmds;

    typedef struct _nvmeDsmCmd {
        uint8_t             opcode;
        uint8_t             flags;
        uint16_t            commandId;
        uint32_t            nsid;
        uint64_t            rsvd2[2];
        uint64_t            prp1;
        uint64_t            prp2;
        uint32_t            nr;
        uint32_t            attributes;
        uint32_t            rsvd12[4];
    } nvmeDsmCmd;

    typedef enum _eNvmeDsmCmds{
        NVME_DSMGMT_IDR_        = 1 << 0,
        NVME_DSMGMT_IDW_        = 1 << 1,
        NVME_DSMGMT_AD_     = 1 << 2,
    } eNvmeDsmCmds;

    typedef struct _nvmeDsmRange {
        uint32_t            cattr;
        uint32_t            nlb;
        uint64_t            slba;
    } nvmeDsmRange;
#endif

    // NVMe Spec - Figure 62: Firmware Commit - Command Dword 10
    typedef enum _nvmeFWCommitAction {
        NVME_CA_REPLACE_NOT_ACTIVITED = 0,
        NVME_CA_REPLACE_ACTIVITE_ON_RST = 1,
        NVME_CA_ACTIVITE_ON_RST = 2,
        NVME_CA_ACTIVITE_IMMEDIATE = 3,
        NVME_CA_DOWNLOAD_REP_BOOT_PART_W_PART_ID    = 6,
        NVME_CA_MARK_BOOT_PART_AS_ACTIVE    = 7
    } nvmeFWCommitAction;

    /* Admin commands */
    typedef enum _eNVMeAdminOpCodes {
        NVME_ADMIN_CMD_DELETE_SQ                    = 0x00,
        NVME_ADMIN_CMD_CREATE_SQ                    = 0x01,
        NVME_ADMIN_CMD_GET_LOG_PAGE                 = 0x02,
        NVME_ADMIN_CMD_DELETE_CQ                    = 0x04,
        NVME_ADMIN_CMD_CREATE_CQ                    = 0x05,
        NVME_ADMIN_CMD_IDENTIFY                     = 0x06,
        NVME_ADMIN_CMD_ABORT_CMD                    = 0x08,
        NVME_ADMIN_CMD_SET_FEATURES                 = 0x09,
        NVME_ADMIN_CMD_GET_FEATURES                 = 0x0A,
        NVME_ADMIN_CMD_ASYNC_EVENT                  = 0x0C,
        NVME_ADMIN_CMD_NAMESPACE_MANAGEMENT         = 0x0D,
        NVME_ADMIN_CMD_ACTIVATE_FW                  = 0x10,
        NVME_ADMIN_CMD_DOWNLOAD_FW                  = 0x11,
        NVME_ADMIN_CMD_DEVICE_SELF_TEST             = 0x14,
        NVME_ADMIN_CMD_NAMESPACE_ATTACHMENT         = 0x15,
        NVME_ADMIN_CMD_KEEP_ALIVE                   = 0x18,
        NVME_ADMIN_CMD_DIRECTIVE_SEND               = 0x19,
        NVME_ADMIN_CMD_DIRECTIVE_RECEIVE            = 0x1A,
        NVME_ADMIN_CMD_VIRTUALIZATION_MANAGEMENT    = 0x1C,
        NVME_ADMIN_CMD_NVME_MI_SEND                 = 0x1D,
        NVME_ADMIN_CMD_NVME_MI_RECEIVE              = 0x1E,
        NVME_ADMIN_CMD_DOORBELL_BUFFER_CONFIG       = 0x7C,
        NVME_ADMIN_CMD_NVME_OVER_FABRICS            = 0x7F,
        NVME_ADMIN_CMD_FORMAT_NVM                   = 0x80,
        NVME_ADMIN_CMD_SECURITY_SEND                = 0x81,
        NVME_ADMIN_CMD_SECURITY_RECV                = 0x82,
        NVME_ADMIN_CMD_SANITIZE                     = 0x84,
    } eNVMeAdminOpCodes;

    //This enum should only be for thing in set/get features commands!!!
    //Anything else should be in a separate enum. No need to clutter this one!
    //TODO: we should name these so we don't need a trailing underscore
    typedef enum _eNvmeFeatures {
        NVME_FEAT_ARBITRATION_  = 0x01,
        NVME_FEAT_POWER_MGMT_   = 0x02,
        NVME_FEAT_LBA_RANGE_    = 0x03,
        NVME_FEAT_TEMP_THRESH_  = 0x04,
        NVME_FEAT_ERR_RECOVERY_ = 0x05,
        NVME_FEAT_VOLATILE_WC_  = 0x06,
        NVME_FEAT_NUM_QUEUES_   = 0x07,
        NVME_FEAT_IRQ_COALESCE_ = 0x08,
        NVME_FEAT_IRQ_CONFIG_   = 0x09,
        NVME_FEAT_WRITE_ATOMIC_ = 0x0A,
        NVME_FEAT_ASYNC_EVENT_  = 0x0B,
        NVME_FEAT_AUTONOMOUS_POWER_STATE_TRANSITION_    = 0x0C,
        NVME_FEAT_HOST_MEMORY_BUFFER_   = 0x0D,
        NVME_FEAT_TIMESTAMP_            = 0x0E,
        NVME_FEAT_KEEP_ALIVE_TIMER_     = 0x0F,
        NVME_FEAT_HOST_CONTROLLED_THERMAL_MANAGEMENT_   = 0x10,
        NVME_FEAT_NON_OPERATIONAL_POWER_STATE_CONFIG_   = 0x11,
        //NVM command set specific
        NVME_FEAT_SOFTWARE_PROGRESS_MARKER_ = 0x80,
        NVME_FEAT_HOST_IDENTIFIER_          = 0x81,
        NVME_FEAT_RESERVATION_NOTIFICATION_MASK_    = 0x82,
        NVME_FEAT_RESERVATION_PERSISTANCE_          = 0x83,
    } eNvmeFeatures;

    //Not sure where these belong...but not in the above enum
    /*NVME_QUEUE_PHYS_CONTIG_   = (1 << 0),
        NVME_CQ_IRQ_ENABLED_    = (1 << 1),
        NVME_SQ_PRIO_URGENT_    = (0 << 1),
        NVME_SQ_PRIO_HIGH_  = (1 << 1),
        NVME_SQ_PRIO_MEDIUM_    = (2 << 1),
        NVME_SQ_PRIO_LOW_   = (3 << 1),*/

    typedef enum _eNvmeLogs
    {
<<<<<<< HEAD
        NVME_LOG_SUPPORTED_PAGES = 0x00,
=======
        NVME_LOG_SUPPORTED_PAGES_ID = 0x00,
>>>>>>> 43802b1d
        NVME_LOG_ERROR_ID = 0x01,
        NVME_LOG_SMART_ID = 0x02,
        NVME_LOG_FW_SLOT_ID = 0x03,
        NVME_LOG_CMD_SPT_EFET_ID = 0x05,
<<<<<<< HEAD
        NVME_LOG_DEV_SELF_TEST = 0x06,
        NVME_LOG_TELEMETRY_HOST = 0x07,
        NVME_LOG_TELEMETRY_CTRL = 0x08,
        NVME_LOG_ENDURANCE_GROUP_INFO = 0x09,
        NVME_LOG_PREDICTABLE_LATENCY_PER_NVM_SET = 0x0A,
        NVME_LOG_PREDICTABLE_LATENCY_EVENT_AGREGATE = 0x0B,
        NVME_LOG_ASYMMETRIC_NAMESPACE_ACCESS = 0x0C,
        NVME_LOG_PERSISTENT_EVENT_LOG = 0x0D,
        NVME_LOG_COMMAND_SET_SPECIFIC = 0x0E,
        NVME_LOG_ENDURANCE_GROUP_EVENT_AGREGATE = 0x0F,
        NVME_LOG_MEDIA_UNIT_STATUS = 0x10,
        NVME_LOG_SUPPORTED_CAPACITY_CONFIGURATION_LIST = 0x11,
        NVME_LOG_FETURE_IDENTIFIERS_SUPPORTED_AND_EFFECTS = 0x12,
        NVME_LOG_MN_COMMANDS_SUPPORTED_AND_EFFECTS = 0x13,
        NVME_LOG_COMMAND_AND_FEATURE_LOCKDOWN    = 0x14,
        NVME_LOG_BOOT_PARTITION  = 0x15,
        NVME_LOG_ROTATIONAL_MEDIA_INFORMATION   = 0x16,
        NVME_LOG_DISCOVERY = 0x70,
=======
        NVME_LOG_DEV_SELF_TEST_ID = 0x06,
        NVME_LOG_TELEMETRY_HOST_ID = 0x07,
        NVME_LOG_TELEMETRY_CTRL_ID = 0x08,
        NVME_LOG_ENDURANCE_GROUP_INFO_ID = 0x09,
        NVME_LOG_PREDICTABLE_LATENCY_PER_NVM_SET_ID = 0x0A,
        NVME_LOG_PREDICTABLE_LATENCY_EVENT_AGREGATE_ID = 0x0B,
        NVME_LOG_ASYMMETRIC_NAMESPACE_ACCESS_ID = 0x0C,
        NVME_LOG_PERSISTENT_EVENT_LOG_ID = 0x0D,
        NVME_LOG_COMMAND_SET_SPECIFIC_ID = 0x0E,
        NVME_LOG_ENDURANCE_GROUP_EVENT_AGREGATE_ID = 0x0F,
        NVME_LOG_MEDIA_UNIT_STATUS_ID = 0x10,
        NVME_LOG_SUPPORTED_CAPACITY_CONFIGURATION_LIST_ID = 0x11,
        NVME_LOG_FETURE_IDENTIFIERS_SUPPORTED_AND_EFFECTS_ID = 0x12,
        NVME_LOG_MN_COMMANDS_SUPPORTED_AND_EFFECTS_ID = 0x13,
        NVME_LOG_COMMAND_AND_FEATURE_LOCKDOWN_ID = 0x14,
        NVME_LOG_BOOT_PARTITION_ID = 0x15,
        NVME_LOG_ROTATIONAL_MEDIA_INFORMATION_ID = 0x16,
        NVME_LOG_DISCOVERY_ID = 0x70,
>>>>>>> 43802b1d
        NVME_LOG_RESERVATION_ID = 0x80,
        NVME_LOG_SANITIZE_ID = 0x81,
    }eNvmeLogs;

    typedef enum _eNvmeFeaturesSelectValue {
        NVME_CURRENT_FEAT_SEL,
        NVME_DEFAULT_FEAT_SEL,
        NVME_SAVED_FEAT_SEL,
        NVME_SUPPORTED_FEAT_SEL
    } eNvmeFeaturesSelectValue;

    typedef struct _nvmeGetLogPageCmdOpts {
        uint32_t    nsid;
        uint64_t    metadata; // MPTR
        //uint64_t  addr;   //PRP Entry 1
        uint8_t     *addr;   //PRP Entry 1
        uint32_t    metadataLen;
        uint32_t    dataLen;
        uint8_t     lid; //Log Page identifier, part of Command Dword 10(CDW10)
        //Additional attributes to support Log Page 7 and 8
        uint32_t     lsp;
        uint32_t     rae;
        uint64_t    offset;
    } nvmeGetLogPageCmdOpts;

    /* This Command options structure is common for both Get/Set
       According to nvme spec prp1, prp2, Dword 10 and Dword 11
       are used in the Admin Get/Set features commands
    */
    typedef struct _nvmeFeaturesCmdOpt {
        uint64_t    prp1;
        uint64_t    prp2;
        //Following are part of Dword 10 in nvmeSpec 
        uint8_t     sv; // Save Value Used for Set Features command as Bit 31 
        uint8_t     rsvd; // //this part is reserved for both Get/Set Features
        uint8_t     sel; // Select Value SEL Bit 10:08 are used in Get Features. 
        uint8_t     fid; // Feature Identifier used for both Get/Set
        uint32_t    featSetGetValue; //Value returned or to be set as Dword11
        uint32_t    nsid;
    } nvmeFeaturesCmdOpt;

#if 0
    typedef struct _nvmeIdentify {
        uint8_t             opcode;
        uint8_t             flags;
        uint16_t            commandId;
        uint32_t            nsid;
        uint64_t            rsvd2[2];
        uint64_t            prp1;
        uint64_t            prp2;
        uint32_t            cns;
        uint32_t            rsvd11[5];
    } nvmeIdentify;

    typedef struct _nvmeFeatures {
        uint8_t             opcode;
        uint8_t             flags;
        uint16_t            commandId;
        uint32_t            nsid;
        uint64_t            rsvd2[2];
        uint64_t            prp1;
        uint64_t            prp2;
        uint32_t            fid;
        uint32_t            dword11;
        uint32_t            rsvd12[4];
    } nvmeFeatures;

    typedef struct _nvmeCreateCQ {
        uint8_t             opcode;
        uint8_t             flags;
        uint16_t            commandId;
        uint32_t            rsvd1[5];
        uint64_t            prp1;
        uint64_t            rsvd8;
        uint16_t            cqid;
        uint16_t            qsize;
        uint16_t            cqFlags;
        uint16_t            irq_vector;
        uint32_t            rsvd12[4];
    } nvmeCreateCQ;

    typedef struct _nvmeCreateSQ {
        uint8_t             opcode;
        uint8_t             flags;
        uint16_t            commandId;
        uint32_t            rsvd1[5];
        uint64_t            prp1;
        uint64_t            rsvd8;
        uint16_t            sqid;
        uint16_t            qsize;
        uint16_t            sqFlags;
        uint16_t            cqid;
        uint32_t            rsvd12[4];
    } nvmeCreateSQ;

    typedef struct _nvmeDeleteQueue {
        uint8_t             opcode;
        uint8_t             flags;
        uint16_t            commandId;
        uint32_t            rsvd1[9];
        uint16_t            qid;
        uint16_t            rsvd10;
        uint32_t            rsvd11[5];
    } nvmeDeleteQueue;

    typedef struct _nvmeAbortCmd {
        uint8_t             opcode;
        uint8_t             flags;
        uint16_t            commandId;
        uint32_t            rsvd1[9];
        uint16_t            sqid;
        uint16_t            cid;
        uint32_t            rsvd11[5];
    } nvmeAbortCmd;

    typedef struct _nvmeDownloadFirmware {
        uint8_t             opcode;
        uint8_t             flags;
        uint16_t            commandId;
        uint32_t            rsvd1[5];
        uint64_t            prp1;
        uint64_t            prp2;
        uint32_t            numd;
        uint32_t            offset;
        uint32_t            rsvd12[4];
    } nvmeDownloadFirmware;
#endif

    typedef enum _eProtectionInfoLoc {
        PROTECTION_INFO_AT_END,
        PROTECTION_INFO_AT_BEGIN
    } eProtectionInfoLoc;

    typedef struct _nvmeFormatCmdOpts {
        uint32_t            nsid; //Can be 0xFFFFFFFF to apply to all namespaces
        uint8_t             lbaf; //nible that contains a 0-16 LBA format to apply 
        uint8_t             ms;   //Metadata Setting. 1 if metadata is xfered as part of extended lba. 
        uint8_t             pi;   //Protection Information. 0=none, 1=Type1 PI, 2=Type2, 3=Type3 
        uint8_t             pil;  //Protection Information Location. 1=PI xfered as first 8 bytes of metadata
        uint8_t             ses;  //Secure Erase Settings. 0=none requested, 1=requested, 2=use Crtypto Erase
    } nvmeFormatCmdOpts;

#if 0
    typedef struct _nvmeFormatCMD {
        uint8_t             opcode;
        uint8_t             flags;
        uint16_t            commandId;
        uint32_t            nsid;
        uint64_t            rsvd2[4];
        uint32_t            cdw10;
        uint32_t            rsvd11[5];
    } nvmeFormatCMD;
#endif

    typedef enum _eNvmeStatusCodeType
    {
        NVME_SCT_GENERIC_COMMAND_STATUS = 0,
        NVME_SCT_COMMAND_SPECIFIC_STATUS = 1,
        NVME_SCT_MEDIA_AND_DATA_INTEGRITY_ERRORS = 2,
        NVME_SCT_PATH_RELATED_STATUS    = 3,
        //3-6 are reserved
        NVME_SCT_VENDOR_SPECIFIC_STATUS = 7
    }eNvmeStatusCodeType;

    typedef enum _eNvmeGenericStatusCode {
        NVME_GEN_SC_SUCCESS_                                    = 0x0,
        NVME_GEN_SC_INVALID_OPCODE_                             = 0x1,
        NVME_GEN_SC_INVALID_FIELD_                              = 0x2,
        NVME_GEN_SC_CMDID_CONFLICT_                             = 0x3,
        NVME_GEN_SC_DATA_XFER_ERROR_                            = 0x4,
        NVME_GEN_SC_POWER_LOSS_                                 = 0x5,
        NVME_GEN_SC_INTERNAL_                                   = 0x6,
        NVME_GEN_SC_ABORT_REQ_                                  = 0x7,
        NVME_GEN_SC_ABORT_QUEUE_                                = 0x8,
        NVME_GEN_SC_FUSED_FAIL_                                 = 0x9,
        NVME_GEN_SC_FUSED_MISSING_                              = 0xA,
        NVME_GEN_SC_INVALID_NS_                                 = 0xB,
        NVME_GEN_SC_CMD_SEQ_ERROR_                              = 0xC,
        NVME_GEN_SC_INVALID_SGL_SEGMENT_DESCRIPTOR              = 0x0D,
        NVME_GEN_SC_INVALID_NUMBER_OF_SGL_DESCRIPTORS           = 0x0E,
        NVME_GEN_SC_DATA_SGL_LENGTH_INVALID                     = 0x0F,
        NVME_GEN_SC_METADATA_SGL_LENGTH_INVALID                 = 0x10,
        NVME_GEN_SC_SGL_DESCRIPTOR_TYPE_INVALID                 = 0x11,
        NVME_GEN_SC_INVALID_USE_OF_CONTROLLER_MEMORY_BUFFER     = 0x12,
        NVME_GEN_SC_PRP_OFFSET_INVALID                          = 0x13,
        NVME_GEN_SC_ATOMIC_WRITE_UNIT_EXCEEDED                  = 0x14,
        NVME_GEN_SC_OPERATION_DENIED                            = 0x15,
        NVME_GEN_SC_SGL_OFFSET_INVALID                          = 0x16,
        NVME_GEN_SC_HOST_IDENTIFIER_INCONSISTENT_FORMAT         = 0x18,
        NVME_GEN_SC_KEEP_ALIVE_TIMEOUT_EXPIRED                  = 0x19,
        NVME_GEN_SC_KEEP_ALIVE_TIMEOUT_INVALID                  = 0x1A,
        NVME_GEN_SC_COMMAND_ABORTED_DUE_TO_PREEMPT_AND_ABORT    = 0x1B,
        NVME_GEN_SC_SANITIZE_FAILED                             = 0x1C,
        NVME_GEN_SC_SANITIZE_IN_PROGRESS                        = 0x1D,
        NVME_GEN_SC_SGL_DATA_BLOCK_GRANULARITY_INVALID          = 0x1E,
        NVME_GEN_SC_COMMAND_NOT_SUPPORTED_FOR_QUEUE_IN_CMB      = 0x1F,
        NVME_GEN_SC_NS_IS_WRITE_PROTECTED                       = 0x20,
        NVME_GEN_SC_COMMAND_INTERRUPTED                         = 0x21,
        NVME_GEN_SC_TRANSIENT_TRANSPORT_ERROR                   = 0x22,
        NVME_GEN_SC_COMMAND_PROHIBITED_BY_CMD_AND_FEAT_LOCKDOWN = 0x23,
        NVME_GEN_SC_ADMIN_COMMAND_MEDIA_NOT_READY               = 0x24,
        //80-BF are NVM command set specific
        NVME_GEN_SC_LBA_RANGE_                                  = 0x80,
        NVME_GEN_SC_CAP_EXCEEDED_                               = 0x81,
        NVME_GEN_SC_NS_NOT_READY_                               = 0x82,
        NVME_GEN_SC_RESERVATION_CONFLICT                        = 0x83,
        NVME_GEN_SC_FORMAT_IN_PROGRESS                          = 0x84,
        NVME_GEN_SC_INVALID_VALUE_SIZE                          = 0x85,
        NVME_GEN_SC_INVALID_KEY_SIZE                            = 0x86,
        NVME_GEN_SC_KV_KEY_DOES_NOT_EXIST                       = 0x87,
        NVME_GEN_SC_UNRECOVERED_ERROR                           = 0x88,
        NVME_GEN_SC_KEY_EXISTS                                  = 0x89,
    } eNvmeReturnStatus;

    typedef enum _eNvmeCmdSpecificStatus 
    {
        NVME_CMD_SP_SC_CQ_INVALID_                              = 0x00,
        NVME_CMD_SP_SC_QID_INVALID_                             = 0x01,
        NVME_CMD_SP_SC_QUEUE_SIZE_                              = 0x02,
        NVME_CMD_SP_SC_ABORT_LIMIT_                             = 0x03,
        //NVME_CMD_SP_SC_ABORT_MISSING_ = 0x04,//reserved in NVMe specs
        NVME_CMD_SP_SC_ASYNC_LIMIT_                             = 0x05,
        NVME_CMD_SP_SC_INVALID_FIRMWARE_SLOT_                   = 0x06,
        NVME_CMD_SP_SC_INVALIDFIRMWARE_IMAGE_                   = 0x07,
        NVME_CMD_SP_SC_INVALID_INTERRUPT_VECTOR_                = 0x08,
        NVME_CMD_SP_SC_INVALID_LOG_PAGE_                        = 0x09,
        NVME_CMD_SP_SC_INVALID_FORMAT_                          = 0x0A,
        NVME_CMD_SP_SC_FW_ACT_REQ_CONVENTIONAL_RESET            = 0x0B,
        NVME_CMD_SP_SC_INVALID_QUEUE_DELETION                   = 0x0C,
        NVME_CMD_SP_SC_FEATURE_IDENTIFIER_NOT_SAVABLE           = 0x0D,
        NVME_CMD_SP_SC_FEATURE_NOT_CHANGEABLE                   = 0x0E,
        NVME_CMD_SP_SC_FEATURE_NOT_NAMESPACE_SPECIFC            = 0x0F,
        NVME_CMD_SP_SC_FW_ACT_REQ_NVM_SUBSYS_RESET              = 0x10,
        NVME_CMD_SP_SC_FW_ACT_REQ_RESET                         = 0x11,
        NVME_CMD_SP_SC_FW_ACT_REQ_MAX_TIME_VIOALTION            = 0x12,
        NVME_CMD_SP_SC_FW_ACT_PROHIBITED                        = 0x13,
        NVME_CMD_SP_SC_OVERLAPPING_RANGE                        = 0x14,
        NVME_CMD_SP_SC_NS_INSUFFICIENT_CAP                      = 0x15,
        NVME_CMD_SP_SC_NS_ID_UNAVAILABLE                        = 0x16,
        NVME_CMD_SP_SC_NS_ALREADY_ATTACHED                      = 0x18,
        NVME_CMD_SP_SC_NS_IS_PRIVATE                            = 0x19,
        NVME_CMD_SP_SC_NS_NOT_ATTACHED                          = 0x1A,
        NVME_CMD_SP_SC_THIN_PROVISIONING_NOT_SUPPORTED          = 0x1B,
        NVME_CMD_SP_SC_CONTROLLER_LIST_INVALID                  = 0x1C,
        NVME_CMD_SP_SC_DEVICE_SELF_TEST_IN_PROGRESS             = 0x1D,
        NVME_CMD_SP_SC_BOOT_PARTITION_WRITE_PROHIBITED          = 0x1E,
        NVME_CMD_SP_SC_INVALID_CONTROLLER_IDENTIFIER            = 0x1F,
        NVME_CMD_SP_SC_INVALID_SECONDARY_CONTROLLER_STATE       = 0x20,
        NVME_CMD_SP_SC_INVALID_NUMBER_OF_CONTROLLER_RESOURCES   = 0x21,
        NVME_CMD_SP_SC_INVALID_RESOURCE_IDENTIFIER              = 0x22,
        NVME_CMD_SP_SC_SANITIZE_PROHIBITED_WHILE_PERSISTENT_MEMORY_REGION_IS_ENABLED    = 0x23,
        NVME_CMD_SP_SC_ANA_GROUP_IDENTIFIER_INVALID              = 0x24,
        NVME_CMD_SP_SC_ANA_ATTACH_FAILED                        = 0x25,
        NVME_CMD_SP_SC_INSUFFICIENT_CAPACITY                    = 0x26,
        NVME_CMD_SP_SC_NAMESPACE_ATTACHMENT_LIMIT_EXCEEDED      = 0x27,
        NVME_CMD_SP_SC_PROHIBITION_OF_COMMAND_EXECUTION_NOT_SUPPORTED   = 0x28,
        NVME_CMD_SP_SC_IO_COMMAND_SET_NOT_SUPPORTED             = 0x29,
        NVME_CMD_SP_SC_IO_COMMAND_SET_NOT_ENABLED               = 0x2A,
        NVME_CMD_SP_SC_IO_COMMAND_SET_COMBINATION_REJECTED      = 0x2B,
        NVME_CMD_SP_SC_INVALID_IO_COMMAND_SET                   = 0x2C,
        NVME_CMD_SP_SC_IDENTIFIER_UNAVAILABLE                   = 0x2D,
        //70-7F are Directive Specific
        // 
        //80-BF are NVM command set specific
        //IO Commands
        NVME_CMD_SP_SC_CONFLICTING_ATTRIBUTES_                  = 0x80,
        NVME_CMD_SP_SC_INVALID_PROTECTION_INFORMATION           = 0x81,
        NVME_CMD_SP_SC_ATTEMPTED_WRITE_TO_READ_ONLY_RANGE       = 0x82,
        NVME_CMD_SP_SC_COMMAND_SIZE_LIMIT_EXCEEDED              = 0x83,
        NVME_CMD_SP_SC_ZONED_BOUNDARY_ERROR                     = 0xB8,
        NVME_CMD_SP_SC_ZONE_IS_FULL                             = 0xB9,
        NVME_CMD_SP_SC_ZONE_IS_READ_ONLY                        = 0xBA,
        NVME_CMD_SP_SC_ZONE_IS_OFFLINE                          = 0xBB,
        NVME_CMD_SP_SC_ZONE_INVALID_WRITE                       = 0xBC,
        NVME_CMD_SP_SC_TOO_MANY_ACTIVE_ZONES                    = 0xBD,
        NVME_CMD_SP_SC_TOO_MANY_OPEN_ZONES                      = 0xBE,
        NVME_CMD_SP_SC_INVALID_ZONE_STATE_TRANSITION            = 0xBF,
        //TODO: Fabrics Commands
    }eNvmeCmdSpecificStatus;

    typedef enum _eNvmeMediaDataErrStatus
    {
        NVME_MED_ERR_SC_WRITE_FAULT_                            = 0x80,
        NVME_MED_ERR_SC_UNREC_READ_ERROR_                       = 0x81,
        NVME_MED_ERR_SC_ETE_GUARD_CHECK_                        = 0x82,
        NVME_MED_ERR_SC_ETE_APPTAG_CHECK_                       = 0x83,
        NVME_MED_ERR_SC_ETE_REFTAG_CHECK_                       = 0x84,
        NVME_MED_ERR_SC_COMPARE_FAILED_                         = 0x85,
        NVME_MED_ERR_SC_ACCESS_DENIED_                          = 0x86,
        NVME_MED_ERR_SC_DEALLOCATED_OR_UNWRITTEN_LOGICAL_BLOCK  = 0x87,
        NVME_MED_ERR_SC_END_TO_END_STORAGE_TAG_CHECK_ERROR      = 0x88,
    }eNvmeMediaDataErrStatus;

    typedef enum _eNvmePathRelatedStatus
    {
        NVME_PATH_SC_INTERNAL_PATH_ERROR    = 0x00,
        NVME_PATH_SC_ASYMMETRIC_ACCESS_PERSISTENT_LOSS  = 0x01,
        NVME_PATH_SC_ASYMMETRIC_ACCESS_INACCESSIBLE = 0x02,
        NVME_PATH_SC_ASYMMETRIC_ACCESS_TRANSITION   = 0x03,
        //60-6F are Controller detected Pathing errors
        NVME_PATH_SC_CONTROLLER_PATHING_ERROR   = 0x60,
        //70-7F are Host detected Pathing errors
        NVME_PATH_SC_HOST_PATHING_ERROR = 0x70,
        NVME_PATH_SC_COMMAND_ABORTED_BY_HOST    = 0x71,
        //80-BFh are other pathing errors
        //c0-FFh are vendor specific
    }eNvmePathRelatedStatus;


    //NVME_SC_DNR_          = 0x4000 //Where is this coming from???

#if 0
    typedef struct _nvmeCompletion {
        uint32_t    result;     /* Used by admin commands to return data */
        uint32_t    rsvd;
        uint16_t    sqHead; /* how much of this queue may be reclaimed */
        uint16_t    sqId;       /* submission queue that generated this entry */
        uint16_t    commandId;  /* of the command which completed */
        uint16_t    status;     /* did the command fail, and if so, why? */
    } nvmeCompletion;

    typedef struct _nvmeUserIO {
        uint8_t     opcode;
        uint8_t     flags;
        uint16_t    control;
        uint16_t    nblocks;
        uint16_t    rsvd;
        uint64_t    metadata;
        uint64_t    addr;
        uint64_t    slba;
        uint32_t    dsmgmt;
        uint32_t    reftag;
        uint16_t    apptag;
        uint16_t    appmask;
    } nvmeUserIO;
#endif

#if !defined (__GNUC__) || defined (__MINGW32__) || defined (__MINGW64__)
#pragma pack(push, 1)
#endif
    typedef struct _nvmeAdminCommand {
        uint8_t     opcode; //Common Dword 0 (CDW0)
        uint8_t     flags; //Common Dword 0 (CDW0) 
        uint16_t    rsvd1; //Common Dword 0 (CDW0)
        uint32_t    nsid;  //Namespace Identifier (NSID)
        uint32_t    cdw2; // Reserved?
        uint32_t    cdw3; // Reserved?
        uint64_t    metadata; // MPTR
        uint64_t    addr;   //PRP Entry 1
        uint32_t    metadataLen;
        uint32_t    empty; //Was set to datalen, but that is redundant where this is otherwise used. Need this here to keep this the correct size for use elsewhere.
        uint32_t    cdw10; //Command Dword 10(CDW10)
        uint32_t    cdw11; //Command Dword 10(CDW10)
        uint32_t    cdw12; //Command Dword 10(CDW10)
        uint32_t    cdw13; //Command Dword 10(CDW10)
        uint32_t    cdw14; //Command Dword 10(CDW10)
        uint32_t    cdw15; //Command Dword 10(CDW10)
#if !defined (__GNUC__) || defined (__MINGW32__) || defined (__MINGW64__)
    }nvmeAdminCommand;
#pragma pack(pop)
#else
    }__attribute__((packed, aligned(1))) nvmeAdminCommand;
#endif

    typedef struct _nvmCommandDWORDS {
        uint32_t            cdw0; //CDW0
        uint32_t            cdw1; //CDW1
        uint32_t            cdw2; //CDW2
        uint32_t            cdw3; //CDW3
        uint32_t            cdw4; //CDW4
        uint32_t            cdw5; //CDW5
        uint32_t            cdw6; //CDW6
        uint32_t            cdw7; //CDW7
        uint32_t            cdw8; //CDW8
        uint32_t            cdw9; //CDW9
        uint32_t            cdw10;//CDW10
        uint32_t            cdw11;//CDW11
        uint32_t            cdw12;//CDW12
        uint32_t            cdw13;//CDW13
        uint32_t            cdw14;//CDW14
        uint32_t            cdw15;//CDW15
    } nvmCommandDWORDS;

    typedef struct _nvmeCommands {
        union {
            nvmeAdminCommand adminCmd; //Use for commands part of the Admin command set
            nvmCommand nvmCmd; //Use for commands part of the NVM command set
            nvmCommandDWORDS dwords; //So that we can see the whole thing as separate DWORDs...mostly used for unknown case to print out. This is the 64 bytes of command structure.
        };
    } nvmeCommands;

    typedef struct _completionQueueEntry
    {
        bool dw0Valid;//OS doing passthrough may or may not get this field back...so this is set to indicate it was retrieved by the OS
        bool dw1Valid;
        bool dw2Valid;
        bool dw3Valid;//AKA status and CID. Don't expect a valid CID though! Not every OS will give us that.
        union {
            uint32_t commandSpecific;//AKA result
            uint32_t dw0;
        };
        union {
            uint32_t dw1Reserved;
            uint32_t dw1;
        };
        union {
            uint32_t sqIDandHeadPtr;//This likely won't contain anything valid even if the OS passthrough gave us this DWORD
            uint32_t dw2;
        };
        union {
            uint32_t statusAndCID;
            uint32_t dw3;
        };
    }completionQueueEntry;

    // \struct typedef struct _nvmeCmdCtx
    typedef struct _nvmeCmdCtx
    {
        tDevice                 *device;
        eNvmeCmdType            commandType;//admin vs nvm command (needed for some OSs to send to the correct queue)
        eDataTransferDirection  commandDirection;//this should match the NVMe definition in opcode bits 1:0. 00 - no data, 01 - host to controller (out), 10 - controller to host (in), 11 - bidirectional
        nvmeCommands            cmd; //cmd definition. This will be accessed depending on what is set to comandType field
        uint8_t                 *ptrData;//buffer to hold data being sent or received
        uint32_t                dataSize;//size of data being sent or received in BYTES
        uint32_t                timeout; //in seconds 
        completionQueueEntry    commandCompletionData;
        bool                    fwdlFirstSegment; //fwdl unique flag to help low-level OS code
        bool                    fwdlLastSegment; //fwdl unique flag to help low-level OS code
    } nvmeCmdCtx;

    //Smart attribute IDs

    typedef enum
    {
        VS_ATTR_ID_SOFT_READ_ERROR_RATE = 1,
        VS_ATTR_ID_REALLOCATED_SECTOR_COUNT  = 5,
        VS_ATTR_ID_POWER_ON_HOURS = 9,
        VS_ATTR_ID_POWER_FAIL_EVENT_COUNT = 11,
        VS_ATTR_ID_DEVICE_POWER_CYCLE_COUNT = 12,
        VS_ATTR_ID_RAW_READ_ERROR_RATE = 13,
        VS_ATTR_ID_GROWN_BAD_BLOCK_COUNT = 40,
        VS_ATTR_ID_END_2_END_CORRECTION_COUNT = 41,
        VS_ATTR_ID_MIN_MAX_WEAR_RANGE_COUNT = 42,
        VS_ATTR_ID_REFRESH_COUNT = 43,
        VS_ATTR_ID_BAD_BLOCK_COUNT_USER = 44,
        VS_ATTR_ID_BAD_BLOCK_COUNT_SYSTEM = 45,
        VS_ATTR_ID_THERMAL_THROTTLING_STATUS = 46,
        VS_ATTR_ID_ALL_PCIE_CORRECTABLE_ERROR_COUNT = 47,
        VS_ATTR_ID_ALL_PCIE_UNCORRECTABLE_ERROR_COUNT = 48,
        VS_ATTR_ID_INCOMPLETE_SHUTDOWN_COUNT = 49,
        VS_ATTR_ID_GB_ERASED_LSB = 100,
        VS_ATTR_ID_GB_ERASED_MSB = 101,
        VS_ATTR_ID_LIFETIME_ENTERING_PS4_COUNT = 102,
        VS_ATTR_ID_LIFETIME_ENTERING_PS3_COUNT = 103,
        VS_ATTR_ID_LIFETIME_DEVSLEEP_EXIT_COUNT = 104,
        VS_ATTR_ID_RETIRED_BLOCK_COUNT = 170,
        VS_ATTR_ID_PROGRAM_FAILURE_COUNT = 171,
        VS_ATTR_ID_ERASE_FAIL_COUNT = 172,
        VS_ATTR_ID_AVG_ERASE_COUNT = 173,
        VS_ATTR_ID_UNEXPECTED_POWER_LOSS_COUNT = 174,
        VS_ATTR_ID_WEAR_RANGE_DELTA = 177,
        VS_ATTR_ID_SATA_INTERFACE_DOWNSHIFT_COUNT = 183,
        VS_ATTR_ID_END_TO_END_CRC_ERROR_COUNT = 184,
        VS_ATTR_ID_UNCORRECTABLE_ECC_ERRORS = 188,
        VS_ATTR_ID_MAX_LIFE_TEMPERATURE = 194,
        VS_ATTR_ID_RAISE_ECC_CORRECTABLE_ERROR_COUNT = 195,
        VS_ATTR_ID_UNCORRECTABLE_RAISE_ERRORS = 198,
        VS_ATTR_ID_DRIVE_LIFE_PROTECTION_STATUS = 230,
        VS_ATTR_ID_REMAINING_SSD_LIFE  = 231,
        VS_ATTR_ID_LIFETIME_WRITES_TO_FLASH_LSB = 233,
        VS_ATTR_ID_LIFETIME_WRITES_TO_FLASH_MSB = 234,
        VS_ATTR_ID_LIFETIME_WRITES_FROM_HOST_LSB = 241,
        VS_ATTR_ID_LIFETIME_WRITES_FROM_HOST_MSB = 242,
        VS_ATTR_ID_LIFETIME_READS_TO_HOST_LSB = 243,
        VS_ATTR_ID_LIFETIME_READS_TO_HOST_MSB = 244,
        VS_ATTR_ID_FREE_SPACE = 245,
        VS_ATTR_ID_TRIM_COUNT_LSB = 250,
        VS_ATTR_ID_TRIM_COUNT_MSB = 251,
        VS_ATTR_ID_OP_PERCENTAGE = 252,
        VS_ATTR_ID_MAX_SOC_LIFE_TEMPERATURE = 253,
    } smart_attributes_ids;
    


/***************************
* Extended-SMART Information
***************************/
#pragma pack(push, 1)
#define NUMBER_EXTENDED_SMART_ATTRIBUTES      42

typedef enum _EXTENDED_SMART_VERSION_
{
    EXTENDED_SMART_VERSION_NONE,    // 0
    EXTENDED_SMART_VERSION_GEN,     // 1
    EXTENDED_SMART_VERSION_FB,      // 2
} EXTENDED_SMART_VERSION;

typedef struct _SmartVendorSpecific
{
   uint8_t   AttributeNumber;
   uint16_t  SmartStatus;
   uint8_t   NominalValue;
   uint8_t   LifetimeWorstValue;
   uint32_t  Raw0_3;
   uint8_t   RawHigh[3];
} SmartVendorSpecific;


typedef struct _EXTENDED_SMART_INFO_T
{
   uint16_t Version;
   SmartVendorSpecific vendorData[NUMBER_EXTENDED_SMART_ATTRIBUTES];
   uint8_t   vendor_specific_reserved[6];
}  EXTENDED_SMART_INFO_T;

typedef struct fb_smart_attribute_data
{
   uint8_t   AttributeNumber;         // 00
   uint8_t   Rsvd[3];                 // 01 -03
   uint32_t  LSDword;                 // 04-07
   uint32_t   MSDword;                 // 08 - 11
} fb_smart_attribute_data;


typedef struct _U128
{
    uint64_t  LSU64;
    uint64_t  MSU64;
} U128;

typedef struct _fb_log_page_CF_Attr
{
   uint16_t       SuperCapCurrentTemperature;        // 00-01
   uint16_t       SuperCapMaximumTemperature;        // 02-03
   uint8_t        SuperCapStatus;                    // 04
   uint8_t        Reserved5to7[3];                   // 05-07
   U128           DataUnitsReadToDramNamespace;      // 08-23
   U128           DataUnitsWrittenToDramNamespace;   // 24-39
   uint64_t       DramCorrectableErrorCount;         // 40-47
   uint64_t       DramUncorrectableErrorCount;       // 48-55
}fb_log_page_CF_Attr;

typedef struct _fb_log_page_CF
{
   fb_log_page_CF_Attr      AttrCF;
   uint8_t                  Vendor_Specific_Reserved[ 456 ];     // 56-511
}fb_log_page_CF;

#pragma pack(pop)

/* EOF Extended-SMART Information*/

#if defined (__cplusplus)
}
#endif
<|MERGE_RESOLUTION|>--- conflicted
+++ resolved
@@ -560,35 +560,11 @@
 
     typedef enum _eNvmeLogs
     {
-<<<<<<< HEAD
-        NVME_LOG_SUPPORTED_PAGES = 0x00,
-=======
         NVME_LOG_SUPPORTED_PAGES_ID = 0x00,
->>>>>>> 43802b1d
         NVME_LOG_ERROR_ID = 0x01,
         NVME_LOG_SMART_ID = 0x02,
         NVME_LOG_FW_SLOT_ID = 0x03,
         NVME_LOG_CMD_SPT_EFET_ID = 0x05,
-<<<<<<< HEAD
-        NVME_LOG_DEV_SELF_TEST = 0x06,
-        NVME_LOG_TELEMETRY_HOST = 0x07,
-        NVME_LOG_TELEMETRY_CTRL = 0x08,
-        NVME_LOG_ENDURANCE_GROUP_INFO = 0x09,
-        NVME_LOG_PREDICTABLE_LATENCY_PER_NVM_SET = 0x0A,
-        NVME_LOG_PREDICTABLE_LATENCY_EVENT_AGREGATE = 0x0B,
-        NVME_LOG_ASYMMETRIC_NAMESPACE_ACCESS = 0x0C,
-        NVME_LOG_PERSISTENT_EVENT_LOG = 0x0D,
-        NVME_LOG_COMMAND_SET_SPECIFIC = 0x0E,
-        NVME_LOG_ENDURANCE_GROUP_EVENT_AGREGATE = 0x0F,
-        NVME_LOG_MEDIA_UNIT_STATUS = 0x10,
-        NVME_LOG_SUPPORTED_CAPACITY_CONFIGURATION_LIST = 0x11,
-        NVME_LOG_FETURE_IDENTIFIERS_SUPPORTED_AND_EFFECTS = 0x12,
-        NVME_LOG_MN_COMMANDS_SUPPORTED_AND_EFFECTS = 0x13,
-        NVME_LOG_COMMAND_AND_FEATURE_LOCKDOWN    = 0x14,
-        NVME_LOG_BOOT_PARTITION  = 0x15,
-        NVME_LOG_ROTATIONAL_MEDIA_INFORMATION   = 0x16,
-        NVME_LOG_DISCOVERY = 0x70,
-=======
         NVME_LOG_DEV_SELF_TEST_ID = 0x06,
         NVME_LOG_TELEMETRY_HOST_ID = 0x07,
         NVME_LOG_TELEMETRY_CTRL_ID = 0x08,
@@ -607,7 +583,6 @@
         NVME_LOG_BOOT_PARTITION_ID = 0x15,
         NVME_LOG_ROTATIONAL_MEDIA_INFORMATION_ID = 0x16,
         NVME_LOG_DISCOVERY_ID = 0x70,
->>>>>>> 43802b1d
         NVME_LOG_RESERVATION_ID = 0x80,
         NVME_LOG_SANITIZE_ID = 0x81,
     }eNvmeLogs;
