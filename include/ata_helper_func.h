// SPDX-License-Identifier: MPL-2.0
//
// Do NOT modify or remove this copyright and license
//
// Copyright (c) 2012-2023 Seagate Technology LLC and/or its Affiliates, All Rights Reserved
//
// This software is subject to the terms of the Mozilla Public
// License, v. 2.0. If a copy of the MPL was not distributed with this
// file, You can obtain one at http://mozilla.org/MPL/2.0/.
//
// ******************************************************************************************
// \file ata_helper_func.h
// \brief Defines the functions to help with ATA Specification

#pragma once

#include "common_public.h"
#include "ata_helper.h"

#if defined (__cplusplus)
extern "C"
{
#endif

    //swaps all words of ATA ID Data...used only in big endian right now for compatibility.
    void byte_Swap_ID_Data_Buffer(uint16_t *idData);

    //-----------------------------------------------------------------------------
    //
    //  ata_Passthrough_Command()
    //
    //! \brief   Description:  Function to send a ATA Spec cmd as a pass-through
    //
    //  Entry:
    //!   \param[in] device = file descriptor
    //!   \param[in] ataCommandOptions = ATA command options
    //!
    //  Exit:
    //!   \return SUCCESS = pass, !SUCCESS = something when wrong
    //
    //-----------------------------------------------------------------------------
    OPENSEA_TRANSPORT_API eReturnValues ata_Passthrough_Command(tDevice *device, ataPassthroughCommand *ataCommandOptions);

    //-----------------------------------------------------------------------------
    //
    //  ata_Sanitize_Command()
    //
    //! \brief   Description:  Function to send a ATA Sanitize command. Use one of the below helper functions to send a specific command correctly, unless you know what you are doing.
    //
    //  Entry:
    //!   \param[in] device = file descriptor
    //!   \param[in] sanitizeFeature = enum value specifying the sanitize feature to run
    //!   \param[in] lba = the value to set in the LBA registers
    //!   \param[in] sectorCount = the value to set in the sector count registers
    //!
    //  Exit:
    //!   \return SUCCESS = pass, !SUCCESS = something when wrong
    //
    //-----------------------------------------------------------------------------
    OPENSEA_TRANSPORT_API eReturnValues ata_Sanitize_Command(tDevice *device, eATASanitizeFeature sanitizeFeature, uint64_t lba, uint16_t sectorCount);

    //-----------------------------------------------------------------------------
    //
    //  ata_Sanitize_Status()
    //
    //! \brief   Description:  This function calls ata_Sanitize_Command with the correct inputs to perform a sanitize status command
    //
    //  Entry:
    //!   \param[in] device = file descriptor
    //!   \param[in] clearFailureMode = when set to true, set the clear Failure Mode bit
    //!
    //  Exit:
    //!   \return SUCCESS = pass, !SUCCESS = something when wrong
    //
    //-----------------------------------------------------------------------------
    OPENSEA_TRANSPORT_API eReturnValues ata_Sanitize_Status(tDevice *device, bool clearFailureMode);

    //-----------------------------------------------------------------------------
    //
    //  ata_Sanitize_Crypto_Scramble()
    //
    //! \brief   Description:  This function calls ata_Sanitize_Command with the correct inputs to perform a sanitize crypto scramble command
    //
    //  Entry:
    //!   \param[in] device = file descriptor
    //!   \param[in] failureModeBit = when set to true, set the Failure Mode bit
    //!   \param[in] znr = zone no reset bit. This is used on host managed and host aware drives to not reset the zone pointers during a sanitize.
    //!
    //  Exit:
    //!   \return SUCCESS = pass, !SUCCESS = something when wrong
    //
    //-----------------------------------------------------------------------------
    OPENSEA_TRANSPORT_API eReturnValues ata_Sanitize_Crypto_Scramble(tDevice *device, bool failureModeBit, bool znr);

    //-----------------------------------------------------------------------------
    //
    //  ata_Sanitize_Block_Erase()
    //
    //! \brief   Description:  This function calls ata_Sanitize_Command with the correct inputs to perform a sanitize block erase command
    //
    //  Entry:
    //!   \param[in] device = file descriptor
    //!   \param[in] failureModeBit = when set to true, set the Failure Mode bit
    //!   \param[in] znr = zone no reset bit. This is used on host managed and host aware drives to not reset the zone pointers during a sanitize.
    //!
    //  Exit:
    //!   \return SUCCESS = pass, !SUCCESS = something when wrong
    //
    //-----------------------------------------------------------------------------
    OPENSEA_TRANSPORT_API eReturnValues ata_Sanitize_Block_Erase(tDevice *device, bool failureModeBit, bool znr);

    //-----------------------------------------------------------------------------
    //
    //  ata_Sanitize_Overwrite_Erase()
    //
    //! \brief   Description:  This function calls ata_Sanitize_Command with the correct inputs to perform a sanitize overwrite erase command
    //
    //  Entry:
    //!   \param[in] device = file descriptor
    //!   \param[in] failureModeBit = when set to true, set the Failure Mode bit
    //!   \param[in] invertBetweenPasses = set to true to set the bit specifying to invert the pattern between passes
    //!   \param[in] numberOfPasses = this will contain the number of passes to perform. A value of 0 means 16 passes.
    //!   \param[in] overwritePattern = this specifies the pattern to use during overwrite
    //!   \param[in] znr = zone no reset bit. This is used on host managed and host aware drives to not reset the zone pointers during a sanitize.
    //!   \param[in] definitiveEndingPattern = if the drive supports this bit, it will make sure that the specified pattern is the pattern upon completion between each pass and the invert between passes bit.
    //!
    //  Exit:
    //!   \return SUCCESS = pass, !SUCCESS = something when wrong
    //
    //-----------------------------------------------------------------------------
    OPENSEA_TRANSPORT_API eReturnValues ata_Sanitize_Overwrite_Erase(tDevice *device, bool failureModeBit, bool invertBetweenPasses, uint8_t numberOfPasses, uint32_t overwritePattern, bool znr, bool definitiveEndingPattern);

    //-----------------------------------------------------------------------------
    //
    //  ata_Sanitize_Freeze_Lock()
    //
    //! \brief   Description:  This function calls ata_Sanitize_Command with the correct inputs to perform a sanitize freeze lock command
    //
    //  Entry:
    //!   \param[in] device = file descriptor
    //!
    //  Exit:
    //!   \return SUCCESS = pass, !SUCCESS = something when wrong
    //
    //-----------------------------------------------------------------------------
    OPENSEA_TRANSPORT_API eReturnValues ata_Sanitize_Freeze_Lock(tDevice *device);

    //-----------------------------------------------------------------------------
    //
    //  ata_Sanitize_Anti_Freeze_Lock()
    //
    //! \brief   Description:  This function calls ata_Sanitize_Command with the correct inputs to perform a sanitize anti freeze lock command
    //
    //  Entry:
    //!   \param[in] device = file descriptor
    //!
    //  Exit:
    //!   \return SUCCESS = pass, !SUCCESS = something when wrong
    //
    //-----------------------------------------------------------------------------
    OPENSEA_TRANSPORT_API eReturnValues ata_Sanitize_Anti_Freeze_Lock(tDevice *device);

    //-----------------------------------------------------------------------------
    //
    //  ata_Read_Log_Ext()
    //
    //! \brief   Description:  Function to send a ATA read log ext command to a device
    //
    //  Entry:
    //!   \param[in] device = file descriptor
    //!   \param[in] logAddress = the log address to be read
    //!   \param[in] pageNumber = the page of the log you wish to retrieve (typically, when reading a multisector log all at once, this is set to 0)
    //!   \param[out] ptrData = pointer to the data buffer that will be filled in upon successful command completion
    //!   \param[in] dataSize = value describing the size of the buffer that will be filled in
    //!   \param[in] useDMA = use the DMA command instead of the PIO command
    //!   \param[in] featureRegister = set the feature register for the command. This should be 0 unless the log you are reading requires this to be set to something specific
    //!
    //  Exit:
    //!   \return SUCCESS = pass, !SUCCESS = something when wrong
    //
    //-----------------------------------------------------------------------------
    OPENSEA_TRANSPORT_API eReturnValues ata_Read_Log_Ext(tDevice *device, uint8_t logAddress, uint16_t pageNumber, uint8_t *ptrData, uint32_t dataSize, bool useDMA, uint16_t featureRegister);

    //-----------------------------------------------------------------------------
    //
    //  ata_Write_Log_Ext()
    //
    //! \brief   Description:  Function to send a ATA write log ext command to a device
    //
    //  Entry:
    //!   \param[in] device = file descriptor
    //!   \param[in] logAddress = the log address to be written
    //!   \param[in] pageNumber = the page of the log you wish to write to
    //!   \param[out] ptrData = pointer to the data buffer that will be sent to the device
    //!   \param[in] dataSize = value describing the size of the buffer that will be sent
    //!   \param[in] useDMA = use the DMA command instead of the PIO command
    //!   \param[in] forceRTFRs = this was added to force returning rtfrs on a command, specifically for SCT feature control commands
    //!
    //  Exit:
    //!   \return SUCCESS = pass, !SUCCESS = something when wrong
    //
    //-----------------------------------------------------------------------------
    OPENSEA_TRANSPORT_API eReturnValues ata_Write_Log_Ext(tDevice *device, uint8_t logAddress, uint16_t pageNumber, uint8_t *ptrData, uint32_t dataSize, bool useDMA, bool forceRTFRs);

    //-----------------------------------------------------------------------------
    //
    //  ata_SMART_Read_Log()
    //
    //! \brief   Description:  Function to send a ATA SMART read log command to a device
    //
    //  Entry:
    //!   \param[in] device = file descriptor
    //!   \param[in] logAddress = the log address to be read
    //!   \param[out] ptrData = pointer to the data buffer that will be filled in upon successful command completion
    //!   \param[in] dataSize = value describing the size of the buffer that will be filled in
    //!
    //  Exit:
    //!   \return SUCCESS = pass, !SUCCESS = something when wrong
    //
    //-----------------------------------------------------------------------------
    OPENSEA_TRANSPORT_API eReturnValues ata_SMART_Read_Log(tDevice *device, uint8_t logAddress, uint8_t *ptrData, uint32_t dataSize);

    //-----------------------------------------------------------------------------
    //
    //  ata_SMART_Write_Log()
    //
    //! \brief   Description:  Function to send a ATA SMART write log command to a device
    //
    //  Entry:
    //!   \param[in] device = file descriptor
    //!   \param[in] logAddress = the log address to be written
    //!   \param[out] ptrData = pointer to the data buffer that will be sent to the device
    //!   \param[in] dataSize = value describing the size of the buffer that will be sent to the device
    //!   \param[in] forceRTFRs = this was added to force returning rtfrs on a command, specifically for SCT feature control commands
    //!
    //  Exit:
    //!   \return SUCCESS = pass, !SUCCESS = something when wrong
    //
    //-----------------------------------------------------------------------------
    OPENSEA_TRANSPORT_API eReturnValues ata_SMART_Write_Log(tDevice *device, uint8_t logAddress, uint8_t *ptrData, uint32_t dataSize, bool forceRTFRs);

    //-----------------------------------------------------------------------------
    //
    //  ata_SMART_Command()
    //
    //! \brief   Description:  Function to send a ATA SMART command to a device
    //
    //  Entry:
    //!   \param[in] device = file descriptor
    //!   \param[in] feature = the SMART feature to execute
    //!   \param[in] lbaLo = what the contents of the LBA lo register should be when sending the command
    //!   \param[out] ptrData = pointer to the data buffer that will be filled in upon successful command completion
    //!   \param[in] dataSize = value describing the size of the buffer that will be filled in
    //!   \param[in] timeout = timeout value in seconds for the command
    //!   \param[in] forceRTFRs = this was added to force returning rtfrs on a command, specifically for SCT feature control commands
    //!   \param[in] countReg = use this to set the secotr count register for NON DATA commands. This is automatically set for data transfers
    //!
    //  Exit:
    //!   \return SUCCESS = pass, !SUCCESS = something when wrong
    //
    //-----------------------------------------------------------------------------
    OPENSEA_TRANSPORT_API eReturnValues ata_SMART_Command(tDevice *device, uint8_t feature, uint8_t lbaLo, uint8_t *ptrData, uint32_t dataSize, uint32_t timeout, bool forceRTFRs, uint8_t countReg);

    //-----------------------------------------------------------------------------
    //
    //  ata_SMART_Read_Data()
    //
    //! \brief   Description:  Function to send a SMART read data command to a device
    //
    //  Entry:
    //!   \param[in] device = file descriptor
    //!   \param[out] ptrData = pointer to the data buffer to be filled in with SMART data
    //!   \param[in] dataSize = size of the data buffer to be filled in (should always be 512)
    //!
    //  Exit:
    //!   \return SUCCESS = pass, !SUCCESS = something when wrong
    //
    //-----------------------------------------------------------------------------
    OPENSEA_TRANSPORT_API eReturnValues ata_SMART_Read_Data(tDevice *device, uint8_t *ptrData, uint32_t dataSize);

    //-----------------------------------------------------------------------------
    //
    //  ata_SMART_Offline()
    //
    //! \brief   Description:  Function to send a SMART offline command to a device
    //
    //  Entry:
    //!   \param[in] device = file descriptor
    //!   \param[in] subcommand = the specific subcommand, or test to send
    //!   \param[in] timeout = timeout value in seconds for the command
    //!
    //  Exit:
    //!   \return SUCCESS = pass, !SUCCESS = something when wrong
    //
    //-----------------------------------------------------------------------------
    OPENSEA_TRANSPORT_API eReturnValues ata_SMART_Offline(tDevice *device, uint8_t subcommand, uint32_t timeout);

    //-----------------------------------------------------------------------------
    //
    //  ata_SMART_Return_Status()
    //
    //! \brief   Description:  Function to send a SMART return status command to a device. the return tfrs will need be checked after this command is complete.
    //
    //  Entry:
    //!   \param[in] device = file descriptor
    //!
    //  Exit:
    //!   \return SUCCESS = pass, !SUCCESS = something when wrong
    //
    //-----------------------------------------------------------------------------
    OPENSEA_TRANSPORT_API eReturnValues ata_SMART_Return_Status(tDevice *device);

    //-----------------------------------------------------------------------------
    //
    //  ata_SMART_Enable_Operations()
    //
    //! \brief   Description:  Function to send a SMART enable operations command
    //
    //  Entry:
    //!   \param[in] device = file descriptor
    //!
    //  Exit:
    //!   \return SUCCESS = pass, !SUCCESS = something when wrong
    //
    //-----------------------------------------------------------------------------
    OPENSEA_TRANSPORT_API eReturnValues ata_SMART_Enable_Operations(tDevice *device);

    //-----------------------------------------------------------------------------
    //
    //  ata_SMART_Disable_Operations()
    //
    //! \brief   Description:  Function to send a SMART disable operations command
    //
    //  Entry:
    //!   \param[in] device = file descriptor
    //!
    //  Exit:
    //!   \return SUCCESS = pass, !SUCCESS = something when wrong
    //
    //-----------------------------------------------------------------------------
    OPENSEA_TRANSPORT_API eReturnValues ata_SMART_Disable_Operations(tDevice *device);

    //-----------------------------------------------------------------------------
    //
    //  ata_SMART_Read_Thresholds()
    //
    //! \brief   Description:  Function to send a SMART read thresholds command
    //
    //  Entry:
    //!   \param[in] device = file descriptor
    //!   \param[out] ptrData = pointer to the data buffer to read the thresholds into
    //!   \param[in] dataSize = size of the data buffer to save the thresholds into. Must be at least 512B in size
    //!
    //  Exit:
    //!   \return SUCCESS = pass, !SUCCESS = something when wrong
    //
    //-----------------------------------------------------------------------------
    OPENSEA_TRANSPORT_API eReturnValues ata_SMART_Read_Thresholds(tDevice *device, uint8_t *ptrData, uint32_t dataSize);

    //-----------------------------------------------------------------------------
    //
    //  ata_SMART_Save_Attributes()
    //
    //! \brief   Description:  Function to send a SMART save attributes command
    //
    //  Entry:
    //!   \param[in] device = file descriptor
    //!
    //  Exit:
    //!   \return SUCCESS = pass, !SUCCESS = something when wrong
    //
    //-----------------------------------------------------------------------------
    OPENSEA_TRANSPORT_API eReturnValues ata_SMART_Save_Attributes(tDevice *device);
<<<<<<< HEAD
    
=======

>>>>>>> 5008c645
    //-----------------------------------------------------------------------------
    //
    //  ata_SMART_Attribute_Autosave()
    //
    //! \brief   Description:  Function to send a SMART enable/disable attribute autosave command
    //
    //  Entry:
    //!   \param[in] device = file descriptor
    //!   \param[in] enable = set to true to enable attribute autosave and false to disable.
    //!
    //  Exit:
    //!   \return SUCCESS = pass, !SUCCESS = something when wrong
    //
    //-----------------------------------------------------------------------------
    OPENSEA_TRANSPORT_API eReturnValues ata_SMART_Attribute_Autosave(tDevice *device, bool enable);

    //-----------------------------------------------------------------------------
    //
    //  ata_SMART_Auto_Offline()
    //
    //! \brief   Description:  Function to send a SMART enable/disable auto-off-line. (Not officially adopted by ATA spec)
    //
    //  Entry:
    //!   \param[in] device = file descriptor
    //!   \param[in] enable = set to true to enable auto-off-line and false to disable.
    //!
    //  Exit:
    //!   \return SUCCESS = pass, !SUCCESS = something when wrong
    //
    //-----------------------------------------------------------------------------
    OPENSEA_TRANSPORT_API eReturnValues ata_SMART_Auto_Offline(tDevice *device, bool enable);

    //This assumes standard ATA identify like reported from ata_Identify or page 1 of the ID data log. 512B long and as reported by the standards.
    OPENSEA_TRANSPORT_API void fill_ATA_Strings_From_Identify_Data(uint8_t* ptrIdentifyData, char ataMN[ATA_IDENTIFY_MN_LENGTH + 1], char ataSN[ATA_IDENTIFY_SN_LENGTH + 1], char ataFW[ATA_IDENTIFY_FW_LENGTH + 1]);

    //-----------------------------------------------------------------------------
    //
    //  ata_Identify()
    //
    //! \brief   Description:  Function to send a ATA identify command to a device
    //
    //  Entry:
    //!   \param[in] device = pointer to tDevice structure
    //!   \param[out] ptrData = pointer to the data buffer to be filled in with identify data
    //!   \param[in] dataSize = the size of the data buffer to be filled in (should always be 512)
    //!
    //  Exit:
    //!   \return SUCCESS = pass, !SUCCESS = something when wrong
    //
    //-----------------------------------------------------------------------------
    OPENSEA_TRANSPORT_API eReturnValues ata_Identify(tDevice *device, uint8_t *ptrData, uint32_t dataSize);

    //-----------------------------------------------------------------------------
    //
    //  ata_Security_Disable_Password()
    //
    //! \brief   Description:  Function to send a ATA Security Disable Password command to a device
    //
    //  Entry:
    //!   \param[in] device = pointer to tDevice structure
    //!   \param[in] ptrData = pointer to the data buffer to send to the device
    //!
    //  Exit:
    //!   \return SUCCESS = pass, !SUCCESS = something when wrong
    //
    //-----------------------------------------------------------------------------
    OPENSEA_TRANSPORT_API eReturnValues ata_Security_Disable_Password(tDevice *device, uint8_t *ptrData);

    //-----------------------------------------------------------------------------
    //
    //  ata_Security_Erase_Prepare()
    //
    //! \brief   Description:  Function to send a ATA Security Erase Prepare Command to a device
    //
    //  Entry:
    //!   \param[in] device = file descriptor
    //!
    //  Exit:
    //!   \return SUCCESS = pass, !SUCCESS = something when wrong
    //
    //-----------------------------------------------------------------------------
    OPENSEA_TRANSPORT_API eReturnValues ata_Security_Erase_Prepare(tDevice *device);

    //-----------------------------------------------------------------------------
    //
    //  ata_Security_Erase_Unit()
    //
    //! \brief   Description:  Function to send a ATA Security Erase Unit command to a device
    //
    //  Entry:
    //!   \param[in] device = file descriptor
    //!   \param[in] ptrData = pointer to the data buffer to send to the device
    //!   \param[in] timeout = value to use for the timeout on the command. This is a value in seconds. It is recommended that the time provided by ATA identify data is used.
    //!
    //  Exit:
    //!   \return SUCCESS = pass, !SUCCESS = something when wrong
    //
    //-----------------------------------------------------------------------------
    OPENSEA_TRANSPORT_API eReturnValues ata_Security_Erase_Unit(tDevice *device, uint8_t *ptrData, uint32_t timeout);

    //-----------------------------------------------------------------------------
    //
    //  ata_Security_Set_Password()
    //
    //! \brief   Description:  Function to send a ATA Security Set Password command to a device
    //
    //  Entry:
    //!   \param[in] device = file descriptor
    //!   \param[in] ptrData = pointer to the data buffer to send to the device
    //!
    //  Exit:
    //!   \return SUCCESS = pass, !SUCCESS = something when wrong
    //
    //-----------------------------------------------------------------------------
    OPENSEA_TRANSPORT_API eReturnValues ata_Security_Set_Password(tDevice *device, uint8_t *ptrData);

    //-----------------------------------------------------------------------------
    //
    //  ata_Security_Unlock()
    //
    //! \brief   Description:  Function to send a ATA Security Unlock command to a device
    //
    //  Entry:
    //!   \param[in] device = file descriptor
    //!   \param[in] ptrData = pointer to the data buffer to send to the device
    //!
    //  Exit:
    //!   \return SUCCESS = pass, !SUCCESS = something when wrong
    //
    //-----------------------------------------------------------------------------
    OPENSEA_TRANSPORT_API eReturnValues ata_Security_Unlock(tDevice *device, uint8_t *ptrData);

    //-----------------------------------------------------------------------------
    //
    //  ata_Security_Freeze_Lock()
    //
    //! \brief   Description:  Function to send a ATA Security Freeze Lock Command to a device
    //
    //  Entry:
    //!   \param[in] device = file descriptor
    //!
    //  Exit:
    //!   \return SUCCESS = pass, !SUCCESS = something when wrong
    //
    //-----------------------------------------------------------------------------
    OPENSEA_TRANSPORT_API eReturnValues ata_Security_Freeze_Lock(tDevice *device);
<<<<<<< HEAD
    
=======

>>>>>>> 5008c645
    //-----------------------------------------------------------------------------
    //
    //  ata_Download_Microcode()
    //
    //! \brief   Description:  Function to send a ATA Download Microcode command to a device
    //
    //  Entry:
    //!   \param[in] device = file descriptor
    //!   \param[in] subCommand = the subcommand for the download function (feature register)
    //!   \param[in] blockCount
    //!   \param[in] bufferOffset
    //!   \param[in] useDMA = use download Microcode DMA command (device must support this command or this will return an error)
    //!   \param[in] pData = pointer to the data buffer to send to the device
    //!   \param[in] dataLen = length of data to transfer
    //!   \param[in] firstSegment = Flag to help some low-level OSs know when the first segment of a firmware download is happening...specifically Windows
    //!   \param[in] lastSegment = Flag to help some low-level OSs know when the last segment of a firmware download is happening...specifrically Windows
    //!   \param[in] timeoutSeconds = set a timeout in seconds for the command. This can be useful if some FWDL commands take longer (code activation for example)
    //!
    //  Exit:
    //!   \return SUCCESS = pass, !SUCCESS = something when wrong
    //
    //-----------------------------------------------------------------------------
    OPENSEA_TRANSPORT_API eReturnValues ata_Download_Microcode(tDevice *device, eDownloadMicrocodeFeatures subCommand, uint16_t blockCount, uint16_t bufferOffset, bool useDMA, uint8_t *pData, uint32_t dataLen, bool firstSegment, bool lastSegment, uint32_t timeoutSeconds);

    //-----------------------------------------------------------------------------
    //
    //  ata_Is_Extended_Power_Conditions_Feature_Supported()
    //
    //! \brief   Description:  Return true if the EPC bit is set.
    //
    //  Entry:
    //!   \param[in] pIdentify - ATA identify data
    //
    //  Exit:
    //!   \return SUCCESS = good, !SUCCESS something went wrong see error codes
    //
    //-----------------------------------------------------------------------------
    uint16_t ata_Is_Extended_Power_Conditions_Feature_Supported(uint16_t *pIdentify);

    //-----------------------------------------------------------------------------
    //
    //  ata_Is_One_Extended_Power_Conditions_Feature_Supported()
    //
    //! \brief   Description:  Return true if at least one of the EPC bit is set.
    //
    //  Entry:
    //!   \param[in] pIdentify - ATA identify data
    //
    //  Exit:
    //!   \return SUCCESS = good, !SUCCESS something went wrong see error codes
    //
    //-----------------------------------------------------------------------------
    uint16_t ata_Is_One_Extended_Power_Conditions_Feature_Supported(uint16_t *pIdentify);

    //-----------------------------------------------------------------------------
    //
    //  ata_Accessible_Max_Address_Feature()
    //
    //! \brief   Description:  send a accessible max address configuration command
    //
    //  Entry:
    //!   \param device device handle
    //!   \param feature the feature registers for the command
    //!   \param lba the lba registers for the command
    //!   \param rtfrs set to non-null to get rtfrs out of this function
    //!   \param[in] sectorCount = the value to set in the sector count registers
    //
    //  Exit:
    //!   \return SUCCESS = good, !SUCCESS something went wrong see error codes
    //
    //-----------------------------------------------------------------------------
    OPENSEA_TRANSPORT_API eReturnValues ata_Accessible_Max_Address_Feature(tDevice* device, uint16_t feature, uint64_t lba, ataReturnTFRs* rtfrs, uint16_t sectorCount);

    //-----------------------------------------------------------------------------
    //
    //  ata_Get_Native_Max_Address_Ext()
    //
    //! \brief   Description:  get the native max address using the accessible max address ext command
    //
    //  Entry:
    //!   \param device device handle
    //!   \param nativeMaxLBA pointer to the var you want to hold the native max LBA upon command completion
    //
    //  Exit:
    //!   \return SUCCESS = good, !SUCCESS something went wrong see error codes
    //
    //-----------------------------------------------------------------------------
    OPENSEA_TRANSPORT_API eReturnValues ata_Get_Native_Max_Address_Ext(tDevice *device, uint64_t *nativeMaxLBA);

    //-----------------------------------------------------------------------------
    //
    //  ata_Set_Accessible_Max_Address_Ext()
    //
    //! \brief   Description:  set the accessible max LBA using the accessible max address ext command
    //
    //  Entry:
    //!   \param device device handle
    //!   \param newMaxLBA the new maxLBA you wish to have set
    //!   \param changeId whether to set ENABLE CHANGE IDENTIFY STRINGS bit for changing model number
    //
    //  Exit:
    //!   \return SUCCESS = good, !SUCCESS something went wrong see error codes
    //
    //-----------------------------------------------------------------------------
    OPENSEA_TRANSPORT_API eReturnValues ata_Set_Accessible_Max_Address_Ext(tDevice* device, uint64_t newMaxLBA, bool changeId);

    //-----------------------------------------------------------------------------
    //
    //  ata_Freeze_Accessible_Max_Address_Ext()
    //
    //! \brief   Description:  freeze the accessible max address using the accessible max address ext command
    //
    //  Entry:
    //!   \param device device handle
    //
    //  Exit:
    //!   \return SUCCESS = good, !SUCCESS something went wrong see error codes
    //
    //-----------------------------------------------------------------------------
    OPENSEA_TRANSPORT_API eReturnValues ata_Freeze_Accessible_Max_Address_Ext(tDevice *device);

    //-----------------------------------------------------------------------------
    //
    //  ata_Read_Native_Max_Address()
    //
    //! \brief   Description:  (Obsolete command) This command reads the native max LBA of the drive
    //
    //  Entry:
    //!   \param device device handle
    //!   \param nativeMaxLBA pointer to the value you wish to have hold the native max address upon command completion
    //!   \param ext set to true to do the extended command
    //
    //  Exit:
    //!   \return SUCCESS = good, !SUCCESS something went wrong see error codes
    //
    //-----------------------------------------------------------------------------
    OPENSEA_TRANSPORT_API eReturnValues ata_Read_Native_Max_Address(tDevice *device, uint64_t *nativeMaxLBA, bool ext); //obsolete on new drives

    //-----------------------------------------------------------------------------
    //
    //  ata_Set_Max()
    //
    //! \brief   Description:  (Obsolete command) This command sets the native max LBA of the drive or freezes or locks etc
    //
    //  Entry:
    //!   \param device device handle
    //!   \param setMaxFeature which set max feature you want to do...(set, freeze, lock, etc)
    //!   \param newMaxLBA the new MaxLBA you wish to have set on the device
    //!   \param volatileValue if set to false, this is a volatile setting and it will not stick upon completion of a power cycle or reset
    //!   \param ptrData pointer to the data to transfer (on data transfer commands)
    //!   \param dataLength length of data to transfer (on data transfer commands)
    //
    //  Exit:
    //!   \return SUCCESS = good, !SUCCESS something went wrong see error codes
    //
    //-----------------------------------------------------------------------------
    OPENSEA_TRANSPORT_API eReturnValues ata_Set_Max(tDevice *device, eHPAFeature setMaxFeature, uint32_t newMaxLBA, bool volatileValue, uint8_t *ptrData, uint32_t dataLength); //obsolete on new drives

    //-----------------------------------------------------------------------------
    //
    //  ata_Set_Max_Address()
    //
    //! \brief   Description:  (Obsolete command) This command sets the native max LBA of the drive (28bit)
    //
    //  Entry:
    //!   \param device device handle
    //!   \param newMaxLBA the new MaxLBA you wish to have set on the device
    //!   \param voltileValue if set to false, this is a volatile setting and it will not stick upon completion of a power cycle or reset
    //
    //  Exit:
    //!   \return SUCCESS = good, !SUCCESS something went wrong see error codes
    //
    //-----------------------------------------------------------------------------
    OPENSEA_TRANSPORT_API eReturnValues ata_Set_Max_Address(tDevice *device, uint32_t newMaxLBA, bool voltileValue);

    //-----------------------------------------------------------------------------
    //
    //  ata_Set_Max_Password()
    //
    //! \brief   Description:  (Obsolete command) This command sets the password for locking the native max LBA
    //
    //  Entry:
    //!   \param device device handle
    //!   \param ptrData pointer to the data to transfer
    //!   \param dataLength length of data to transfer
    //
    //  Exit:
    //!   \return SUCCESS = good, !SUCCESS something went wrong see error codes
    //
    //-----------------------------------------------------------------------------
    OPENSEA_TRANSPORT_API eReturnValues ata_Set_Max_Password(tDevice *device, uint8_t *ptrData, uint32_t dataLength);

    //-----------------------------------------------------------------------------
    //
    //  ata_Set_Max_Lock()
    //
    //! \brief   Description:  (Obsolete command) This command locks the native max LBA of the drive
    //
    //  Entry:
    //!   \param device device handle
    //
    //  Exit:
    //!   \return SUCCESS = good, !SUCCESS something went wrong see error codes
    //
    //-----------------------------------------------------------------------------
    OPENSEA_TRANSPORT_API eReturnValues ata_Set_Max_Lock(tDevice *device);

    //-----------------------------------------------------------------------------
    //
    //  ata_Set_Max_Unlock()
    //
    //! \brief   Description:  (Obsolete command) This command unlocks the native max LBA using the provided password
    //
    //  Entry:
    //!   \param device device handle
    //!   \param ptrData pointer to the data to transfer
    //!   \param dataLength length of data to transfer
    //
    //  Exit:
    //!   \return SUCCESS = good, !SUCCESS something went wrong see error codes
    //
    //-----------------------------------------------------------------------------
    OPENSEA_TRANSPORT_API eReturnValues ata_Set_Max_Unlock(tDevice *device, uint8_t *ptrData, uint32_t dataLength);

    //-----------------------------------------------------------------------------
    //
    //  ata_Set_Max_Freeze_Lock()
    //
    //! \brief   Description:  (Obsolete command) This command freeze locks the native max LBA of the drive
    //
    //  Entry:
    //!   \param device device handle
    //
    //  Exit:
    //!   \return SUCCESS = good, !SUCCESS something went wrong see error codes
    //
    //-----------------------------------------------------------------------------
    OPENSEA_TRANSPORT_API eReturnValues ata_Set_Max_Freeze_Lock(tDevice *device);

    //-----------------------------------------------------------------------------
    //
    //  ata_Set_Max_Address_Ext()
    //
    //! \brief   Description:  (Obsolete command) This command sets the native max LBA of the drive (must be preceded by read native max ext)
    //
    //  Entry:
    //!   \param device device handle
    //!   \param newMaxLBA the new MaxLBA you wish to have set on the device
    //!   \param volatileValue if set to false, this is a volatile setting and it will not stick upon completion of a power cycle or reset
    //
    //  Exit:
    //!   \return SUCCESS = good, !SUCCESS something went wrong see error codes
    //
    //-----------------------------------------------------------------------------
    OPENSEA_TRANSPORT_API eReturnValues ata_Set_Max_Address_Ext(tDevice *device, uint64_t newMaxLBA, bool volatileValue); //obsolete on new drives

    //ATA SCT definitions that were here were removed in favor of the versions starting with send_ in ata_helper since those include retries as needed to work around adapter issues
    // and reduce confusion on the code that was implemented for performing SCT operations more easily.

    //-----------------------------------------------------------------------------
    //
    //  ata_Check_Power_Mode()
    //
    //! \brief   Description:  This command sends a ATA Check Power Mode command to the device
    //
    //  Entry:
    //!   \param device - device handle
    //!   \param powerMode - pointer to a variable that will contain the value of the power mode. Check the spec to see how to determine what the power mode is.
    //
    //  Exit:
    //!   \return SUCCESS = good, !SUCCESS something went wrong see error codes
    //
    //-----------------------------------------------------------------------------
    OPENSEA_TRANSPORT_API eReturnValues ata_Check_Power_Mode(tDevice *device, uint8_t *powerMode);

    //-----------------------------------------------------------------------------
    //
    //  ata_Configure_Stream()
    //
    //! \brief   Description:  This command sends a ATA Configure Stream command to the device
    //
    //  Entry:
    //!   \param device - device handle
    //!   \param streamID - set this to the stream ID. only bits 2:0 are valid
    //!   \param addRemoveStreamBit - set to true to set this bit (meaning add stream). Set to false to leave this bit at 0 (meaning remove stream)
    //!   \param readWriteStreamBit - This bit is obsolete since ACS so set this to false for new devices. Only set this for old devices. (see ATA/ATAPI 7 for details on this bit)
    //!   \param defaultCCTL - time in which the device will return command completion for read stream command or a write stream command with COMMAND CCTL field set to 0. See spec for formula
    //!   \param allocationUnit - number of logical blocks the device should use for read look-ahead and write cache operations for the stream being configured
    //
    //  Exit:
    //!   \return SUCCESS = good, !SUCCESS something went wrong see error codes
    //
    //-----------------------------------------------------------------------------
    OPENSEA_TRANSPORT_API eReturnValues ata_Configure_Stream(tDevice *device, uint8_t streamID, bool addRemoveStreamBit, bool readWriteStreamBit, uint8_t defaultCCTL, uint16_t allocationUnit);

    //-----------------------------------------------------------------------------
    //
    //  ata_Data_Set_Management()
    //
    //! \brief   Description:  This command sends a ATA Data Set Management (XL) command to the device
    //
    //  Entry:
    //!   \param device - device handle
    //!   \param trimBit - set the TRIM bit. (Since this is currently the only available operation with this command, this should be set to true)
    //!   \param ptrData - pointer to the data buffer that will be sent to the device
    //!   \param dataSize - the size of the data buffer to send.
    //!   \param xl - set to true to issue data set management XL command instead of standard command. Support for this is shown in ID Data log - supported features subpage. NOTE: This uses a different data range format, so only set this when the buffer is setup correctly!
    //
    //  Exit:
    //!   \return SUCCESS = good, !SUCCESS something went wrong see error codes
    //
    //-----------------------------------------------------------------------------
    OPENSEA_TRANSPORT_API eReturnValues ata_Data_Set_Management(tDevice *device, bool trimBit, uint8_t* ptrData, uint32_t dataSize, bool xl);

    //-----------------------------------------------------------------------------
    //
    //  ata_execute_Device_Diagnostic()
    //
    //! \brief   Description:  This command sends a ATA Execute Device Diagnostic command to the device
    //
    //  Entry:
    //!   \param device - device handle
    //!   \param diagnosticCode - returned diagnostic code value
    //
    //  Exit:
    //!   \return SUCCESS = good, !SUCCESS something went wrong see error codes
    //
    //-----------------------------------------------------------------------------
    OPENSEA_TRANSPORT_API eReturnValues ata_Execute_Device_Diagnostic(tDevice *device, uint8_t* diagnosticCode);

    //-----------------------------------------------------------------------------
    //
    //  ata_Flush_Cache()
    //
    //! \brief   Description:  This command sends a ATA Flush Cache command to the device
    //
    //  Entry:
    //!   \param device - device handle
    //!   \param extendedCommand - set to true to issue flush cache extended (48 bit) instead on flush cache (28 bit)
    //
    //  Exit:
    //!   \return SUCCESS = good, !SUCCESS something went wrong see error codes
    //
    //-----------------------------------------------------------------------------
    OPENSEA_TRANSPORT_API eReturnValues ata_Flush_Cache(tDevice *device, bool extendedCommand);

    //-----------------------------------------------------------------------------
    //
    //  ata_Idle()
    //
    //! \brief   Description:  This command sends a ATA Idle command to the device
    //
    //  Entry:
    //!   \param device - device handle
    //!   \param standbyTimerPeriod - set to the value you want to set the standby timer for. (See ATA spec for available timer periods)
    //
    //  Exit:
    //!   \return SUCCESS = good, !SUCCESS something went wrong see error codes
    //
    //-----------------------------------------------------------------------------
    OPENSEA_TRANSPORT_API eReturnValues ata_Idle(tDevice *device, uint8_t standbyTimerPeriod);

    //-----------------------------------------------------------------------------
    //
    //  ata_Idle_Immediate()
    //
    //! \brief   Description:  This command sends a ATA Idle immediate command to the device
    //
    //  Entry:
    //!   \param device - device handle
    //!   \param unloadFeature - set to true if the drive supports the unload feature to move the heads to a safe position
    //
    //  Exit:
    //!   \return SUCCESS = good, !SUCCESS something went wrong see error codes
    //
    //-----------------------------------------------------------------------------
    OPENSEA_TRANSPORT_API eReturnValues ata_Idle_Immediate(tDevice *device, bool unloadFeature);

    //-----------------------------------------------------------------------------
    //
    //  ata_Read_Buffer()
    //
    //! \brief   Description:  This command sends a ATA Read Buffer command to the device
    //
    //  Entry:
    //!   \param device - device handle
    //!   \param ptrData - pointer to the data buffer to fill in with the result of this command. This buffer must be at least 512bytes in size!
    //!   \param useDMA - set to true to issue the read buffer DMA command
    //
    //  Exit:
    //!   \return SUCCESS = good, !SUCCESS something went wrong see error codes
    //
    //-----------------------------------------------------------------------------
    OPENSEA_TRANSPORT_API eReturnValues ata_Read_Buffer(tDevice *device, uint8_t *ptrData, bool useDMA);

    //-----------------------------------------------------------------------------
    //
    //  ata_Read_DMA()
    //
    //! \brief   Description:  This command sends a ATA Read DMA command to the device
    //
    //  Entry:
    //!   \param device - device handle
    //!   \param LBA - the starting LBA to read
    //!   \param ptrData - pointer to the data buffer to fill in with the result of this command. 
    //!   \param sectorCount - number of sectors to read
    //!   \param dataSize - the Size of your buffer. This will be used to determine the sector count for how many sectors to read
    //!   \param extendedCmd - set to true to issue the read DMA EXT command (48bit) instead of the normal command (28bit)
    //
    //  Exit:
    //!   \return SUCCESS = good, !SUCCESS something went wrong see error codes
    //
    //-----------------------------------------------------------------------------
    OPENSEA_TRANSPORT_API eReturnValues ata_Read_DMA(tDevice *device, uint64_t LBA, uint8_t *ptrData, uint16_t sectorCount, uint32_t dataSize, bool extendedCmd);

    //-----------------------------------------------------------------------------
    //
    //  ata_Read_Multiple()
    //
    //! \brief   Description:  This command sends a ATA Read Multiple command to the device
    //
    //  Entry:
    //!   \param device - device handle
    //!   \param LBA - the starting LBA to read
    //!   \param ptrData - pointer to the data buffer to fill in with the result of this command. 
    //!   \param sectorCount - number of sectors to read
    //!   \param dataSize - the Size of your buffer. This will be used to determine the sector count for how many sectors to read
    //!   \param extendedCmd - set to true to issue the read Multiple EXT command (48bit) instead of the normal command (28bit)
    //
    //  Exit:
    //!   \return SUCCESS = good, !SUCCESS something went wrong see error codes
    //
    //-----------------------------------------------------------------------------
    OPENSEA_TRANSPORT_API eReturnValues ata_Read_Multiple(tDevice *device, uint64_t LBA, uint8_t *ptrData, uint16_t sectorCount, uint32_t dataSize, bool extendedCmd);

    //-----------------------------------------------------------------------------
    //
    //  ata_Read_Sectors()
    //
    //! \brief   Description:  This command sends a ATA Read Sectors command to the device
    //
    //  Entry:
    //!   \param device - device handle
    //!   \param LBA - the starting LBA to read
    //!   \param ptrData - pointer to the data buffer to fill in with the result of this command. 
    //!   \param sectorCount - number of sectors to read
    //!   \param dataSize - the Size of your buffer. This will be used to determine the sector count for how many sectors to read
    //!   \param extendedCmd - set to true to issue the read Sectors EXT command (48bit) instead of the normal command (28bit)
    //
    //  Exit:
    //!   \return SUCCESS = good, !SUCCESS something went wrong see error codes
    //
    //-----------------------------------------------------------------------------
    OPENSEA_TRANSPORT_API eReturnValues ata_Read_Sectors(tDevice *device, uint64_t LBA, uint8_t *ptrData, uint16_t sectorCount, uint32_t dataSize, bool extendedCmd);

    //-----------------------------------------------------------------------------
    //
    //  ata_Read_Sectors_No_Retry(tDevice *device, uint64_t LBA, uint8_t *ptrData, uint16_t sectorCount, uint32_t dataSize)
    //
    //! \brief   Description:  This command sends a ATA Read Sectors(No Retry) command to the device
    //
    //  Entry:
    //!   \param device - device handle
    //!   \param LBA - the starting LBA to read
    //!   \param ptrData - pointer to the data buffer to fill in with the result of this command. 
    //!   \param sectorCount - number of sectors to read
    //!   \param dataSize - the Size of your buffer. This will be used to determine the sector count for how many sectors to read
    //
    //  Exit:
    //!   \return SUCCESS = good, !SUCCESS something went wrong see error codes
    //
    //-----------------------------------------------------------------------------
    OPENSEA_TRANSPORT_API eReturnValues ata_Read_Sectors_No_Retry(tDevice *device, uint64_t LBA, uint8_t *ptrData, uint16_t sectorCount, uint32_t dataSize);

    //-----------------------------------------------------------------------------
    //
    //  ata_Read_Stream_Ext()
    //
    //! \brief   Description:  This command sends a ATA Read Stream Extended command to the device
    //
    //  Entry:
    //!   \param device - device handle
    //!   \param useDMA - use the DMA read stream ext command instead of the PIO command
    //!   \param streamID - the stream ID. only bits 2:0 are valid. Anything else will be stripped off.
    //!   \param notSequential - set to true to set the Not Sequential bit
    //!   \param readContinuous - set to true to set the Read Continuous bit
    //!   \param commandCCTL - the command completion time limit
    //!   \param LBA - the starting LBA to read
    //!   \param ptrData - pointer to the data buffer to fill in with the result of this command. 
    //!   \param dataSize - the Size of your buffer. This will be used to determine the sector count for how many sectors to read
    //
    //  Exit:
    //!   \return SUCCESS = good, !SUCCESS something went wrong see error codes
    //
    //-----------------------------------------------------------------------------
    OPENSEA_TRANSPORT_API eReturnValues ata_Read_Stream_Ext(tDevice *device, bool useDMA, uint8_t streamID, bool notSequential, bool readContinuous, uint8_t commandCCTL, uint64_t LBA, uint8_t *ptrData, uint32_t dataSize);

    //-----------------------------------------------------------------------------
    //
    //  ata_Read_Verify_Sectors()
    //
    //! \brief   Description:  This command sends a ATA Read Verify Sectors command to the device
    //
    //  Entry:
    //!   \param device - device handle
    //!   \param extendedCmd - Send read verify sectors ext command instead of the 28bit command
    //!   \param numberOfSectors - The number of sectors you want to have verified. 0, sets a max as defined in the ATA spec
    //!   \param LBA - the starting LBA to read and verify
    //
    //  Exit:
    //!   \return SUCCESS = good, !SUCCESS something went wrong see error codes
    //
    //-----------------------------------------------------------------------------
    OPENSEA_TRANSPORT_API eReturnValues ata_Read_Verify_Sectors(tDevice *device, bool extendedCmd, uint16_t numberOfSectors, uint64_t LBA);

    //-----------------------------------------------------------------------------
    //
    //  ata_Request_Sense_Data()
    //
    //! \brief   Description:  This command sends a ATA Request Sense Data command to the device
    //
    //  Entry:
    //!   \param device - device handle
    //!   \param senseKey - pointer to a variable that will hold the sense key on successful command completion. Must be non-NULL
    //!   \param additionalSenseCode - pointer to a variable that will hold the additional sense code on successful command completion. Must be non-NULL
    //!   \param additionalSenseCodeQualifier - pointer to a variable that will hold the additional sense code qualifier on successful command completion. Must be non-NULL
    //
    //  Exit:
    //!   \return SUCCESS = good, !SUCCESS something went wrong see error codes
    //
    //-----------------------------------------------------------------------------
    OPENSEA_TRANSPORT_API eReturnValues ata_Request_Sense_Data(tDevice *device, uint8_t *senseKey, uint8_t *additionalSenseCode, uint8_t *additionalSenseCodeQualifier);

    //-----------------------------------------------------------------------------
    //
    //  ata_Set_Date_And_Time()
    //
    //! \brief   Description:  This command sends a ATA Set Data and Time Ext command to the tDevice
    //
    //  Entry:
    //!   \param device - device handle
    //!   \param timeStamp - The timestamp you wish to set (See ATA Spec for details on how to specify a timestamp)
    //
    //  Exit:
    //!   \return SUCCESS = good, !SUCCESS something went wrong see error codes
    //
    //-----------------------------------------------------------------------------
    OPENSEA_TRANSPORT_API eReturnValues ata_Set_Date_And_Time(tDevice *device, uint64_t timeStamp);

    //-----------------------------------------------------------------------------
    //
    //  ata_Set_Multiple_Mode()
    //
    //! \brief   Description:  This command sends a ATA Set Multiple Mode command to the device
    //
    //  Entry:
    //!   \param device - device handle
    //!   \param drqDataBlockCount - The number of logical sectors the DRQ data block count for the read/write multiple commands. (Should be equal or less than the value in Identify word 47 bits 7:0). See ATA Spec for more details
    //
    //  Exit:
    //!   \return SUCCESS = good, !SUCCESS something went wrong see error codes
    //
    //-----------------------------------------------------------------------------
    OPENSEA_TRANSPORT_API eReturnValues ata_Set_Multiple_Mode(tDevice *device, uint8_t drqDataBlockCount);

    //-----------------------------------------------------------------------------
    //
    //  ata_Sleep()
    //
    //! \brief   Description:  This command sends a ATA Sleep command to the device
    //
    //  Entry:
    //!   \param device - device handle
    //
    //  Exit:
    //!   \return SUCCESS = good, !SUCCESS something went wrong see error codes
    //
    //-----------------------------------------------------------------------------
    OPENSEA_TRANSPORT_API eReturnValues ata_Sleep(tDevice *device);

    //-----------------------------------------------------------------------------
    //
    //  ata_Standby()
    //
    //! \brief   Description:  This command sends a ATA Standby command to the device
    //
    //  Entry:
    //!   \param device - device handle
    //!   \param standbyTimerPeriod - the standby timer. See ATA spec for details
    //
    //  Exit:
    //!   \return SUCCESS = good, !SUCCESS something went wrong see error codes
    //
    //-----------------------------------------------------------------------------
    OPENSEA_TRANSPORT_API eReturnValues ata_Standby(tDevice *device, uint8_t standbyTimerPeriod);

    //-----------------------------------------------------------------------------
    //
    //  ata_Standby()
    //
    //! \brief   Description:  This command sends a ATA Standby Immediate command to the device
    //
    //  Entry:
    //!   \param device - device handle
    //
    //  Exit:
    //!   \return SUCCESS = good, !SUCCESS something went wrong see error codes
    //
    //-----------------------------------------------------------------------------
    OPENSEA_TRANSPORT_API eReturnValues ata_Standby_Immediate(tDevice *device);

    //-----------------------------------------------------------------------------
    //
    //  ata_Trusted_Non_Data()
    //
    //! \brief   Description:  This command sends a ATA Trusted Non Data command to the tDevice
    //
    //  Entry:
    //!   \param device - device handle
    //!   \param securityProtocol - set to the security protocol to use
    //!   \param trustedSendReceiveBit - if this is true, we set the trusted send receive bit to 1, otherwise we leave it at 0. See ATA Spec for details
    //!   \param securityProtocolSpecific - See ATA Spec for details
    //
    //  Exit:
    //!   \return SUCCESS = good, !SUCCESS something went wrong see error codes
    //
    //-----------------------------------------------------------------------------
    OPENSEA_TRANSPORT_API eReturnValues ata_Trusted_Non_Data(tDevice *device, uint8_t securityProtocol, bool trustedSendReceiveBit, uint16_t securityProtocolSpecific);

    //-----------------------------------------------------------------------------
    //
    //  ata_Trusted_Receive()
    //
    //! \brief   Description:  This command sends a ATA Trusted Receive command to the device
    //
    //  Entry:
    //!   \param device - device handle
    //!   \param useDMA - set to true to use Trusted Receive DMA
    //!   \param securityProtocol - set to the security protocol to use
    //!   \param securityProtocolSpecific - See ATA Spec for details
    //!   \param ptrData - pointer to the data buffer to fill upon command completion. Must be Non-NULL
    //!   \param dataSize - size of the data buffer. This will also be used to determine the transfer length.
    //
    //  Exit:
    //!   \return SUCCESS = good, !SUCCESS something went wrong see error codes
    //
    //-----------------------------------------------------------------------------
    OPENSEA_TRANSPORT_API eReturnValues ata_Trusted_Receive(tDevice *device, bool useDMA, uint8_t securityProtocol, uint16_t securityProtocolSpecific, uint8_t *ptrData, uint32_t dataSize);

    //-----------------------------------------------------------------------------
    //
    //  ata_Trusted_Send()
    //
    //! \brief   Description:  This command sends a ATA Trusted Send command to the device
    //
    //  Entry:
    //!   \param device - device handle
    //!   \param useDMA - set to true to use Trusted Send DMA
    //!   \param securityProtocol - set to the security protocol to use
    //!   \param securityProtocolSpecific - See ATA Spec for details
    //!   \param ptrData - pointer to the data buffer to send to the device. Must be Non-NULL
    //!   \param dataSize - size of the data buffer. This will also be used to determine the transfer length.
    //
    //  Exit:
    //!   \return SUCCESS = good, !SUCCESS something went wrong see error codes
    //
    //-----------------------------------------------------------------------------
    OPENSEA_TRANSPORT_API eReturnValues ata_Trusted_Send(tDevice *device, bool useDMA, uint8_t securityProtocol, uint16_t securityProtocolSpecific, uint8_t *ptrData, uint32_t dataSize);

    //-----------------------------------------------------------------------------
    //
    //  ata_Write_Buffer()
    //
    //! \brief   Description:  This command sends a ATA Write Buffer command to the device
    //
    //  Entry:
    //!   \param device - device handle
    //!   \param ptrData - pointer to the data buffer to send to the device. Must be Non-NULL
    //!   \param useDMA - set to true to use Trusted Send DMA
    //
    //  Exit:
    //!   \return SUCCESS = good, !SUCCESS something went wrong see error codes
    //
    //-----------------------------------------------------------------------------
    OPENSEA_TRANSPORT_API eReturnValues ata_Write_Buffer(tDevice *device, uint8_t *ptrData, bool useDMA);

    //-----------------------------------------------------------------------------
    //
    //  ata_Write_DMA()
    //
    //! \brief   Description:  This command sends a ATA Write DMA command to the device
    //
    //  Entry:
    //!   \param device - device handle
    //!   \param LBA - the starting LBA to write
    //!   \param ptrData - pointer to the data buffer to send to the device. Must be Non-NULL 
    //!   \param dataSize - the Size of your buffer. This will be used to determine the sector count for how many sectors to write
    //!   \param extendedCmd - set to true to issue the write DMA EXT command (48bit) instead of the normal command (28bit)
    //!   \param fua - send the write ext fua command. Only valid if extendedCmd is also set (since it is a extended command). This command forces writing to disk regardless of write caching enabled or disabled.
    //
    //  Exit:
    //!   \return SUCCESS = good, !SUCCESS something went wrong see error codes
    //
    //-----------------------------------------------------------------------------
    OPENSEA_TRANSPORT_API eReturnValues ata_Write_DMA(tDevice *device, uint64_t LBA, uint8_t *ptrData, uint32_t dataSize, bool extendedCmd, bool fua);

    //-----------------------------------------------------------------------------
    //
    //  ata_Write_Multiple()
    //
    //! \brief   Description:  This command sends a ATA Write Multiple command to the device
    //
    //  Entry:
    //!   \param device - device handle
    //!   \param LBA - the starting LBA to read
    //!   \param ptrData - pointer to the data buffer to fill in with the result of this command. 
    //!   \param dataSize - the Size of your buffer. This will be used to determine the sector count for how many sectors to read
    //!   \param extendedCmd - set to true to issue the write Multiple EXT command (48bit) instead of the normal command (28bit)
    //!   \param fua - send the write multiple ext fua command. Only valid if extendedCmd is also set (since it is a extended command). This command forces writing to disk regardless of write caching enabled or disabled.
    //
    //  Exit:
    //!   \return SUCCESS = good, !SUCCESS something went wrong see error codes
    //
    //-----------------------------------------------------------------------------
    OPENSEA_TRANSPORT_API eReturnValues ata_Write_Multiple(tDevice *device, uint64_t LBA, uint8_t *ptrData, uint32_t dataSize, bool extendedCmd, bool fua);

    //-----------------------------------------------------------------------------
    //
    //  ata_Write_Sectors()
    //
    //! \brief   Description:  This command sends a ATA Write Sectors command to the device
    //
    //  Entry:
    //!   \param device - device handle
    //!   \param LBA - the starting LBA to read
    //!   \param ptrData - pointer to the data buffer to send to the device
    //!   \param dataSize - the Size of your buffer. This will be used to determine the sector count for how many sectors to write
    //!   \param extendedCmd - set to true to issue the write Sectors EXT command (48bit) instead of the normal command (28bit)
    //
    //  Exit:
    //!   \return SUCCESS = good, !SUCCESS something went wrong see error codes
    //
    //-----------------------------------------------------------------------------
    OPENSEA_TRANSPORT_API eReturnValues ata_Write_Sectors(tDevice *device, uint64_t LBA, uint8_t *ptrData, uint32_t dataSize, bool extendedCmd);

    //
    //  ata_Write_Sectors_No_Retry(tDevice *device, uint64_t LBA, uint8_t *ptrData, uint32_t dataSize)
    //
    //! \brief   Description:  This command sends a ATA Write Sectors(No Retry) command to the device
    //
    //  Entry:
    //!   \param device - device handle
    //!   \param LBA - the starting LBA to read
    //!   \param ptrData - pointer to the data buffer to send to the device
    //!   \param dataSize - the Size of your buffer. This will be used to determine the sector count for how many sectors to write
    //
    //  Exit:
    //!   \return SUCCESS = good, !SUCCESS something went wrong see error codes
    //
    //-----------------------------------------------------------------------------
    OPENSEA_TRANSPORT_API eReturnValues ata_Write_Sectors_No_Retry(tDevice *device, uint64_t LBA, uint8_t *ptrData, uint32_t dataSize);

    //-----------------------------------------------------------------------------
    //
    //  ata_Write_Stream_Ext()
    //
    //! \brief   Description:  This command sends a ATA Write Stream Extended command to the device
    //
    //  Entry:
    //!   \param device - device handle
    //!   \param useDMA - use the DMA read stream ext command instead of the PIO command
    //!   \param streamID - the stream ID. only bits 2:0 are valid. Anything else will be stripped off.
    //!   \param flush - set to true to set the flush bit
    //!   \param writeContinuous - set to true to set the Write Continuous bit
    //!   \param commandCCTL - the command completion time limit
    //!   \param LBA - the starting LBA to read
    //!   \param ptrData - pointer to the data buffer to fill in with the result of this command. 
    //!   \param dataSize - the Size of your buffer. This will be used to determine the sector count for how many sectors to read
    //
    //  Exit:
    //!   \return SUCCESS = good, !SUCCESS something went wrong see error codes
    //
    //-----------------------------------------------------------------------------
    OPENSEA_TRANSPORT_API eReturnValues ata_Write_Stream_Ext(tDevice *device, bool useDMA, uint8_t streamID, bool flush, bool writeContinuous, uint8_t commandCCTL, uint64_t LBA, uint8_t *ptrData, uint32_t dataSize);

    //-----------------------------------------------------------------------------
    //
    //  ata_Write_Uncorrectable()
    //
    //! \brief   Description:  WARNING!!!!!!!!!!!!!! This command is dangerous and can corrupt data! Only use this for debugging and testing purposes!
    //!                        This command sends a ATA Write Uncorrectable Extended command to the device. 
    //
    //  Entry:
    //!   \param device - device handle
    //!   \param unrecoverableOptions - See ATA spec. There are 2 defined features, and the other 2 are left up to vendors. All other values are reserved
    //!   \param numberOfSectors - The number of sectors including the starting LBA to write an uncorrectable error to
    //!   \param LBA - the starting LBA to read
    //
    //  Exit:
    //!   \return SUCCESS = good, !SUCCESS something went wrong see error codes
    //
    //-----------------------------------------------------------------------------
    OPENSEA_TRANSPORT_API eReturnValues ata_Write_Uncorrectable(tDevice *device, uint8_t unrecoverableOptions, uint16_t numberOfSectors, uint64_t LBA);

    //-----------------------------------------------------------------------------
    //
    //  ata_NV_Cache_Feature()
    //
    //! \brief   Description:  This command sends a ATA NV Cache Feature Set command to the device. You must know what you are doing when calling this function. If not, call one of the below helper functions that define each of the operations in this feature set.
    //
    //  Entry:
    //!   \param device - device handle
    //!   \param feature - See ATA spec. The feature register of the command.
    //!   \param count - See ATA spec. The sector count register of the command.
    //!   \param LBA - the LBA registers to set.
    //!   \param ptrData - pointer to the data buffer to use. This can be NULL on Non-data commands
    //!   \param dataSize - the size of the data buffer being used. Set to zero for Non-Data commands.
    //
    //  Exit:
    //!   \return SUCCESS = good, !SUCCESS something went wrong see error codes
    //
    //-----------------------------------------------------------------------------
    OPENSEA_TRANSPORT_API eReturnValues ata_NV_Cache_Feature(tDevice *device, eNVCacheFeatures feature, uint16_t count, uint64_t LBA, uint8_t *ptrData, uint32_t dataSize);

    //-----------------------------------------------------------------------------
    //
    //  ata_NV_Cache_Add_LBAs_To_Cache()
    //
    //! \brief   Description:  This command sends a ATA NV Cache Add LBAs to Cache command to the device.
    //
    //  Entry:
    //!   \param device - device handle
    //!   \param populateImmediately - Set the populateImmediately bit
    //!   \param ptrData - pointer to the data buffer to use.
    //!   \param dataSize - the size of the data buffer being used.
    //
    //  Exit:
    //!   \return SUCCESS = good, !SUCCESS something went wrong see error codes
    //
    //-----------------------------------------------------------------------------
    OPENSEA_TRANSPORT_API eReturnValues ata_NV_Cache_Add_LBAs_To_Cache(tDevice *device, bool populateImmediately, uint8_t *ptrData, uint32_t dataSize);

    //-----------------------------------------------------------------------------
    //
    //  ata_NV_Flush_NV_Cache()
    //
    //! \brief   Description:  This command sends a ATA NV Cache Flush Cache command to the device.
    //
    //  Entry:
    //!   \param device - device handle
    //!   \param minNumberOfLogicalBlocks - The minimum number of logical blocks to be flushed
    //
    //  Exit:
    //!   \return SUCCESS = good, !SUCCESS something went wrong see error codes
    //
    //-----------------------------------------------------------------------------
    OPENSEA_TRANSPORT_API eReturnValues ata_NV_Flush_NV_Cache(tDevice *device, uint32_t minNumberOfLogicalBlocks);

    //-----------------------------------------------------------------------------
    //
    //  ata_NV_Cache_Disable()
    //
    //! \brief   Description:  This command sends a ATA NV Cache Disable NV Cache command to the device.
    //
    //  Entry:
    //!   \param device - device handle
    //
    //  Exit:
    //!   \return SUCCESS = good, !SUCCESS something went wrong see error codes
    //
    //-----------------------------------------------------------------------------
    OPENSEA_TRANSPORT_API eReturnValues ata_NV_Cache_Disable(tDevice *device);

    //-----------------------------------------------------------------------------
    //
    //  ata_NV_Cache_Enable()
    //
    //! \brief   Description:  This command sends a ATA NV Cache Enable NV Cache command to the device.
    //
    //  Entry:
    //!   \param device - device handle
    //
    //  Exit:
    //!   \return SUCCESS = good, !SUCCESS something went wrong see error codes
    //
    //-----------------------------------------------------------------------------
    OPENSEA_TRANSPORT_API eReturnValues ata_NV_Cache_Enable(tDevice *device);

    //-----------------------------------------------------------------------------
    //
    //  ata_NV_Query_Misses()
    //
    //! \brief   Description:  This command sends a ATA NV Query Misses command to the device.
    //
    //  Entry:
    //!   \param device - device handle
    //!   \param ptrData - Pointer to the data buffer to fill with the result. This must be at least 512B is size
    //
    //  Exit:
    //!   \return SUCCESS = good, !SUCCESS something went wrong see error codes
    //
    //-----------------------------------------------------------------------------
    OPENSEA_TRANSPORT_API eReturnValues ata_NV_Query_Misses(tDevice *device, uint8_t *ptrData);

    //-----------------------------------------------------------------------------
    //
    //  ata_NV_Query_Pinned_Set()
    //
    //! \brief   Description:  This command sends a ATA NV Cache Query Pinned Set command to the device.
    //
    //  Entry:
    //!   \param device - device handle
    //!   \param dataBlockNumber - set this to the first data block to start reading this information from. Useful if doing this one sector at a time. (Everything is in 512B blocks here)
    //!   \param ptrData - pointer to the data buffer to use.
    //!   \param dataSize - the size of the data buffer being used.
    //
    //  Exit:
    //!   \return SUCCESS = good, !SUCCESS something went wrong see error codes
    //
    //-----------------------------------------------------------------------------
    OPENSEA_TRANSPORT_API eReturnValues ata_NV_Query_Pinned_Set(tDevice *device, uint64_t dataBlockNumber, uint8_t *ptrData, uint32_t dataSize);

    //-----------------------------------------------------------------------------
    //
    //  ata_NV_Query_Pinned_Set()
    //
    //! \brief   Description:  This command sends a ATA NV Cache Query Pinned Set command to the device.
    //
    //  Entry:
    //!   \param device - device handle
    //!   \param unpinAll - set to true to unpin all LBAs
    //!   \param ptrData - pointer to the data buffer to use. This can be NULL if unpinAll is true
    //!   \param dataSize - the size of the data buffer being used. Set to zero if unpinAll is true
    //
    //  Exit:
    //!   \return SUCCESS = good, !SUCCESS something went wrong see error codes
    //
    //-----------------------------------------------------------------------------
    OPENSEA_TRANSPORT_API eReturnValues ata_NV_Remove_LBAs_From_Cache(tDevice *device, bool unpinAll, uint8_t *ptrData, uint32_t dataSize);

    //-----------------------------------------------------------------------------
    //
    //  ata_Set_Features()
    //
    //! \brief   Description:  This command sends a ATA Set Features command to the device.
    //
    //  Entry:
    //!   \param device - device handle
    //!   \param subcommand - set to the subcommand/feature you want to configure. Can be a hex value, or from eATASetFeaturesSubcommands
    //!   \param subcommandCountField - subcommand specific
    //!   \param subcommandLBALo - subcommand specific
    //!   \param subcommandLBAMid - subcommand specific
    //!   \param subcommandLBAHi - subcommand specific
    //
    //  Exit:
    //!   \return SUCCESS = good, !SUCCESS something went wrong see error codes
    //
    //-----------------------------------------------------------------------------
    OPENSEA_TRANSPORT_API eReturnValues ata_Set_Features(tDevice *device, uint8_t subcommand, uint8_t subcommandCountField, uint8_t subcommandLBALo, uint8_t subcommandLBAMid, uint16_t subcommandLBAHi);

    OPENSEA_TRANSPORT_API eReturnValues ata_EPC_Restore_Power_Condition_Settings(tDevice *device, uint8_t powerConditionID, bool defaultBit, bool save);

    OPENSEA_TRANSPORT_API eReturnValues ata_EPC_Go_To_Power_Condition(tDevice *device, uint8_t powerConditionID, bool delayedEntry, bool holdPowerCondition);

    OPENSEA_TRANSPORT_API eReturnValues ata_EPC_Set_Power_Condition_Timer(tDevice *device, uint8_t powerConditionID, uint16_t timerValue, bool timerUnits, bool enable, bool save);

    OPENSEA_TRANSPORT_API eReturnValues ata_EPC_Set_Power_Condition_State(tDevice *device, uint8_t powerConditionID, bool enable, bool save);

    OPENSEA_TRANSPORT_API eReturnValues ata_EPC_Enable_EPC_Feature_Set(tDevice *device);

    OPENSEA_TRANSPORT_API eReturnValues ata_EPC_Disable_EPC_Feature_Set(tDevice *device);

    OPENSEA_TRANSPORT_API eReturnValues ata_EPC_Set_EPC_Power_Source(tDevice *device, uint8_t powerSource);

    //-----------------------------------------------------------------------------
    //
    //  ata_Soft_Reset()
    //
    //! \brief   Description:  This command attempts to perform a soft reset to an ATA device. Most of the time NOT_SUPPORTED will be returned due to OS or HBA limitations
    //
    //  Entry:
    //!   \param device - device handle
    //
    //  Exit:
    //!   \return SUCCESS = good, !SUCCESS something went wrong see error codes
    //
    //-----------------------------------------------------------------------------
    eReturnValues ata_Soft_Reset(tDevice *device);

    //-----------------------------------------------------------------------------
    //
    //  ata_Hard_Reset()
    //
    //! \brief   Description:  This command attempts to perform a hard reset to an ATA device. Most of the time NOT_SUPPORTED will be returned due to OS or HBA limitations
    //
    //  Entry:
    //!   \param device - device handle
    //
    //  Exit:
    //!   \return SUCCESS = good, !SUCCESS something went wrong see error codes
    //
    //-----------------------------------------------------------------------------
    eReturnValues ata_Hard_Reset(tDevice *device);

    //-----------------------------------------------------------------------------
    //
    //  ata_Identify_Packet_Device()
    //
    //! \brief   Description:  This command sends an Identify Packet Device command, a.k.a. ATAPI Identify.
    //
    //  Entry:
    //!   \param device - device handle
    //!   \param ptrData - pointer to the data buffer to use.
    //!   \param dataSize - the size of the data buffer being used.
    //
    //  Exit:
    //!   \return SUCCESS = good, !SUCCESS something went wrong see error codes
    //
    //-----------------------------------------------------------------------------
    OPENSEA_TRANSPORT_API eReturnValues ata_Identify_Packet_Device(tDevice *device, uint8_t *ptrData, uint32_t dataSize);

    //-----------------------------------------------------------------------------
    //
    //  ata_Device_Configuration_Overlay_Feature()
    //
    //! \brief   Description:  This function sends a DCO command. It will only send DCO features defined by ACS2 at this time. This should not be called directly, use one of the below DCO commands to send a specific feature
    //
    //  Entry:
    //!   \param device - device handle
    //!   \param dcoFeature - the dco feature you wish to send. This should be from the enum in ata_helper.h
    //!   \param ptrData - pointer to the data buffer to use.
    //!   \param dataSize - the size of the data buffer being used.
    //
    //  Exit:
    //!   \return SUCCESS = good, !SUCCESS something went wrong see error codes
    //
    //-----------------------------------------------------------------------------
    OPENSEA_TRANSPORT_API eReturnValues ata_Device_Configuration_Overlay_Feature(tDevice *device, eDCOFeatures dcoFeature, uint8_t *ptrData, uint32_t dataSize);

    //-----------------------------------------------------------------------------
    //
    //  ata_DCO_Restore()
    //
    //! \brief   Description:  This function sends a DCO restore command
    //
    //  Entry:
    //!   \param device - device handle
    //
    //  Exit:
    //!   \return SUCCESS = good, !SUCCESS something went wrong see error codes
    //
    //-----------------------------------------------------------------------------
    OPENSEA_TRANSPORT_API eReturnValues ata_DCO_Restore(tDevice *device);

    //-----------------------------------------------------------------------------
    //
    //  ata_DCO_Freeze_Lock()
    //
    //! \brief   Description:  This function sends a DCO freeze lock command
    //
    //  Entry:
    //!   \param device - device handle
    //
    //  Exit:
    //!   \return SUCCESS = good, !SUCCESS something went wrong see error codes
    //
    //-----------------------------------------------------------------------------
    OPENSEA_TRANSPORT_API eReturnValues ata_DCO_Freeze_Lock(tDevice *device);

    //-----------------------------------------------------------------------------
    //
    //  ata_DCO_Identify()
    //
    //! \brief   Description:  This function sends a DCO identify command
    //
    //  Entry:
    //!   \param device - device handle
    //!   \param useDMA - set to true to use the DMA version of the command (drive must support this, check identify data)
    //!   \param ptrData - pointer to the data buffer to use.
    //!   \param dataSize - the size of the data buffer being used.
    //
    //  Exit:
    //!   \return SUCCESS = good, !SUCCESS something went wrong see error codes
    //
    //-----------------------------------------------------------------------------
    OPENSEA_TRANSPORT_API eReturnValues ata_DCO_Identify(tDevice *device, bool useDMA, uint8_t *ptrData, uint32_t dataSize);

    //-----------------------------------------------------------------------------
    //
    //  ata_DCO_Set()
    //
    //! \brief   Description:  This function sends a DCO set command
    //
    //  Entry:
    //!   \param device - device handle
    //! //!   \param useDMA - set to true to use the DMA version of the command (drive must support this, check identify data)
    //!   \param ptrData - pointer to the data buffer to use.
    //!   \param dataSize - the size of the data buffer being used.
    //
    //  Exit:
    //!   \return SUCCESS = good, !SUCCESS something went wrong see error codes
    //
    //-----------------------------------------------------------------------------
    OPENSEA_TRANSPORT_API eReturnValues ata_DCO_Set(tDevice *device, bool useDMA, uint8_t *ptrData, uint32_t dataSize);

    //-----------------------------------------------------------------------------
    //
    //  fill_In_ATA_Drive_Info()
    //
    //! \brief   Description:  Function to send a ATA identify command and fill in 
    //                         some ATA specific data to the device structure
    //
    //  Entry:
    //!   \param[in] device = file descriptor
    //!
    //  Exit:
    //!   \return SUCCESS = pass, !SUCCESS = something when wrong
    //
    //-----------------------------------------------------------------------------
    OPENSEA_TRANSPORT_API eReturnValues fill_In_ATA_Drive_Info(tDevice *device);

    //-----------------------------------------------------------------------------
    //
    //  print_Verbose_ATA_Command_Information()
    //
    //! \brief   Description:  This prints out information to the screen about the task file registers being sent to a device. This is called by a lower layer portion of the opensea-transport code.
    //
    //  Entry:
    //!   \param[in] ataCommandOptions = structure with the TFR information filled in to be printed out. (and protocol and direction)
    //!
    //  Exit:
    //
    //-----------------------------------------------------------------------------
    OPENSEA_TRANSPORT_API void print_Verbose_ATA_Command_Information(ataPassthroughCommand *ataCommandOptions);

    //-----------------------------------------------------------------------------
    //
    //  fill_In_ATA_Drive_Info()
    //
    //! \brief   Description:  This prints out information to the screen about the return task file registers coming back from a device. This is called by a lower layer portion of the opensea-transport code.
    //
    //  Entry:
    //!   \param[in] ataCommandOptions = structure with the TFR information filled in to be printed out. (and protocol and direction)
    //!   \param[in] device = pointer to device struct so that some things can be verified about capabilities and features before printing the meaning of status and error bits.
    //  Exit:
    //
    //-----------------------------------------------------------------------------
    OPENSEA_TRANSPORT_API void print_Verbose_ATA_Command_Result_Information(ataPassthroughCommand *ataCommandOptions, tDevice *device);

    ///////////////////////////////////////////////////////////////////////////////////////////////
    ///         Zoned Device Commands - subject to change as these aren't finialized yet        ///
    ///////////////////////////////////////////////////////////////////////////////////////////////

    //-----------------------------------------------------------------------------
    //
    //  ata_Zone_Management_In(tDevice *device, eZMAction action, uint8_t actionSpecificFeatureExt, uint16_t returnPageCount, uint64_t actionSpecificLBA, uint8_t *ptrData, uint32_t dataSize)
    //
    //! \brief   Description:  Sends a zone management in command to a device. - recommend using helper functions below
    //
    //  Entry:
    //!   \param[in] device = file descriptor
    //!   \param[in] action = set this to the zone management action to perform. (enum is in common_public.h)
    //!   \param[in] actionSpecificFeatureExt = set the action specific feature ext register bits.
    //!   \param[in] returnPageCount = used on data transfer commands. This is a count of 512B sectors to be transfered. Should be set to zero for non-data commands
    //!   \param[in] actionSpecificLBA = set the action specific LBA registers.
    //!   \param[in] actionSpecificAUX = set the action specific AUX registers. NOTE: May not be possible to issue this command if these are set! Not all OS's or controllers support 32B passthrough CDBs!
    //!   \param[out] ptrData = pointer to the data buffer to use. Can be NULL for non-data actions
    //!   \param[in] dataSize = size of the data buffer used for a data transfer. Should be zero for non-data actions
    //!
    //  Exit:
    //!   \return SUCCESS = pass, !SUCCESS = something when wrong
    //
    //-----------------------------------------------------------------------------
    OPENSEA_TRANSPORT_API eReturnValues ata_ZAC_Management_In(tDevice* device, eZMAction action, uint8_t actionSpecificFeatureExt, uint8_t actionSpecificFeatureBits, uint16_t returnPageCount, uint64_t actionSpecificLBA, uint16_t actionSpecificAUX, uint8_t* ptrData, uint32_t dataSize);//4Ah

    //-----------------------------------------------------------------------------
    //
    //  ata_Zone_Management_Out(tDevice *device, eZMAction action, uint8_t actionSpecificFeatureExt, uint16_t pagesToSend_ActionSpecific, uint64_t actionSpecificLBA, uint8_t *ptrData, uint32_t dataSize)
    //
    //! \brief   Description:  Sends a zone management out command to a device.
    //
    //  Entry:
    //!   \param[in] device = file descriptor
    //!   \param[in] action = set this to the zone management action to perform. (enum is in common_public.h)
    //!   \param[in] actionSpecificFeatureExt = set the action specific feature ext register bits.
    //!   \param[in] pagesToSend_ActionSpecific = used on data transfer commands. This is a count of 512B sectors to be transfered. Should be set to zero for non-data commands
    //!   \param[in] actionSpecificLBA = set the action specific LBA registers.
    //!   \param[in] actionSpecificAUX = set the action specific AUX registers. NOTE: May not be possible to issue this command if these are set! Not all OS's or controllers support 32B passthrough CDBs!
    //!   \param[in] ptrData = pointer to the data buffer to use. Can be NULL for non-data actions
    //!   \param[in] dataSize = size of the data buffer used for a data transfer. Should be zero for non-data actions
    //!
    //  Exit:
    //!   \return SUCCESS = pass, !SUCCESS = something when wrong
    //
    //-----------------------------------------------------------------------------
    OPENSEA_TRANSPORT_API eReturnValues ata_ZAC_Management_Out(tDevice* device, eZMAction action, uint8_t actionSpecificFeatureExt, uint16_t pagesToSend_ActionSpecific, uint64_t actionSpecificLBA, uint16_t actionSpecificAUX, uint8_t* ptrData, uint32_t dataSize);//9Fh

    //-----------------------------------------------------------------------------
    //
    //  ata_Close_Zone_Ext(tDevice *device, bool closeAll, uint64_t zoneID)
    //
    //! \brief   Description:  Sends a close zone ext command to a device.
    //
    //  Entry:
    //!   \param[in] device = file descriptor
    //!   \param[in] closeAll = set the closeAll bit. If this is true, then the zoneID will be ignored by the device.
    //!   \param[in] zoneID = the zoneID to close
    //!   \param[in] zoneCount = zone count to apply the action to. for backwards compatibiity with ZAC, use zero. On ZAC2 and later values of 0 and 1 mean one zone.
    //!
    //  Exit:
    //!   \return SUCCESS = pass, !SUCCESS = something when wrong
    //
    //-----------------------------------------------------------------------------
    OPENSEA_TRANSPORT_API eReturnValues ata_Close_Zone_Ext(tDevice *device, bool closeAll, uint64_t zoneID, uint16_t zoneCount);//non-data

    //-----------------------------------------------------------------------------
    //
    //  ata_Finish_Zone_Ext(tDevice *device, bool finishAll, uint64_t zoneID)
    //
    //! \brief   Description:  Sends a finish zone ext command to a device.
    //
    //  Entry:
    //!   \param[in] device = file descriptor
    //!   \param[in] finishAll = set the finishAll bit. If this is true, then the zoneID will be ignored by the device.
    //!   \param[in] zoneID = the zoneID to finish
    //!   \param[in] zoneCount = zone count to apply the action to. for backwards compatibiity with ZAC, use zero. On ZAC2 and later values of 0 and 1 mean one zone.
    //!
    //  Exit:
    //!   \return SUCCESS = pass, !SUCCESS = something when wrong
    //
    //-----------------------------------------------------------------------------
    OPENSEA_TRANSPORT_API eReturnValues ata_Finish_Zone_Ext(tDevice *device, bool finishAll, uint64_t zoneID, uint16_t zoneCount);//non-data

    //-----------------------------------------------------------------------------
    //
    //  ata_Open_Zone_Ext(tDevice *device, bool openAll, uint64_t zoneID)
    //
    //! \brief   Description:  Sends a open zone ext command to a device.
    //
    //  Entry:
    //!   \param[in] device = file descriptor
    //!   \param[in] openAll = set the openAll bit. If this is true, then the zoneID will be ignored by the device.
    //!   \param[in] zoneID = the zoneID to open
    //!   \param[in] zoneCount = zone count to apply the action to. for backwards compatibiity with ZAC, use zero. On ZAC2 and later values of 0 and 1 mean one zone.
    //!
    //  Exit:
    //!   \return SUCCESS = pass, !SUCCESS = something when wrong
    //
    //-----------------------------------------------------------------------------
    OPENSEA_TRANSPORT_API eReturnValues ata_Open_Zone_Ext(tDevice *device, bool openAll, uint64_t zoneID, uint16_t zoneCount);//non-data

    //-----------------------------------------------------------------------------
    //
    //  ata_Report_Zones_Ext(tDevice *device, eZoneReportingOptions reportingOptions, uint16_t returnPageCount, uint64_t zoneLocator, uint8_t *ptrData, uint32_t dataSize)
    //
    //! \brief   Description:  Sends a report zones ext command to a device.
    //
    //  Entry:
    //!   \param[in] device = file descriptor
    //!   \param[in] reportingOptions = set to the value for the types of zones to be reported. enum is in common_public.h
    //!   \param[in] partial = set the partial bit
    //!   \param[in] returnPageCount = This is a count of 512B sectors to be transfered.
    //!   \param[in] zoneLocator = zone locater field. Set the an LBA value for the lowest reported zone (0 for all zones)
    //!   \param[out] ptrData = pointer to the data buffer to use. Must be non-NULL
    //!   \param[in] dataSize = size of the data buffer used for a data transfer.
    //!
    //  Exit:
    //!   \return SUCCESS = pass, !SUCCESS = something when wrong
    //
    //-----------------------------------------------------------------------------
    OPENSEA_TRANSPORT_API eReturnValues ata_Report_Zones_Ext(tDevice* device, eZoneReportingOptions reportingOptions, bool partial, uint16_t returnPageCount, uint64_t zoneLocator, uint8_t* ptrData, uint32_t dataSize);//dma in

    OPENSEA_TRANSPORT_API eReturnValues ata_Report_Realms_Ext(tDevice* device, eRealmsReportingOptions reportingOptions, uint16_t returnPageCount, uint64_t realmLocator, uint8_t* ptrData, uint32_t dataSize);

    OPENSEA_TRANSPORT_API eReturnValues ata_Report_Zone_Domains_Ext(tDevice* device, eZoneDomainReportingOptions reportingOptions, uint16_t returnPageCount, uint64_t zoneDomainLocator, uint8_t* ptrData, uint32_t dataSize);

    //recommend using numZonesSF for compatibility! Not likely possible to use AUX registers! numZonesSF means the number of zones was set by set features and is reported in the ID data log
    OPENSEA_TRANSPORT_API eReturnValues ata_Zone_Activate_Ext(tDevice* device, bool all, uint16_t returnPageCount, uint64_t zoneID, bool numZonesSF, uint16_t numberOfZones, uint8_t otherZoneDomainID, uint8_t* ptrData, uint32_t dataSize);
    //recommend using numZonesSF for compatibility! Not likely possible to use AUX registers! numZonesSF means the number of zones was set by set features and is reported in the ID data log
    OPENSEA_TRANSPORT_API eReturnValues ata_Zone_Query_Ext(tDevice* device, bool all, uint16_t returnPageCount, uint64_t zoneID, bool numZonesSF, uint16_t numberOfZones, uint8_t otherZoneDomainID, uint8_t* ptrData, uint32_t dataSize);

    OPENSEA_TRANSPORT_API eReturnValues ata_Sequentialize_Zone_Ext(tDevice* device, bool all, uint64_t zoneID, uint16_t zoneCount);

    //-----------------------------------------------------------------------------
    //
    //  ata_Reset_Write_Pointers_Ext(tDevice *device, bool resetAll, uint64_t zoneID)
    //
    //! \brief   Description:  Sends a reset write pointers ext command to a device.
    //
    //  Entry:
    //!   \param[in] device = file descriptor
    //!   \param[in] resetAll = set the resetAll bit. If this is true, then the zoneID will be ignored by the device.
    //!   \param[in] zoneID = the zoneID to open
    //!
    //  Exit:
    //!   \return SUCCESS = pass, !SUCCESS = something when wrong
    //
    //-----------------------------------------------------------------------------
    OPENSEA_TRANSPORT_API eReturnValues ata_Reset_Write_Pointers_Ext(tDevice *device, bool resetAll, uint64_t zoneID, uint16_t zoneCount);//non-data

    //-----------------------------------------------------------------------------
    //
    //  ata_Media_Eject(tDevice *device)
    //
    //! \brief   Description:  Sends a ATA Media Eject command to a device.
    //
    //  Entry:
    //!   \param[in] device = file descriptor
    //!
    //  Exit:
    //!   \return SUCCESS = pass, !SUCCESS = something when wrong
    //
    //-----------------------------------------------------------------------------
    OPENSEA_TRANSPORT_API eReturnValues ata_Media_Eject(tDevice *device);

    //-----------------------------------------------------------------------------
    //
    //  ata_Get_Media_Status(tDevice *device)
    //
    //! \brief   Description:  Sends a ATA get media status command to a device.
    //
    //  Entry:
    //!   \param[in] device = file descriptor
    //!
    //  Exit:
    //!   \return SUCCESS = pass, !SUCCESS = something when wrong
    //
    //-----------------------------------------------------------------------------
    OPENSEA_TRANSPORT_API eReturnValues ata_Get_Media_Status(tDevice *device);

    //-----------------------------------------------------------------------------
    //
    //  ata_Media_Lock(tDevice *device)
    //
    //! \brief   Description:  Sends a ATA media lock command to a device.
    //
    //  Entry:
    //!   \param[in] device = file descriptor
    //!
    //  Exit:
    //!   \return SUCCESS = pass, !SUCCESS = something when wrong
    //
    //-----------------------------------------------------------------------------
    OPENSEA_TRANSPORT_API eReturnValues ata_Media_Lock(tDevice *device);

    //-----------------------------------------------------------------------------
    //
    //  ata_Media_Unlock(tDevice *device)
    //
    //! \brief   Description:  Sends a ATA media unlock command to a device.
    //
    //  Entry:
    //!   \param[in] device = file descriptor
    //!
    //  Exit:
    //!   \return SUCCESS = pass, !SUCCESS = something when wrong
    //
    //-----------------------------------------------------------------------------
    OPENSEA_TRANSPORT_API eReturnValues ata_Media_Unlock(tDevice *device);

    //-----------------------------------------------------------------------------
    //
    //  ata_Zeros_Ext(tDevice *device, uint16_t numberOfLogicalSectors, uint64_t lba, bool trim)
    //
    //! \brief   Description:  Sends a ATA Zeros Ext command to a device.
    //
    //  Entry:
    //!   \param[in] device = file descriptor
    //!   \param[in] numberOfLogicalSectors = range/number of sectors to write zeros to
    //!   \param[in] lba = starting lba to write zeros to
    //!   \param[in] trim = trim bit. This allows the device to trim these sectors instead of writing zeros
    //!
    //  Exit:
    //!   \return SUCCESS = pass, !SUCCESS = something when wrong
    //
    //-----------------------------------------------------------------------------
    OPENSEA_TRANSPORT_API eReturnValues ata_Zeros_Ext(tDevice *device, uint16_t numberOfLogicalSectors, uint64_t lba, bool trim);

    //-----------------------------------------------------------------------------
    //
    //  ata_Set_Sector_Configuration_Ext(tDevice *device, uint16_t commandCheck, uint8_t sectorConfigurationDescriptorIndex)
    //
    //! \brief   Description:  Sends a ATA Set Sector Configuration Ext command to a device.
    //
    //  Entry:
    //!   \param[in] device = file descriptor
    //!   \param[in] commandCheck = see ACS4
    //!   \param[in] sectorConfigurationDescriptorIndex = (bits 2:0 are valid) see ACS4
    //!
    //  Exit:
    //!   \return SUCCESS = pass, !SUCCESS = something when wrong
    //
    //-----------------------------------------------------------------------------
    OPENSEA_TRANSPORT_API eReturnValues ata_Set_Sector_Configuration_Ext(tDevice *device, uint16_t commandCheck, uint8_t sectorConfigurationDescriptorIndex);

    //-----------------------------------------------------------------------------
    //
    //  ata_Get_Physical_Element_Status(tDevice *device, uint8_t filter, uint8_t reportType, uint64_t startingElement, uint8_t *ptrData, uint32_t dataSize)
    //
    //! \brief   Description:  Sends the ATA Get Physical Element Status command
    //
    //  Entry:
    //!   \param[in] device = pointer to device structure
    //!   \param[in] filter = filter type for command output. NOTE: Bits 0:1 are valid
    //!   \param[in] reportType = report type filter. NOTE: BITS 0:3 are valid
    //!   \param[in] startingElement = element to start requesting from
    //!   \param[in] ptrData = pointer to data buffer to fill with command result
    //!   \param[in] dataSize = amount of data allocated for retrieved data (512B blocks)
    //!
    //  Exit:
    //!   \return SUCCESS = pass, !SUCCESS = something when wrong
    //
    //-----------------------------------------------------------------------------
    OPENSEA_TRANSPORT_API eReturnValues ata_Get_Physical_Element_Status(tDevice *device, uint8_t filter, uint8_t reportType, uint64_t startingElement, uint8_t *ptrData, uint32_t dataSize);

    //-----------------------------------------------------------------------------
    //
    //  ata_Remove_Element_And_Truncate(tDevice *device, uint32_t elementIdentifier, uint64_t requestedMaxLBA)
    //
    //! \brief   Description:  Sends the ATA Remove and Truncate command
    //
    //  Entry:
    //!   \param[in] device = pointer to device structure
    //!   \param[in] elementIdentifier = identifier of the element to truncate
    //!   \param[in] requestedCapacity = requested new native/accessible max capacity. Can be left as zero for drive to make this call
    //!
    //  Exit:
    //!   \return SUCCESS = pass, !SUCCESS = something when wrong
    //
    //-----------------------------------------------------------------------------
    OPENSEA_TRANSPORT_API eReturnValues ata_Remove_Element_And_Truncate(tDevice *device, uint32_t elementIdentifier, uint64_t requestedMaxLBA);

    //-----------------------------------------------------------------------------
    //
    //  ata_Remove_Element_And_Modify_Zones(tDevice *device, uint32_t elementIdentifier)
    //
    //! \brief   Description:  Sends the ATA Remove and modify zones command for ZAC devices
    //
    //  Entry:
    //!   \param[in] device = pointer to device structure
    //!   \param[in] elementIdentifier = identifier of the element to truncate
    //!
    //  Exit:
    //!   \return SUCCESS = pass, !SUCCESS = something when wrong
    //
    //-----------------------------------------------------------------------------
    OPENSEA_TRANSPORT_API eReturnValues ata_Remove_Element_And_Modify_Zones(tDevice* device, uint32_t elementIdentifier);

    //-----------------------------------------------------------------------------
    //
    //  ata_Restore_Elements_And_Rebuild(tDevice *device)
    //
    //! \brief   Description:  Sends the ATA Restore Elements and Rebuild command
    //
    //  Entry:
    //!   \param[in] device = pointer to device structure
    //!
    //  Exit:
    //!   \return SUCCESS = pass, !SUCCESS = something when wrong
    //
    //-----------------------------------------------------------------------------
    OPENSEA_TRANSPORT_API eReturnValues ata_Restore_Elements_And_Rebuild(tDevice *device);

    OPENSEA_TRANSPORT_API eReturnValues ata_Mutate_Ext(tDevice* device, bool requestMaximumAccessibleCapacity, uint32_t requestedConfigurationID);

    //-----------------------------------------------------------------------------
    //
    //  set_ATA_Checksum_Into_Data_Buffer(uint8_t *ptrData, uint32_t dataSize)
    //
    //! \brief   Description:  Use this function to calculate and set a checksum into a data buffer. Useful for some SMART commands and DCO commands.
    //
    //  Entry:
    //!   \param[in] ptrData = pointer to data buffer to use
    //!
    //  Exit:
    //!   \return uint8_t checksum value
    //
    //-----------------------------------------------------------------------------
    OPENSEA_TRANSPORT_API uint8_t calculate_ATA_Checksum(uint8_t *ptrData);

    //-----------------------------------------------------------------------------
    //
    //  is_Checksum_Valid(uint8_t *ptrData, uint32_t dataSize, uint32_t *firstInvalidSector)
    //
    //! \brief   Description:  Use this function to check if the checksum provided in byte 511 of each sector is valid. Useful for SMART, Identify, DCO, and some Logs.
    //!                        When a multiple 512 byte sector buffer is given, each sector will be checked and if any is invalid, false is returned and firstInvalidSector tells the sector number with an error
    //
    //  Entry:
    //!   \param[in] ptrData = pointer to data buffer to use
    //!   \param[in] dataSize = set this to a multiple of 512 (LEGACY_DRIVE_SEC_SIZE) bytes. Each 511 * nth byte will have a check sum calculated and verified to be zero
    //!   \param[out] firstInvalidSector = must be non-NULL. will contain the sector number of the first invalid checksum (if any)
    //!
    //  Exit:
    //!   \return true = checksum(s) valid, false = invalid checksum found. Check firstInvalidSector for which sector has an error
    //
    //-----------------------------------------------------------------------------
    OPENSEA_TRANSPORT_API bool is_Checksum_Valid(uint8_t *ptrData, uint32_t dataSize, uint32_t *firstInvalidSector);

    //-----------------------------------------------------------------------------
    //
    //  set_ATA_Checksum_Into_Data_Buffer(uint8_t *ptrData, uint32_t dataSize)
    //
    //! \brief   Description:  Use this function to calculate and set a checksum into a data buffer. Useful for some SMART commands and DCO commands.
    //
    //  Entry:
    //!   \param[out] ptrData = pointer to data buffer to use
    //!   \param[in] dataSize = set this to a multiple of 512 (LEGACY_DRIVE_SEC_SIZE) bytes. Each 511 bytes will have a check sum calculated and placed into the 511 * nth byte
    //!
    //  Exit:
    //!   \return SUCCESS = everything worked, !SUCCESS = error check return code.
    //
    //-----------------------------------------------------------------------------
    OPENSEA_TRANSPORT_API eReturnValues set_ATA_Checksum_Into_Data_Buffer(uint8_t *ptrData, uint32_t dataSize);

    //A couple helper functions to help with Legacu drives
    OPENSEA_TRANSPORT_API bool is_LBA_Mode_Supported(tDevice *device);

    OPENSEA_TRANSPORT_API bool is_CHS_Mode_Supported(tDevice *device);

    OPENSEA_TRANSPORT_API eReturnValues convert_CHS_To_LBA(tDevice *device, uint16_t cylinder, uint8_t head, uint16_t sector, uint32_t *lba);

    OPENSEA_TRANSPORT_API eReturnValues convert_LBA_To_CHS(tDevice *device, uint32_t lba, uint16_t *cylinder, uint8_t *head, uint8_t *sector);

    /////////////////////////////////////////////////////////////////////////////////
    /// Obsolete ATA Commands. These commands are from specs prior to ATA-ATAPI 7 ///
    /////////////////////////////////////////////////////////////////////////////////

    //Last seen in ATA-3. All inputs are vendor specific and outputs are vendor specific. Protocol is vendor specific.
    OPENSEA_TRANSPORT_API eReturnValues ata_Legacy_Format_Track(tDevice *device, uint8_t feature, uint8_t sectorCount, uint8_t sectorNumber, uint8_t cylinderLow, uint8_t cylinderHigh, uint8_t *ptrData, uint32_t dataSize, eAtaProtocol protocol, bool lbaMode);

    //Last seen in ATA-3. Prior to ATA3, the lower nibble of the command could be 0 - F.
    OPENSEA_TRANSPORT_API eReturnValues ata_Legacy_Recalibrate(tDevice *device, uint8_t lowCmdNibble, bool chsMode);

    OPENSEA_TRANSPORT_API eReturnValues ata_Legacy_Read_DMA_CHS(tDevice *device, uint16_t cylinder, uint8_t head, uint8_t sector, uint8_t *ptrData, uint16_t sectorCount, uint32_t dataSize, bool extendedCmd);

    OPENSEA_TRANSPORT_API eReturnValues ata_Legacy_Read_Multiple_CHS(tDevice *device, uint16_t cylinder, uint8_t head, uint8_t sector, uint8_t *ptrData, uint16_t sectorCount, uint32_t dataSize, bool extendedCmd);

    OPENSEA_TRANSPORT_API eReturnValues ata_Legacy_Set_Max_Address_CHS(tDevice *device, uint16_t newMaxCylinder, uint8_t newMaxHead, uint8_t newMaxSector, bool volitileValue);

    OPENSEA_TRANSPORT_API eReturnValues ata_Legacy_Set_Max_Address_Ext_CHS(tDevice *device, uint16_t newMaxCylinder, uint8_t newMaxHead, uint8_t newMaxSector, bool volatileValue);

    OPENSEA_TRANSPORT_API eReturnValues ata_Legacy_Read_Sectors_CHS(tDevice *device, uint16_t cylinder, uint8_t head, uint8_t sector, uint8_t *ptrData, uint16_t sectorCount, uint32_t dataSize, bool extendedCmd);

    OPENSEA_TRANSPORT_API eReturnValues ata_Legacy_Read_Verify_Sectors_CHS(tDevice *device, bool extendedCmd, uint16_t numberOfSectors, uint16_t cylinder, uint8_t head, uint8_t sector);

    OPENSEA_TRANSPORT_API eReturnValues ata_Legacy_Read_Verify_Sectors_No_Retry_CHS(tDevice *device, uint16_t numberOfSectors, uint16_t cylinder, uint8_t head, uint8_t sector);

    OPENSEA_TRANSPORT_API eReturnValues ata_Read_Verify_Sectors_No_Retry(tDevice *device, uint16_t numberOfSectors, uint64_t LBA);

    OPENSEA_TRANSPORT_API eReturnValues ata_Legacy_Write_DMA_CHS(tDevice *device, uint16_t cylinder, uint8_t head, uint8_t sector, uint8_t *ptrData, uint32_t dataSize, bool extendedCmd, bool fua);

    OPENSEA_TRANSPORT_API eReturnValues ata_Legacy_Write_Multiple_CHS(tDevice *device, uint16_t cylinder, uint8_t head, uint8_t sector, uint8_t *ptrData, uint32_t dataSize, bool extendedCmd, bool fua);

    OPENSEA_TRANSPORT_API eReturnValues ata_Legacy_Write_Sectors_CHS(tDevice *device, uint16_t cylinder, uint8_t head, uint8_t sector, uint8_t *ptrData, uint32_t dataSize, bool extendedCmd);

    OPENSEA_TRANSPORT_API eReturnValues ata_Legacy_Seek_CHS(tDevice *device, uint16_t cylinder, uint8_t head, uint8_t sector, uint8_t lowCmdNibble);

    //last seen in ATA-ATAPI 6.
    OPENSEA_TRANSPORT_API eReturnValues ata_Legacy_Seek(tDevice *device, uint32_t lba, uint8_t lowCmdNibble);

    //last seen in ATA-3
    OPENSEA_TRANSPORT_API eReturnValues ata_Legacy_Read_Long_CHS(tDevice *device, bool retires, uint16_t cylinder, uint8_t head, uint8_t sector, uint8_t *ptrData, uint32_t dataSize);
    OPENSEA_TRANSPORT_API eReturnValues ata_Legacy_Read_Long(tDevice *device, bool retires, uint32_t lba, uint8_t *ptrData, uint32_t dataSize);
    //last seen in ATA-3
    OPENSEA_TRANSPORT_API eReturnValues ata_Legacy_Write_Long_CHS(tDevice *device, bool retires, uint16_t cylinder, uint8_t head, uint8_t sector, uint8_t *ptrData, uint32_t dataSize);
    OPENSEA_TRANSPORT_API eReturnValues ata_Legacy_Write_Long(tDevice *device, bool retires, uint32_t lba, uint8_t *ptrData, uint32_t dataSize);

    //last seen in ATA-2
    //Sub command 22h = LBA (or Cyl lo, hi, head#), and sec number specify where to start. count specifies how many sectors to write. Taking in lba mode by default since CHS is dead. (528MB and higher are recommended to implement LBA)
    //Sub command DDh = initialize all usable sectors. Number of sectors field is ignored
    OPENSEA_TRANSPORT_API eReturnValues ata_Legacy_Write_Same_CHS(tDevice *device, uint8_t subcommand, uint8_t numberOfSectorsToWrite, uint16_t cylinder, uint8_t head, uint8_t sector, uint8_t *ptrData, uint32_t dataSize);
    OPENSEA_TRANSPORT_API eReturnValues ata_Legacy_Write_Same(tDevice *device, uint8_t subcommand, uint8_t numberOfSectorsToWrite, uint32_t lba, uint8_t *ptrData, uint32_t dataSize);

    //last seen in ATA-3
    OPENSEA_TRANSPORT_API eReturnValues ata_Legacy_Write_Verify_CHS(tDevice *device, uint16_t cylinder, uint8_t head, uint8_t sector, uint8_t *ptrData, uint32_t dataSize);
    OPENSEA_TRANSPORT_API eReturnValues ata_Legacy_Write_Verify(tDevice *device, uint32_t lba, uint8_t *ptrData, uint32_t dataSize);

    //last seen in ATA-3
    OPENSEA_TRANSPORT_API eReturnValues ata_Legacy_Identify_Device_DMA(tDevice *device, uint8_t *ptrData, uint32_t dataSize);

    OPENSEA_TRANSPORT_API eReturnValues ata_Legacy_Check_Power_Mode(tDevice *device, uint8_t *powerMode);


    //These functions below are commands that can be sent in PIO or DMA Mode.
    //They will automatically try DMA if it is supported, then retry with PIO mode if the Translator or Driver doesn't support issuing DMA mode commands.
    OPENSEA_TRANSPORT_API eReturnValues send_ATA_Read_Log_Ext_Cmd(tDevice *device, uint8_t logAddress, uint16_t pageNumber, uint8_t *ptrData, uint32_t dataSize, uint16_t featureRegister);
    OPENSEA_TRANSPORT_API eReturnValues send_ATA_Write_Log_Ext_Cmd(tDevice *device, uint8_t logAddress, uint16_t pageNumber, uint8_t *ptrData, uint32_t dataSize, bool forceRTFRs);
    OPENSEA_TRANSPORT_API eReturnValues send_ATA_Download_Microcode_Cmd(tDevice *device, eDownloadMicrocodeFeatures subCommand, uint16_t blockCount, uint16_t bufferOffset, uint8_t *pData, uint32_t dataLen, bool firstSegment, bool lastSegment, uint32_t timeoutSeconds);
    OPENSEA_TRANSPORT_API eReturnValues send_ATA_Trusted_Send_Cmd(tDevice *device, uint8_t securityProtocol, uint16_t securityProtocolSpecific, uint8_t *ptrData, uint32_t dataSize);
    OPENSEA_TRANSPORT_API eReturnValues send_ATA_Trusted_Receive_Cmd(tDevice *device, uint8_t securityProtocol, uint16_t securityProtocolSpecific, uint8_t *ptrData, uint32_t dataSize);
    OPENSEA_TRANSPORT_API eReturnValues send_ATA_Read_Buffer_Cmd(tDevice *device, uint8_t *ptrData);
    OPENSEA_TRANSPORT_API eReturnValues send_ATA_Write_Buffer_Cmd(tDevice *device, uint8_t *ptrData);
    OPENSEA_TRANSPORT_API eReturnValues send_ATA_Read_Stream_Cmd(tDevice *device, uint8_t streamID, bool notSequential, bool readContinuous, uint8_t commandCCTL, uint64_t LBA, uint8_t *ptrData, uint32_t dataSize);
    OPENSEA_TRANSPORT_API eReturnValues send_ATA_Write_Stream_Cmd(tDevice *device, uint8_t streamID, bool flush, bool writeContinuous, uint8_t commandCCTL, uint64_t LBA, uint8_t *ptrData, uint32_t dataSize);

    //Similar to above, but for SCT stuff. This will automatically retry from DMA to PIO mode. Also removes GPL flag. Now depends on if device supports GPL or not internally (can be flipped in device->drive_info.ata_Options.generalPurposeLoggingSupported if you want to force a SMART command)
    OPENSEA_TRANSPORT_API eReturnValues send_ATA_SCT(tDevice *device, eDataTransferDirection direction, uint8_t logAddress, uint8_t *dataBuf, uint32_t dataSize, bool forceRTFRs);
    OPENSEA_TRANSPORT_API eReturnValues send_ATA_SCT_Status(tDevice *device, uint8_t *dataBuf, uint32_t dataSize);
    OPENSEA_TRANSPORT_API eReturnValues send_ATA_SCT_Command(tDevice *device, uint8_t *dataBuf, uint32_t dataSize, bool forceRTFRs);
    OPENSEA_TRANSPORT_API eReturnValues send_ATA_SCT_Data_Transfer(tDevice *device, eDataTransferDirection direction, uint8_t *dataBuf, uint32_t dataSize);
    OPENSEA_TRANSPORT_API eReturnValues send_ATA_SCT_Read_Write_Long(tDevice *device, eSCTRWLMode mode, uint64_t lba, uint8_t *dataBuf, uint32_t dataSize, uint16_t *numberOfECCCRCBytes, uint16_t *numberOfBlocksRequested);
    OPENSEA_TRANSPORT_API eReturnValues send_ATA_SCT_Write_Same(tDevice *device, eSCTWriteSameFunctions functionCode, uint64_t startLBA, uint64_t fillCount, uint8_t *pattern, uint64_t patternLength);
    OPENSEA_TRANSPORT_API eReturnValues send_ATA_SCT_Error_Recovery_Control(tDevice *device, uint16_t functionCode, uint16_t selectionCode, uint16_t *currentValue, uint16_t recoveryTimeLimit);
    OPENSEA_TRANSPORT_API eReturnValues send_ATA_SCT_Feature_Control(tDevice *device, uint16_t functionCode, uint16_t featureCode, uint16_t *state, uint16_t *optionFlags);
    OPENSEA_TRANSPORT_API eReturnValues send_ATA_SCT_Data_Table(tDevice *device, uint16_t functionCode, uint16_t tableID, uint8_t *dataBuf, uint32_t dataSize);

    //NCQ command definitions
    //NOTE: You can try these all you want, but it is basically impossible to issue these in passthrough.
    //      Some USB adapters will allow SOME of them.
    //      libata in Linux will allow most of them.
    //      No other HBAs or operating systems are known to support/allow these to be issued.
    //      Stick to the synchronous commands whenever possible due to how limited support for these commands is.
    OPENSEA_TRANSPORT_API eReturnValues ata_NCQ_Non_Data(tDevice *device, uint8_t subCommand /*bits 4:0*/, uint16_t subCommandSpecificFeature /*bits 11:0*/, uint8_t subCommandSpecificCount, uint8_t ncqTag /*bits 5:0*/, uint64_t lba, uint32_t auxilary);
    OPENSEA_TRANSPORT_API eReturnValues ata_NCQ_Abort_NCQ_Queue(tDevice *device, uint8_t abortType /*bits0:3*/, uint8_t prio /*bits 1:0*/, uint8_t ncqTag, uint8_t tTag);
    OPENSEA_TRANSPORT_API eReturnValues ata_NCQ_Deadline_Handling(tDevice *device, bool rdnc, bool wdnc, uint8_t ncqTag);
    OPENSEA_TRANSPORT_API eReturnValues ata_NCQ_Set_Features(tDevice *device, eATASetFeaturesSubcommands subcommand, uint8_t subcommandCountField, uint8_t subcommandLBALo, uint8_t subcommandLBAMid, uint16_t subcommandLBAHi, uint8_t ncqTag);
    OPENSEA_TRANSPORT_API eReturnValues ata_NCQ_Zeros_Ext(tDevice *device, uint16_t numberOfLogicalSectors, uint64_t lba, bool trim, uint8_t ncqTag);
    OPENSEA_TRANSPORT_API eReturnValues ata_NCQ_Receive_FPDMA_Queued(tDevice *device, uint8_t subCommand /*bits 5:0*/, uint16_t sectorCount /*ft*/, uint8_t prio /*bits 1:0*/, uint8_t ncqTag, uint64_t lba, uint32_t auxilary, uint8_t *ptrData);
    OPENSEA_TRANSPORT_API eReturnValues ata_NCQ_Read_Log_DMA_Ext(tDevice *device, uint8_t logAddress, uint16_t pageNumber, uint8_t *ptrData, uint32_t dataSize, uint16_t featureRegister, uint8_t prio /*bits 1:0*/, uint8_t ncqTag);
    OPENSEA_TRANSPORT_API eReturnValues ata_NCQ_Send_FPDMA_Queued(tDevice *device, uint8_t subCommand /*bits 5:0*/, uint16_t sectorCount /*ft*/, uint8_t prio /*bits 1:0*/, uint8_t ncqTag, uint64_t lba, uint32_t auxilary, uint8_t *ptrData);
    OPENSEA_TRANSPORT_API eReturnValues ata_NCQ_Data_Set_Management(tDevice *device, bool trimBit, uint8_t* ptrData, uint32_t dataSize, uint8_t prio /*bits 1:0*/, uint8_t ncqTag);
    OPENSEA_TRANSPORT_API eReturnValues ata_NCQ_Write_Log_DMA_Ext(tDevice *device, uint8_t logAddress, uint16_t pageNumber, uint8_t *ptrData, uint32_t dataSize, uint8_t prio /*bits 1:0*/, uint8_t ncqTag);
    OPENSEA_TRANSPORT_API eReturnValues ata_NCQ_Read_FPDMA_Queued(tDevice *device, bool fua, uint64_t lba, uint8_t *ptrData, uint16_t sectorCount, uint8_t prio, uint8_t ncqTag, uint8_t icc);
    OPENSEA_TRANSPORT_API eReturnValues ata_NCQ_Write_FPDMA_Queued(tDevice *device, bool fua, uint64_t lba, uint8_t *ptrData, uint16_t sectorCount, uint8_t prio, uint8_t ncqTag, uint8_t icc);



<<<<<<< HEAD
    #if defined (__cplusplus)
=======
#if defined (__cplusplus)
>>>>>>> 5008c645
}
#endif
<|MERGE_RESOLUTION|>--- conflicted
+++ resolved
@@ -1,2163 +1,2151 @@
-// SPDX-License-Identifier: MPL-2.0
-//
-// Do NOT modify or remove this copyright and license
-//
-// Copyright (c) 2012-2023 Seagate Technology LLC and/or its Affiliates, All Rights Reserved
-//
-// This software is subject to the terms of the Mozilla Public
-// License, v. 2.0. If a copy of the MPL was not distributed with this
-// file, You can obtain one at http://mozilla.org/MPL/2.0/.
-//
-// ******************************************************************************************
-// \file ata_helper_func.h
-// \brief Defines the functions to help with ATA Specification
-
-#pragma once
-
-#include "common_public.h"
-#include "ata_helper.h"
-
-#if defined (__cplusplus)
-extern "C"
-{
-#endif
-
-    //swaps all words of ATA ID Data...used only in big endian right now for compatibility.
-    void byte_Swap_ID_Data_Buffer(uint16_t *idData);
-
-    //-----------------------------------------------------------------------------
-    //
-    //  ata_Passthrough_Command()
-    //
-    //! \brief   Description:  Function to send a ATA Spec cmd as a pass-through
-    //
-    //  Entry:
-    //!   \param[in] device = file descriptor
-    //!   \param[in] ataCommandOptions = ATA command options
-    //!
-    //  Exit:
-    //!   \return SUCCESS = pass, !SUCCESS = something when wrong
-    //
-    //-----------------------------------------------------------------------------
-    OPENSEA_TRANSPORT_API eReturnValues ata_Passthrough_Command(tDevice *device, ataPassthroughCommand *ataCommandOptions);
-
-    //-----------------------------------------------------------------------------
-    //
-    //  ata_Sanitize_Command()
-    //
-    //! \brief   Description:  Function to send a ATA Sanitize command. Use one of the below helper functions to send a specific command correctly, unless you know what you are doing.
-    //
-    //  Entry:
-    //!   \param[in] device = file descriptor
-    //!   \param[in] sanitizeFeature = enum value specifying the sanitize feature to run
-    //!   \param[in] lba = the value to set in the LBA registers
-    //!   \param[in] sectorCount = the value to set in the sector count registers
-    //!
-    //  Exit:
-    //!   \return SUCCESS = pass, !SUCCESS = something when wrong
-    //
-    //-----------------------------------------------------------------------------
-    OPENSEA_TRANSPORT_API eReturnValues ata_Sanitize_Command(tDevice *device, eATASanitizeFeature sanitizeFeature, uint64_t lba, uint16_t sectorCount);
-
-    //-----------------------------------------------------------------------------
-    //
-    //  ata_Sanitize_Status()
-    //
-    //! \brief   Description:  This function calls ata_Sanitize_Command with the correct inputs to perform a sanitize status command
-    //
-    //  Entry:
-    //!   \param[in] device = file descriptor
-    //!   \param[in] clearFailureMode = when set to true, set the clear Failure Mode bit
-    //!
-    //  Exit:
-    //!   \return SUCCESS = pass, !SUCCESS = something when wrong
-    //
-    //-----------------------------------------------------------------------------
-    OPENSEA_TRANSPORT_API eReturnValues ata_Sanitize_Status(tDevice *device, bool clearFailureMode);
-
-    //-----------------------------------------------------------------------------
-    //
-    //  ata_Sanitize_Crypto_Scramble()
-    //
-    //! \brief   Description:  This function calls ata_Sanitize_Command with the correct inputs to perform a sanitize crypto scramble command
-    //
-    //  Entry:
-    //!   \param[in] device = file descriptor
-    //!   \param[in] failureModeBit = when set to true, set the Failure Mode bit
-    //!   \param[in] znr = zone no reset bit. This is used on host managed and host aware drives to not reset the zone pointers during a sanitize.
-    //!
-    //  Exit:
-    //!   \return SUCCESS = pass, !SUCCESS = something when wrong
-    //
-    //-----------------------------------------------------------------------------
-    OPENSEA_TRANSPORT_API eReturnValues ata_Sanitize_Crypto_Scramble(tDevice *device, bool failureModeBit, bool znr);
-
-    //-----------------------------------------------------------------------------
-    //
-    //  ata_Sanitize_Block_Erase()
-    //
-    //! \brief   Description:  This function calls ata_Sanitize_Command with the correct inputs to perform a sanitize block erase command
-    //
-    //  Entry:
-    //!   \param[in] device = file descriptor
-    //!   \param[in] failureModeBit = when set to true, set the Failure Mode bit
-    //!   \param[in] znr = zone no reset bit. This is used on host managed and host aware drives to not reset the zone pointers during a sanitize.
-    //!
-    //  Exit:
-    //!   \return SUCCESS = pass, !SUCCESS = something when wrong
-    //
-    //-----------------------------------------------------------------------------
-    OPENSEA_TRANSPORT_API eReturnValues ata_Sanitize_Block_Erase(tDevice *device, bool failureModeBit, bool znr);
-
-    //-----------------------------------------------------------------------------
-    //
-    //  ata_Sanitize_Overwrite_Erase()
-    //
-    //! \brief   Description:  This function calls ata_Sanitize_Command with the correct inputs to perform a sanitize overwrite erase command
-    //
-    //  Entry:
-    //!   \param[in] device = file descriptor
-    //!   \param[in] failureModeBit = when set to true, set the Failure Mode bit
-    //!   \param[in] invertBetweenPasses = set to true to set the bit specifying to invert the pattern between passes
-    //!   \param[in] numberOfPasses = this will contain the number of passes to perform. A value of 0 means 16 passes.
-    //!   \param[in] overwritePattern = this specifies the pattern to use during overwrite
-    //!   \param[in] znr = zone no reset bit. This is used on host managed and host aware drives to not reset the zone pointers during a sanitize.
-    //!   \param[in] definitiveEndingPattern = if the drive supports this bit, it will make sure that the specified pattern is the pattern upon completion between each pass and the invert between passes bit.
-    //!
-    //  Exit:
-    //!   \return SUCCESS = pass, !SUCCESS = something when wrong
-    //
-    //-----------------------------------------------------------------------------
-    OPENSEA_TRANSPORT_API eReturnValues ata_Sanitize_Overwrite_Erase(tDevice *device, bool failureModeBit, bool invertBetweenPasses, uint8_t numberOfPasses, uint32_t overwritePattern, bool znr, bool definitiveEndingPattern);
-
-    //-----------------------------------------------------------------------------
-    //
-    //  ata_Sanitize_Freeze_Lock()
-    //
-    //! \brief   Description:  This function calls ata_Sanitize_Command with the correct inputs to perform a sanitize freeze lock command
-    //
-    //  Entry:
-    //!   \param[in] device = file descriptor
-    //!
-    //  Exit:
-    //!   \return SUCCESS = pass, !SUCCESS = something when wrong
-    //
-    //-----------------------------------------------------------------------------
-    OPENSEA_TRANSPORT_API eReturnValues ata_Sanitize_Freeze_Lock(tDevice *device);
-
-    //-----------------------------------------------------------------------------
-    //
-    //  ata_Sanitize_Anti_Freeze_Lock()
-    //
-    //! \brief   Description:  This function calls ata_Sanitize_Command with the correct inputs to perform a sanitize anti freeze lock command
-    //
-    //  Entry:
-    //!   \param[in] device = file descriptor
-    //!
-    //  Exit:
-    //!   \return SUCCESS = pass, !SUCCESS = something when wrong
-    //
-    //-----------------------------------------------------------------------------
-    OPENSEA_TRANSPORT_API eReturnValues ata_Sanitize_Anti_Freeze_Lock(tDevice *device);
-
-    //-----------------------------------------------------------------------------
-    //
-    //  ata_Read_Log_Ext()
-    //
-    //! \brief   Description:  Function to send a ATA read log ext command to a device
-    //
-    //  Entry:
-    //!   \param[in] device = file descriptor
-    //!   \param[in] logAddress = the log address to be read
-    //!   \param[in] pageNumber = the page of the log you wish to retrieve (typically, when reading a multisector log all at once, this is set to 0)
-    //!   \param[out] ptrData = pointer to the data buffer that will be filled in upon successful command completion
-    //!   \param[in] dataSize = value describing the size of the buffer that will be filled in
-    //!   \param[in] useDMA = use the DMA command instead of the PIO command
-    //!   \param[in] featureRegister = set the feature register for the command. This should be 0 unless the log you are reading requires this to be set to something specific
-    //!
-    //  Exit:
-    //!   \return SUCCESS = pass, !SUCCESS = something when wrong
-    //
-    //-----------------------------------------------------------------------------
-    OPENSEA_TRANSPORT_API eReturnValues ata_Read_Log_Ext(tDevice *device, uint8_t logAddress, uint16_t pageNumber, uint8_t *ptrData, uint32_t dataSize, bool useDMA, uint16_t featureRegister);
-
-    //-----------------------------------------------------------------------------
-    //
-    //  ata_Write_Log_Ext()
-    //
-    //! \brief   Description:  Function to send a ATA write log ext command to a device
-    //
-    //  Entry:
-    //!   \param[in] device = file descriptor
-    //!   \param[in] logAddress = the log address to be written
-    //!   \param[in] pageNumber = the page of the log you wish to write to
-    //!   \param[out] ptrData = pointer to the data buffer that will be sent to the device
-    //!   \param[in] dataSize = value describing the size of the buffer that will be sent
-    //!   \param[in] useDMA = use the DMA command instead of the PIO command
-    //!   \param[in] forceRTFRs = this was added to force returning rtfrs on a command, specifically for SCT feature control commands
-    //!
-    //  Exit:
-    //!   \return SUCCESS = pass, !SUCCESS = something when wrong
-    //
-    //-----------------------------------------------------------------------------
-    OPENSEA_TRANSPORT_API eReturnValues ata_Write_Log_Ext(tDevice *device, uint8_t logAddress, uint16_t pageNumber, uint8_t *ptrData, uint32_t dataSize, bool useDMA, bool forceRTFRs);
-
-    //-----------------------------------------------------------------------------
-    //
-    //  ata_SMART_Read_Log()
-    //
-    //! \brief   Description:  Function to send a ATA SMART read log command to a device
-    //
-    //  Entry:
-    //!   \param[in] device = file descriptor
-    //!   \param[in] logAddress = the log address to be read
-    //!   \param[out] ptrData = pointer to the data buffer that will be filled in upon successful command completion
-    //!   \param[in] dataSize = value describing the size of the buffer that will be filled in
-    //!
-    //  Exit:
-    //!   \return SUCCESS = pass, !SUCCESS = something when wrong
-    //
-    //-----------------------------------------------------------------------------
-    OPENSEA_TRANSPORT_API eReturnValues ata_SMART_Read_Log(tDevice *device, uint8_t logAddress, uint8_t *ptrData, uint32_t dataSize);
-
-    //-----------------------------------------------------------------------------
-    //
-    //  ata_SMART_Write_Log()
-    //
-    //! \brief   Description:  Function to send a ATA SMART write log command to a device
-    //
-    //  Entry:
-    //!   \param[in] device = file descriptor
-    //!   \param[in] logAddress = the log address to be written
-    //!   \param[out] ptrData = pointer to the data buffer that will be sent to the device
-    //!   \param[in] dataSize = value describing the size of the buffer that will be sent to the device
-    //!   \param[in] forceRTFRs = this was added to force returning rtfrs on a command, specifically for SCT feature control commands
-    //!
-    //  Exit:
-    //!   \return SUCCESS = pass, !SUCCESS = something when wrong
-    //
-    //-----------------------------------------------------------------------------
-    OPENSEA_TRANSPORT_API eReturnValues ata_SMART_Write_Log(tDevice *device, uint8_t logAddress, uint8_t *ptrData, uint32_t dataSize, bool forceRTFRs);
-
-    //-----------------------------------------------------------------------------
-    //
-    //  ata_SMART_Command()
-    //
-    //! \brief   Description:  Function to send a ATA SMART command to a device
-    //
-    //  Entry:
-    //!   \param[in] device = file descriptor
-    //!   \param[in] feature = the SMART feature to execute
-    //!   \param[in] lbaLo = what the contents of the LBA lo register should be when sending the command
-    //!   \param[out] ptrData = pointer to the data buffer that will be filled in upon successful command completion
-    //!   \param[in] dataSize = value describing the size of the buffer that will be filled in
-    //!   \param[in] timeout = timeout value in seconds for the command
-    //!   \param[in] forceRTFRs = this was added to force returning rtfrs on a command, specifically for SCT feature control commands
-    //!   \param[in] countReg = use this to set the secotr count register for NON DATA commands. This is automatically set for data transfers
-    //!
-    //  Exit:
-    //!   \return SUCCESS = pass, !SUCCESS = something when wrong
-    //
-    //-----------------------------------------------------------------------------
-    OPENSEA_TRANSPORT_API eReturnValues ata_SMART_Command(tDevice *device, uint8_t feature, uint8_t lbaLo, uint8_t *ptrData, uint32_t dataSize, uint32_t timeout, bool forceRTFRs, uint8_t countReg);
-
-    //-----------------------------------------------------------------------------
-    //
-    //  ata_SMART_Read_Data()
-    //
-    //! \brief   Description:  Function to send a SMART read data command to a device
-    //
-    //  Entry:
-    //!   \param[in] device = file descriptor
-    //!   \param[out] ptrData = pointer to the data buffer to be filled in with SMART data
-    //!   \param[in] dataSize = size of the data buffer to be filled in (should always be 512)
-    //!
-    //  Exit:
-    //!   \return SUCCESS = pass, !SUCCESS = something when wrong
-    //
-    //-----------------------------------------------------------------------------
-    OPENSEA_TRANSPORT_API eReturnValues ata_SMART_Read_Data(tDevice *device, uint8_t *ptrData, uint32_t dataSize);
-
-    //-----------------------------------------------------------------------------
-    //
-    //  ata_SMART_Offline()
-    //
-    //! \brief   Description:  Function to send a SMART offline command to a device
-    //
-    //  Entry:
-    //!   \param[in] device = file descriptor
-    //!   \param[in] subcommand = the specific subcommand, or test to send
-    //!   \param[in] timeout = timeout value in seconds for the command
-    //!
-    //  Exit:
-    //!   \return SUCCESS = pass, !SUCCESS = something when wrong
-    //
-    //-----------------------------------------------------------------------------
-    OPENSEA_TRANSPORT_API eReturnValues ata_SMART_Offline(tDevice *device, uint8_t subcommand, uint32_t timeout);
-
-    //-----------------------------------------------------------------------------
-    //
-    //  ata_SMART_Return_Status()
-    //
-    //! \brief   Description:  Function to send a SMART return status command to a device. the return tfrs will need be checked after this command is complete.
-    //
-    //  Entry:
-    //!   \param[in] device = file descriptor
-    //!
-    //  Exit:
-    //!   \return SUCCESS = pass, !SUCCESS = something when wrong
-    //
-    //-----------------------------------------------------------------------------
-    OPENSEA_TRANSPORT_API eReturnValues ata_SMART_Return_Status(tDevice *device);
-
-    //-----------------------------------------------------------------------------
-    //
-    //  ata_SMART_Enable_Operations()
-    //
-    //! \brief   Description:  Function to send a SMART enable operations command
-    //
-    //  Entry:
-    //!   \param[in] device = file descriptor
-    //!
-    //  Exit:
-    //!   \return SUCCESS = pass, !SUCCESS = something when wrong
-    //
-    //-----------------------------------------------------------------------------
-    OPENSEA_TRANSPORT_API eReturnValues ata_SMART_Enable_Operations(tDevice *device);
-
-    //-----------------------------------------------------------------------------
-    //
-    //  ata_SMART_Disable_Operations()
-    //
-    //! \brief   Description:  Function to send a SMART disable operations command
-    //
-    //  Entry:
-    //!   \param[in] device = file descriptor
-    //!
-    //  Exit:
-    //!   \return SUCCESS = pass, !SUCCESS = something when wrong
-    //
-    //-----------------------------------------------------------------------------
-    OPENSEA_TRANSPORT_API eReturnValues ata_SMART_Disable_Operations(tDevice *device);
-
-    //-----------------------------------------------------------------------------
-    //
-    //  ata_SMART_Read_Thresholds()
-    //
-    //! \brief   Description:  Function to send a SMART read thresholds command
-    //
-    //  Entry:
-    //!   \param[in] device = file descriptor
-    //!   \param[out] ptrData = pointer to the data buffer to read the thresholds into
-    //!   \param[in] dataSize = size of the data buffer to save the thresholds into. Must be at least 512B in size
-    //!
-    //  Exit:
-    //!   \return SUCCESS = pass, !SUCCESS = something when wrong
-    //
-    //-----------------------------------------------------------------------------
-    OPENSEA_TRANSPORT_API eReturnValues ata_SMART_Read_Thresholds(tDevice *device, uint8_t *ptrData, uint32_t dataSize);
-
-    //-----------------------------------------------------------------------------
-    //
-    //  ata_SMART_Save_Attributes()
-    //
-    //! \brief   Description:  Function to send a SMART save attributes command
-    //
-    //  Entry:
-    //!   \param[in] device = file descriptor
-    //!
-    //  Exit:
-    //!   \return SUCCESS = pass, !SUCCESS = something when wrong
-    //
-    //-----------------------------------------------------------------------------
-    OPENSEA_TRANSPORT_API eReturnValues ata_SMART_Save_Attributes(tDevice *device);
-<<<<<<< HEAD
-    
-=======
-
->>>>>>> 5008c645
-    //-----------------------------------------------------------------------------
-    //
-    //  ata_SMART_Attribute_Autosave()
-    //
-    //! \brief   Description:  Function to send a SMART enable/disable attribute autosave command
-    //
-    //  Entry:
-    //!   \param[in] device = file descriptor
-    //!   \param[in] enable = set to true to enable attribute autosave and false to disable.
-    //!
-    //  Exit:
-    //!   \return SUCCESS = pass, !SUCCESS = something when wrong
-    //
-    //-----------------------------------------------------------------------------
-    OPENSEA_TRANSPORT_API eReturnValues ata_SMART_Attribute_Autosave(tDevice *device, bool enable);
-
-    //-----------------------------------------------------------------------------
-    //
-    //  ata_SMART_Auto_Offline()
-    //
-    //! \brief   Description:  Function to send a SMART enable/disable auto-off-line. (Not officially adopted by ATA spec)
-    //
-    //  Entry:
-    //!   \param[in] device = file descriptor
-    //!   \param[in] enable = set to true to enable auto-off-line and false to disable.
-    //!
-    //  Exit:
-    //!   \return SUCCESS = pass, !SUCCESS = something when wrong
-    //
-    //-----------------------------------------------------------------------------
-    OPENSEA_TRANSPORT_API eReturnValues ata_SMART_Auto_Offline(tDevice *device, bool enable);
-
-    //This assumes standard ATA identify like reported from ata_Identify or page 1 of the ID data log. 512B long and as reported by the standards.
-    OPENSEA_TRANSPORT_API void fill_ATA_Strings_From_Identify_Data(uint8_t* ptrIdentifyData, char ataMN[ATA_IDENTIFY_MN_LENGTH + 1], char ataSN[ATA_IDENTIFY_SN_LENGTH + 1], char ataFW[ATA_IDENTIFY_FW_LENGTH + 1]);
-
-    //-----------------------------------------------------------------------------
-    //
-    //  ata_Identify()
-    //
-    //! \brief   Description:  Function to send a ATA identify command to a device
-    //
-    //  Entry:
-    //!   \param[in] device = pointer to tDevice structure
-    //!   \param[out] ptrData = pointer to the data buffer to be filled in with identify data
-    //!   \param[in] dataSize = the size of the data buffer to be filled in (should always be 512)
-    //!
-    //  Exit:
-    //!   \return SUCCESS = pass, !SUCCESS = something when wrong
-    //
-    //-----------------------------------------------------------------------------
-    OPENSEA_TRANSPORT_API eReturnValues ata_Identify(tDevice *device, uint8_t *ptrData, uint32_t dataSize);
-
-    //-----------------------------------------------------------------------------
-    //
-    //  ata_Security_Disable_Password()
-    //
-    //! \brief   Description:  Function to send a ATA Security Disable Password command to a device
-    //
-    //  Entry:
-    //!   \param[in] device = pointer to tDevice structure
-    //!   \param[in] ptrData = pointer to the data buffer to send to the device
-    //!
-    //  Exit:
-    //!   \return SUCCESS = pass, !SUCCESS = something when wrong
-    //
-    //-----------------------------------------------------------------------------
-    OPENSEA_TRANSPORT_API eReturnValues ata_Security_Disable_Password(tDevice *device, uint8_t *ptrData);
-
-    //-----------------------------------------------------------------------------
-    //
-    //  ata_Security_Erase_Prepare()
-    //
-    //! \brief   Description:  Function to send a ATA Security Erase Prepare Command to a device
-    //
-    //  Entry:
-    //!   \param[in] device = file descriptor
-    //!
-    //  Exit:
-    //!   \return SUCCESS = pass, !SUCCESS = something when wrong
-    //
-    //-----------------------------------------------------------------------------
-    OPENSEA_TRANSPORT_API eReturnValues ata_Security_Erase_Prepare(tDevice *device);
-
-    //-----------------------------------------------------------------------------
-    //
-    //  ata_Security_Erase_Unit()
-    //
-    //! \brief   Description:  Function to send a ATA Security Erase Unit command to a device
-    //
-    //  Entry:
-    //!   \param[in] device = file descriptor
-    //!   \param[in] ptrData = pointer to the data buffer to send to the device
-    //!   \param[in] timeout = value to use for the timeout on the command. This is a value in seconds. It is recommended that the time provided by ATA identify data is used.
-    //!
-    //  Exit:
-    //!   \return SUCCESS = pass, !SUCCESS = something when wrong
-    //
-    //-----------------------------------------------------------------------------
-    OPENSEA_TRANSPORT_API eReturnValues ata_Security_Erase_Unit(tDevice *device, uint8_t *ptrData, uint32_t timeout);
-
-    //-----------------------------------------------------------------------------
-    //
-    //  ata_Security_Set_Password()
-    //
-    //! \brief   Description:  Function to send a ATA Security Set Password command to a device
-    //
-    //  Entry:
-    //!   \param[in] device = file descriptor
-    //!   \param[in] ptrData = pointer to the data buffer to send to the device
-    //!
-    //  Exit:
-    //!   \return SUCCESS = pass, !SUCCESS = something when wrong
-    //
-    //-----------------------------------------------------------------------------
-    OPENSEA_TRANSPORT_API eReturnValues ata_Security_Set_Password(tDevice *device, uint8_t *ptrData);
-
-    //-----------------------------------------------------------------------------
-    //
-    //  ata_Security_Unlock()
-    //
-    //! \brief   Description:  Function to send a ATA Security Unlock command to a device
-    //
-    //  Entry:
-    //!   \param[in] device = file descriptor
-    //!   \param[in] ptrData = pointer to the data buffer to send to the device
-    //!
-    //  Exit:
-    //!   \return SUCCESS = pass, !SUCCESS = something when wrong
-    //
-    //-----------------------------------------------------------------------------
-    OPENSEA_TRANSPORT_API eReturnValues ata_Security_Unlock(tDevice *device, uint8_t *ptrData);
-
-    //-----------------------------------------------------------------------------
-    //
-    //  ata_Security_Freeze_Lock()
-    //
-    //! \brief   Description:  Function to send a ATA Security Freeze Lock Command to a device
-    //
-    //  Entry:
-    //!   \param[in] device = file descriptor
-    //!
-    //  Exit:
-    //!   \return SUCCESS = pass, !SUCCESS = something when wrong
-    //
-    //-----------------------------------------------------------------------------
-    OPENSEA_TRANSPORT_API eReturnValues ata_Security_Freeze_Lock(tDevice *device);
-<<<<<<< HEAD
-    
-=======
-
->>>>>>> 5008c645
-    //-----------------------------------------------------------------------------
-    //
-    //  ata_Download_Microcode()
-    //
-    //! \brief   Description:  Function to send a ATA Download Microcode command to a device
-    //
-    //  Entry:
-    //!   \param[in] device = file descriptor
-    //!   \param[in] subCommand = the subcommand for the download function (feature register)
-    //!   \param[in] blockCount
-    //!   \param[in] bufferOffset
-    //!   \param[in] useDMA = use download Microcode DMA command (device must support this command or this will return an error)
-    //!   \param[in] pData = pointer to the data buffer to send to the device
-    //!   \param[in] dataLen = length of data to transfer
-    //!   \param[in] firstSegment = Flag to help some low-level OSs know when the first segment of a firmware download is happening...specifically Windows
-    //!   \param[in] lastSegment = Flag to help some low-level OSs know when the last segment of a firmware download is happening...specifrically Windows
-    //!   \param[in] timeoutSeconds = set a timeout in seconds for the command. This can be useful if some FWDL commands take longer (code activation for example)
-    //!
-    //  Exit:
-    //!   \return SUCCESS = pass, !SUCCESS = something when wrong
-    //
-    //-----------------------------------------------------------------------------
-    OPENSEA_TRANSPORT_API eReturnValues ata_Download_Microcode(tDevice *device, eDownloadMicrocodeFeatures subCommand, uint16_t blockCount, uint16_t bufferOffset, bool useDMA, uint8_t *pData, uint32_t dataLen, bool firstSegment, bool lastSegment, uint32_t timeoutSeconds);
-
-    //-----------------------------------------------------------------------------
-    //
-    //  ata_Is_Extended_Power_Conditions_Feature_Supported()
-    //
-    //! \brief   Description:  Return true if the EPC bit is set.
-    //
-    //  Entry:
-    //!   \param[in] pIdentify - ATA identify data
-    //
-    //  Exit:
-    //!   \return SUCCESS = good, !SUCCESS something went wrong see error codes
-    //
-    //-----------------------------------------------------------------------------
-    uint16_t ata_Is_Extended_Power_Conditions_Feature_Supported(uint16_t *pIdentify);
-
-    //-----------------------------------------------------------------------------
-    //
-    //  ata_Is_One_Extended_Power_Conditions_Feature_Supported()
-    //
-    //! \brief   Description:  Return true if at least one of the EPC bit is set.
-    //
-    //  Entry:
-    //!   \param[in] pIdentify - ATA identify data
-    //
-    //  Exit:
-    //!   \return SUCCESS = good, !SUCCESS something went wrong see error codes
-    //
-    //-----------------------------------------------------------------------------
-    uint16_t ata_Is_One_Extended_Power_Conditions_Feature_Supported(uint16_t *pIdentify);
-
-    //-----------------------------------------------------------------------------
-    //
-    //  ata_Accessible_Max_Address_Feature()
-    //
-    //! \brief   Description:  send a accessible max address configuration command
-    //
-    //  Entry:
-    //!   \param device device handle
-    //!   \param feature the feature registers for the command
-    //!   \param lba the lba registers for the command
-    //!   \param rtfrs set to non-null to get rtfrs out of this function
-    //!   \param[in] sectorCount = the value to set in the sector count registers
-    //
-    //  Exit:
-    //!   \return SUCCESS = good, !SUCCESS something went wrong see error codes
-    //
-    //-----------------------------------------------------------------------------
-    OPENSEA_TRANSPORT_API eReturnValues ata_Accessible_Max_Address_Feature(tDevice* device, uint16_t feature, uint64_t lba, ataReturnTFRs* rtfrs, uint16_t sectorCount);
-
-    //-----------------------------------------------------------------------------
-    //
-    //  ata_Get_Native_Max_Address_Ext()
-    //
-    //! \brief   Description:  get the native max address using the accessible max address ext command
-    //
-    //  Entry:
-    //!   \param device device handle
-    //!   \param nativeMaxLBA pointer to the var you want to hold the native max LBA upon command completion
-    //
-    //  Exit:
-    //!   \return SUCCESS = good, !SUCCESS something went wrong see error codes
-    //
-    //-----------------------------------------------------------------------------
-    OPENSEA_TRANSPORT_API eReturnValues ata_Get_Native_Max_Address_Ext(tDevice *device, uint64_t *nativeMaxLBA);
-
-    //-----------------------------------------------------------------------------
-    //
-    //  ata_Set_Accessible_Max_Address_Ext()
-    //
-    //! \brief   Description:  set the accessible max LBA using the accessible max address ext command
-    //
-    //  Entry:
-    //!   \param device device handle
-    //!   \param newMaxLBA the new maxLBA you wish to have set
-    //!   \param changeId whether to set ENABLE CHANGE IDENTIFY STRINGS bit for changing model number
-    //
-    //  Exit:
-    //!   \return SUCCESS = good, !SUCCESS something went wrong see error codes
-    //
-    //-----------------------------------------------------------------------------
-    OPENSEA_TRANSPORT_API eReturnValues ata_Set_Accessible_Max_Address_Ext(tDevice* device, uint64_t newMaxLBA, bool changeId);
-
-    //-----------------------------------------------------------------------------
-    //
-    //  ata_Freeze_Accessible_Max_Address_Ext()
-    //
-    //! \brief   Description:  freeze the accessible max address using the accessible max address ext command
-    //
-    //  Entry:
-    //!   \param device device handle
-    //
-    //  Exit:
-    //!   \return SUCCESS = good, !SUCCESS something went wrong see error codes
-    //
-    //-----------------------------------------------------------------------------
-    OPENSEA_TRANSPORT_API eReturnValues ata_Freeze_Accessible_Max_Address_Ext(tDevice *device);
-
-    //-----------------------------------------------------------------------------
-    //
-    //  ata_Read_Native_Max_Address()
-    //
-    //! \brief   Description:  (Obsolete command) This command reads the native max LBA of the drive
-    //
-    //  Entry:
-    //!   \param device device handle
-    //!   \param nativeMaxLBA pointer to the value you wish to have hold the native max address upon command completion
-    //!   \param ext set to true to do the extended command
-    //
-    //  Exit:
-    //!   \return SUCCESS = good, !SUCCESS something went wrong see error codes
-    //
-    //-----------------------------------------------------------------------------
-    OPENSEA_TRANSPORT_API eReturnValues ata_Read_Native_Max_Address(tDevice *device, uint64_t *nativeMaxLBA, bool ext); //obsolete on new drives
-
-    //-----------------------------------------------------------------------------
-    //
-    //  ata_Set_Max()
-    //
-    //! \brief   Description:  (Obsolete command) This command sets the native max LBA of the drive or freezes or locks etc
-    //
-    //  Entry:
-    //!   \param device device handle
-    //!   \param setMaxFeature which set max feature you want to do...(set, freeze, lock, etc)
-    //!   \param newMaxLBA the new MaxLBA you wish to have set on the device
-    //!   \param volatileValue if set to false, this is a volatile setting and it will not stick upon completion of a power cycle or reset
-    //!   \param ptrData pointer to the data to transfer (on data transfer commands)
-    //!   \param dataLength length of data to transfer (on data transfer commands)
-    //
-    //  Exit:
-    //!   \return SUCCESS = good, !SUCCESS something went wrong see error codes
-    //
-    //-----------------------------------------------------------------------------
-    OPENSEA_TRANSPORT_API eReturnValues ata_Set_Max(tDevice *device, eHPAFeature setMaxFeature, uint32_t newMaxLBA, bool volatileValue, uint8_t *ptrData, uint32_t dataLength); //obsolete on new drives
-
-    //-----------------------------------------------------------------------------
-    //
-    //  ata_Set_Max_Address()
-    //
-    //! \brief   Description:  (Obsolete command) This command sets the native max LBA of the drive (28bit)
-    //
-    //  Entry:
-    //!   \param device device handle
-    //!   \param newMaxLBA the new MaxLBA you wish to have set on the device
-    //!   \param voltileValue if set to false, this is a volatile setting and it will not stick upon completion of a power cycle or reset
-    //
-    //  Exit:
-    //!   \return SUCCESS = good, !SUCCESS something went wrong see error codes
-    //
-    //-----------------------------------------------------------------------------
-    OPENSEA_TRANSPORT_API eReturnValues ata_Set_Max_Address(tDevice *device, uint32_t newMaxLBA, bool voltileValue);
-
-    //-----------------------------------------------------------------------------
-    //
-    //  ata_Set_Max_Password()
-    //
-    //! \brief   Description:  (Obsolete command) This command sets the password for locking the native max LBA
-    //
-    //  Entry:
-    //!   \param device device handle
-    //!   \param ptrData pointer to the data to transfer
-    //!   \param dataLength length of data to transfer
-    //
-    //  Exit:
-    //!   \return SUCCESS = good, !SUCCESS something went wrong see error codes
-    //
-    //-----------------------------------------------------------------------------
-    OPENSEA_TRANSPORT_API eReturnValues ata_Set_Max_Password(tDevice *device, uint8_t *ptrData, uint32_t dataLength);
-
-    //-----------------------------------------------------------------------------
-    //
-    //  ata_Set_Max_Lock()
-    //
-    //! \brief   Description:  (Obsolete command) This command locks the native max LBA of the drive
-    //
-    //  Entry:
-    //!   \param device device handle
-    //
-    //  Exit:
-    //!   \return SUCCESS = good, !SUCCESS something went wrong see error codes
-    //
-    //-----------------------------------------------------------------------------
-    OPENSEA_TRANSPORT_API eReturnValues ata_Set_Max_Lock(tDevice *device);
-
-    //-----------------------------------------------------------------------------
-    //
-    //  ata_Set_Max_Unlock()
-    //
-    //! \brief   Description:  (Obsolete command) This command unlocks the native max LBA using the provided password
-    //
-    //  Entry:
-    //!   \param device device handle
-    //!   \param ptrData pointer to the data to transfer
-    //!   \param dataLength length of data to transfer
-    //
-    //  Exit:
-    //!   \return SUCCESS = good, !SUCCESS something went wrong see error codes
-    //
-    //-----------------------------------------------------------------------------
-    OPENSEA_TRANSPORT_API eReturnValues ata_Set_Max_Unlock(tDevice *device, uint8_t *ptrData, uint32_t dataLength);
-
-    //-----------------------------------------------------------------------------
-    //
-    //  ata_Set_Max_Freeze_Lock()
-    //
-    //! \brief   Description:  (Obsolete command) This command freeze locks the native max LBA of the drive
-    //
-    //  Entry:
-    //!   \param device device handle
-    //
-    //  Exit:
-    //!   \return SUCCESS = good, !SUCCESS something went wrong see error codes
-    //
-    //-----------------------------------------------------------------------------
-    OPENSEA_TRANSPORT_API eReturnValues ata_Set_Max_Freeze_Lock(tDevice *device);
-
-    //-----------------------------------------------------------------------------
-    //
-    //  ata_Set_Max_Address_Ext()
-    //
-    //! \brief   Description:  (Obsolete command) This command sets the native max LBA of the drive (must be preceded by read native max ext)
-    //
-    //  Entry:
-    //!   \param device device handle
-    //!   \param newMaxLBA the new MaxLBA you wish to have set on the device
-    //!   \param volatileValue if set to false, this is a volatile setting and it will not stick upon completion of a power cycle or reset
-    //
-    //  Exit:
-    //!   \return SUCCESS = good, !SUCCESS something went wrong see error codes
-    //
-    //-----------------------------------------------------------------------------
-    OPENSEA_TRANSPORT_API eReturnValues ata_Set_Max_Address_Ext(tDevice *device, uint64_t newMaxLBA, bool volatileValue); //obsolete on new drives
-
-    //ATA SCT definitions that were here were removed in favor of the versions starting with send_ in ata_helper since those include retries as needed to work around adapter issues
-    // and reduce confusion on the code that was implemented for performing SCT operations more easily.
-
-    //-----------------------------------------------------------------------------
-    //
-    //  ata_Check_Power_Mode()
-    //
-    //! \brief   Description:  This command sends a ATA Check Power Mode command to the device
-    //
-    //  Entry:
-    //!   \param device - device handle
-    //!   \param powerMode - pointer to a variable that will contain the value of the power mode. Check the spec to see how to determine what the power mode is.
-    //
-    //  Exit:
-    //!   \return SUCCESS = good, !SUCCESS something went wrong see error codes
-    //
-    //-----------------------------------------------------------------------------
-    OPENSEA_TRANSPORT_API eReturnValues ata_Check_Power_Mode(tDevice *device, uint8_t *powerMode);
-
-    //-----------------------------------------------------------------------------
-    //
-    //  ata_Configure_Stream()
-    //
-    //! \brief   Description:  This command sends a ATA Configure Stream command to the device
-    //
-    //  Entry:
-    //!   \param device - device handle
-    //!   \param streamID - set this to the stream ID. only bits 2:0 are valid
-    //!   \param addRemoveStreamBit - set to true to set this bit (meaning add stream). Set to false to leave this bit at 0 (meaning remove stream)
-    //!   \param readWriteStreamBit - This bit is obsolete since ACS so set this to false for new devices. Only set this for old devices. (see ATA/ATAPI 7 for details on this bit)
-    //!   \param defaultCCTL - time in which the device will return command completion for read stream command or a write stream command with COMMAND CCTL field set to 0. See spec for formula
-    //!   \param allocationUnit - number of logical blocks the device should use for read look-ahead and write cache operations for the stream being configured
-    //
-    //  Exit:
-    //!   \return SUCCESS = good, !SUCCESS something went wrong see error codes
-    //
-    //-----------------------------------------------------------------------------
-    OPENSEA_TRANSPORT_API eReturnValues ata_Configure_Stream(tDevice *device, uint8_t streamID, bool addRemoveStreamBit, bool readWriteStreamBit, uint8_t defaultCCTL, uint16_t allocationUnit);
-
-    //-----------------------------------------------------------------------------
-    //
-    //  ata_Data_Set_Management()
-    //
-    //! \brief   Description:  This command sends a ATA Data Set Management (XL) command to the device
-    //
-    //  Entry:
-    //!   \param device - device handle
-    //!   \param trimBit - set the TRIM bit. (Since this is currently the only available operation with this command, this should be set to true)
-    //!   \param ptrData - pointer to the data buffer that will be sent to the device
-    //!   \param dataSize - the size of the data buffer to send.
-    //!   \param xl - set to true to issue data set management XL command instead of standard command. Support for this is shown in ID Data log - supported features subpage. NOTE: This uses a different data range format, so only set this when the buffer is setup correctly!
-    //
-    //  Exit:
-    //!   \return SUCCESS = good, !SUCCESS something went wrong see error codes
-    //
-    //-----------------------------------------------------------------------------
-    OPENSEA_TRANSPORT_API eReturnValues ata_Data_Set_Management(tDevice *device, bool trimBit, uint8_t* ptrData, uint32_t dataSize, bool xl);
-
-    //-----------------------------------------------------------------------------
-    //
-    //  ata_execute_Device_Diagnostic()
-    //
-    //! \brief   Description:  This command sends a ATA Execute Device Diagnostic command to the device
-    //
-    //  Entry:
-    //!   \param device - device handle
-    //!   \param diagnosticCode - returned diagnostic code value
-    //
-    //  Exit:
-    //!   \return SUCCESS = good, !SUCCESS something went wrong see error codes
-    //
-    //-----------------------------------------------------------------------------
-    OPENSEA_TRANSPORT_API eReturnValues ata_Execute_Device_Diagnostic(tDevice *device, uint8_t* diagnosticCode);
-
-    //-----------------------------------------------------------------------------
-    //
-    //  ata_Flush_Cache()
-    //
-    //! \brief   Description:  This command sends a ATA Flush Cache command to the device
-    //
-    //  Entry:
-    //!   \param device - device handle
-    //!   \param extendedCommand - set to true to issue flush cache extended (48 bit) instead on flush cache (28 bit)
-    //
-    //  Exit:
-    //!   \return SUCCESS = good, !SUCCESS something went wrong see error codes
-    //
-    //-----------------------------------------------------------------------------
-    OPENSEA_TRANSPORT_API eReturnValues ata_Flush_Cache(tDevice *device, bool extendedCommand);
-
-    //-----------------------------------------------------------------------------
-    //
-    //  ata_Idle()
-    //
-    //! \brief   Description:  This command sends a ATA Idle command to the device
-    //
-    //  Entry:
-    //!   \param device - device handle
-    //!   \param standbyTimerPeriod - set to the value you want to set the standby timer for. (See ATA spec for available timer periods)
-    //
-    //  Exit:
-    //!   \return SUCCESS = good, !SUCCESS something went wrong see error codes
-    //
-    //-----------------------------------------------------------------------------
-    OPENSEA_TRANSPORT_API eReturnValues ata_Idle(tDevice *device, uint8_t standbyTimerPeriod);
-
-    //-----------------------------------------------------------------------------
-    //
-    //  ata_Idle_Immediate()
-    //
-    //! \brief   Description:  This command sends a ATA Idle immediate command to the device
-    //
-    //  Entry:
-    //!   \param device - device handle
-    //!   \param unloadFeature - set to true if the drive supports the unload feature to move the heads to a safe position
-    //
-    //  Exit:
-    //!   \return SUCCESS = good, !SUCCESS something went wrong see error codes
-    //
-    //-----------------------------------------------------------------------------
-    OPENSEA_TRANSPORT_API eReturnValues ata_Idle_Immediate(tDevice *device, bool unloadFeature);
-
-    //-----------------------------------------------------------------------------
-    //
-    //  ata_Read_Buffer()
-    //
-    //! \brief   Description:  This command sends a ATA Read Buffer command to the device
-    //
-    //  Entry:
-    //!   \param device - device handle
-    //!   \param ptrData - pointer to the data buffer to fill in with the result of this command. This buffer must be at least 512bytes in size!
-    //!   \param useDMA - set to true to issue the read buffer DMA command
-    //
-    //  Exit:
-    //!   \return SUCCESS = good, !SUCCESS something went wrong see error codes
-    //
-    //-----------------------------------------------------------------------------
-    OPENSEA_TRANSPORT_API eReturnValues ata_Read_Buffer(tDevice *device, uint8_t *ptrData, bool useDMA);
-
-    //-----------------------------------------------------------------------------
-    //
-    //  ata_Read_DMA()
-    //
-    //! \brief   Description:  This command sends a ATA Read DMA command to the device
-    //
-    //  Entry:
-    //!   \param device - device handle
-    //!   \param LBA - the starting LBA to read
-    //!   \param ptrData - pointer to the data buffer to fill in with the result of this command. 
-    //!   \param sectorCount - number of sectors to read
-    //!   \param dataSize - the Size of your buffer. This will be used to determine the sector count for how many sectors to read
-    //!   \param extendedCmd - set to true to issue the read DMA EXT command (48bit) instead of the normal command (28bit)
-    //
-    //  Exit:
-    //!   \return SUCCESS = good, !SUCCESS something went wrong see error codes
-    //
-    //-----------------------------------------------------------------------------
-    OPENSEA_TRANSPORT_API eReturnValues ata_Read_DMA(tDevice *device, uint64_t LBA, uint8_t *ptrData, uint16_t sectorCount, uint32_t dataSize, bool extendedCmd);
-
-    //-----------------------------------------------------------------------------
-    //
-    //  ata_Read_Multiple()
-    //
-    //! \brief   Description:  This command sends a ATA Read Multiple command to the device
-    //
-    //  Entry:
-    //!   \param device - device handle
-    //!   \param LBA - the starting LBA to read
-    //!   \param ptrData - pointer to the data buffer to fill in with the result of this command. 
-    //!   \param sectorCount - number of sectors to read
-    //!   \param dataSize - the Size of your buffer. This will be used to determine the sector count for how many sectors to read
-    //!   \param extendedCmd - set to true to issue the read Multiple EXT command (48bit) instead of the normal command (28bit)
-    //
-    //  Exit:
-    //!   \return SUCCESS = good, !SUCCESS something went wrong see error codes
-    //
-    //-----------------------------------------------------------------------------
-    OPENSEA_TRANSPORT_API eReturnValues ata_Read_Multiple(tDevice *device, uint64_t LBA, uint8_t *ptrData, uint16_t sectorCount, uint32_t dataSize, bool extendedCmd);
-
-    //-----------------------------------------------------------------------------
-    //
-    //  ata_Read_Sectors()
-    //
-    //! \brief   Description:  This command sends a ATA Read Sectors command to the device
-    //
-    //  Entry:
-    //!   \param device - device handle
-    //!   \param LBA - the starting LBA to read
-    //!   \param ptrData - pointer to the data buffer to fill in with the result of this command. 
-    //!   \param sectorCount - number of sectors to read
-    //!   \param dataSize - the Size of your buffer. This will be used to determine the sector count for how many sectors to read
-    //!   \param extendedCmd - set to true to issue the read Sectors EXT command (48bit) instead of the normal command (28bit)
-    //
-    //  Exit:
-    //!   \return SUCCESS = good, !SUCCESS something went wrong see error codes
-    //
-    //-----------------------------------------------------------------------------
-    OPENSEA_TRANSPORT_API eReturnValues ata_Read_Sectors(tDevice *device, uint64_t LBA, uint8_t *ptrData, uint16_t sectorCount, uint32_t dataSize, bool extendedCmd);
-
-    //-----------------------------------------------------------------------------
-    //
-    //  ata_Read_Sectors_No_Retry(tDevice *device, uint64_t LBA, uint8_t *ptrData, uint16_t sectorCount, uint32_t dataSize)
-    //
-    //! \brief   Description:  This command sends a ATA Read Sectors(No Retry) command to the device
-    //
-    //  Entry:
-    //!   \param device - device handle
-    //!   \param LBA - the starting LBA to read
-    //!   \param ptrData - pointer to the data buffer to fill in with the result of this command. 
-    //!   \param sectorCount - number of sectors to read
-    //!   \param dataSize - the Size of your buffer. This will be used to determine the sector count for how many sectors to read
-    //
-    //  Exit:
-    //!   \return SUCCESS = good, !SUCCESS something went wrong see error codes
-    //
-    //-----------------------------------------------------------------------------
-    OPENSEA_TRANSPORT_API eReturnValues ata_Read_Sectors_No_Retry(tDevice *device, uint64_t LBA, uint8_t *ptrData, uint16_t sectorCount, uint32_t dataSize);
-
-    //-----------------------------------------------------------------------------
-    //
-    //  ata_Read_Stream_Ext()
-    //
-    //! \brief   Description:  This command sends a ATA Read Stream Extended command to the device
-    //
-    //  Entry:
-    //!   \param device - device handle
-    //!   \param useDMA - use the DMA read stream ext command instead of the PIO command
-    //!   \param streamID - the stream ID. only bits 2:0 are valid. Anything else will be stripped off.
-    //!   \param notSequential - set to true to set the Not Sequential bit
-    //!   \param readContinuous - set to true to set the Read Continuous bit
-    //!   \param commandCCTL - the command completion time limit
-    //!   \param LBA - the starting LBA to read
-    //!   \param ptrData - pointer to the data buffer to fill in with the result of this command. 
-    //!   \param dataSize - the Size of your buffer. This will be used to determine the sector count for how many sectors to read
-    //
-    //  Exit:
-    //!   \return SUCCESS = good, !SUCCESS something went wrong see error codes
-    //
-    //-----------------------------------------------------------------------------
-    OPENSEA_TRANSPORT_API eReturnValues ata_Read_Stream_Ext(tDevice *device, bool useDMA, uint8_t streamID, bool notSequential, bool readContinuous, uint8_t commandCCTL, uint64_t LBA, uint8_t *ptrData, uint32_t dataSize);
-
-    //-----------------------------------------------------------------------------
-    //
-    //  ata_Read_Verify_Sectors()
-    //
-    //! \brief   Description:  This command sends a ATA Read Verify Sectors command to the device
-    //
-    //  Entry:
-    //!   \param device - device handle
-    //!   \param extendedCmd - Send read verify sectors ext command instead of the 28bit command
-    //!   \param numberOfSectors - The number of sectors you want to have verified. 0, sets a max as defined in the ATA spec
-    //!   \param LBA - the starting LBA to read and verify
-    //
-    //  Exit:
-    //!   \return SUCCESS = good, !SUCCESS something went wrong see error codes
-    //
-    //-----------------------------------------------------------------------------
-    OPENSEA_TRANSPORT_API eReturnValues ata_Read_Verify_Sectors(tDevice *device, bool extendedCmd, uint16_t numberOfSectors, uint64_t LBA);
-
-    //-----------------------------------------------------------------------------
-    //
-    //  ata_Request_Sense_Data()
-    //
-    //! \brief   Description:  This command sends a ATA Request Sense Data command to the device
-    //
-    //  Entry:
-    //!   \param device - device handle
-    //!   \param senseKey - pointer to a variable that will hold the sense key on successful command completion. Must be non-NULL
-    //!   \param additionalSenseCode - pointer to a variable that will hold the additional sense code on successful command completion. Must be non-NULL
-    //!   \param additionalSenseCodeQualifier - pointer to a variable that will hold the additional sense code qualifier on successful command completion. Must be non-NULL
-    //
-    //  Exit:
-    //!   \return SUCCESS = good, !SUCCESS something went wrong see error codes
-    //
-    //-----------------------------------------------------------------------------
-    OPENSEA_TRANSPORT_API eReturnValues ata_Request_Sense_Data(tDevice *device, uint8_t *senseKey, uint8_t *additionalSenseCode, uint8_t *additionalSenseCodeQualifier);
-
-    //-----------------------------------------------------------------------------
-    //
-    //  ata_Set_Date_And_Time()
-    //
-    //! \brief   Description:  This command sends a ATA Set Data and Time Ext command to the tDevice
-    //
-    //  Entry:
-    //!   \param device - device handle
-    //!   \param timeStamp - The timestamp you wish to set (See ATA Spec for details on how to specify a timestamp)
-    //
-    //  Exit:
-    //!   \return SUCCESS = good, !SUCCESS something went wrong see error codes
-    //
-    //-----------------------------------------------------------------------------
-    OPENSEA_TRANSPORT_API eReturnValues ata_Set_Date_And_Time(tDevice *device, uint64_t timeStamp);
-
-    //-----------------------------------------------------------------------------
-    //
-    //  ata_Set_Multiple_Mode()
-    //
-    //! \brief   Description:  This command sends a ATA Set Multiple Mode command to the device
-    //
-    //  Entry:
-    //!   \param device - device handle
-    //!   \param drqDataBlockCount - The number of logical sectors the DRQ data block count for the read/write multiple commands. (Should be equal or less than the value in Identify word 47 bits 7:0). See ATA Spec for more details
-    //
-    //  Exit:
-    //!   \return SUCCESS = good, !SUCCESS something went wrong see error codes
-    //
-    //-----------------------------------------------------------------------------
-    OPENSEA_TRANSPORT_API eReturnValues ata_Set_Multiple_Mode(tDevice *device, uint8_t drqDataBlockCount);
-
-    //-----------------------------------------------------------------------------
-    //
-    //  ata_Sleep()
-    //
-    //! \brief   Description:  This command sends a ATA Sleep command to the device
-    //
-    //  Entry:
-    //!   \param device - device handle
-    //
-    //  Exit:
-    //!   \return SUCCESS = good, !SUCCESS something went wrong see error codes
-    //
-    //-----------------------------------------------------------------------------
-    OPENSEA_TRANSPORT_API eReturnValues ata_Sleep(tDevice *device);
-
-    //-----------------------------------------------------------------------------
-    //
-    //  ata_Standby()
-    //
-    //! \brief   Description:  This command sends a ATA Standby command to the device
-    //
-    //  Entry:
-    //!   \param device - device handle
-    //!   \param standbyTimerPeriod - the standby timer. See ATA spec for details
-    //
-    //  Exit:
-    //!   \return SUCCESS = good, !SUCCESS something went wrong see error codes
-    //
-    //-----------------------------------------------------------------------------
-    OPENSEA_TRANSPORT_API eReturnValues ata_Standby(tDevice *device, uint8_t standbyTimerPeriod);
-
-    //-----------------------------------------------------------------------------
-    //
-    //  ata_Standby()
-    //
-    //! \brief   Description:  This command sends a ATA Standby Immediate command to the device
-    //
-    //  Entry:
-    //!   \param device - device handle
-    //
-    //  Exit:
-    //!   \return SUCCESS = good, !SUCCESS something went wrong see error codes
-    //
-    //-----------------------------------------------------------------------------
-    OPENSEA_TRANSPORT_API eReturnValues ata_Standby_Immediate(tDevice *device);
-
-    //-----------------------------------------------------------------------------
-    //
-    //  ata_Trusted_Non_Data()
-    //
-    //! \brief   Description:  This command sends a ATA Trusted Non Data command to the tDevice
-    //
-    //  Entry:
-    //!   \param device - device handle
-    //!   \param securityProtocol - set to the security protocol to use
-    //!   \param trustedSendReceiveBit - if this is true, we set the trusted send receive bit to 1, otherwise we leave it at 0. See ATA Spec for details
-    //!   \param securityProtocolSpecific - See ATA Spec for details
-    //
-    //  Exit:
-    //!   \return SUCCESS = good, !SUCCESS something went wrong see error codes
-    //
-    //-----------------------------------------------------------------------------
-    OPENSEA_TRANSPORT_API eReturnValues ata_Trusted_Non_Data(tDevice *device, uint8_t securityProtocol, bool trustedSendReceiveBit, uint16_t securityProtocolSpecific);
-
-    //-----------------------------------------------------------------------------
-    //
-    //  ata_Trusted_Receive()
-    //
-    //! \brief   Description:  This command sends a ATA Trusted Receive command to the device
-    //
-    //  Entry:
-    //!   \param device - device handle
-    //!   \param useDMA - set to true to use Trusted Receive DMA
-    //!   \param securityProtocol - set to the security protocol to use
-    //!   \param securityProtocolSpecific - See ATA Spec for details
-    //!   \param ptrData - pointer to the data buffer to fill upon command completion. Must be Non-NULL
-    //!   \param dataSize - size of the data buffer. This will also be used to determine the transfer length.
-    //
-    //  Exit:
-    //!   \return SUCCESS = good, !SUCCESS something went wrong see error codes
-    //
-    //-----------------------------------------------------------------------------
-    OPENSEA_TRANSPORT_API eReturnValues ata_Trusted_Receive(tDevice *device, bool useDMA, uint8_t securityProtocol, uint16_t securityProtocolSpecific, uint8_t *ptrData, uint32_t dataSize);
-
-    //-----------------------------------------------------------------------------
-    //
-    //  ata_Trusted_Send()
-    //
-    //! \brief   Description:  This command sends a ATA Trusted Send command to the device
-    //
-    //  Entry:
-    //!   \param device - device handle
-    //!   \param useDMA - set to true to use Trusted Send DMA
-    //!   \param securityProtocol - set to the security protocol to use
-    //!   \param securityProtocolSpecific - See ATA Spec for details
-    //!   \param ptrData - pointer to the data buffer to send to the device. Must be Non-NULL
-    //!   \param dataSize - size of the data buffer. This will also be used to determine the transfer length.
-    //
-    //  Exit:
-    //!   \return SUCCESS = good, !SUCCESS something went wrong see error codes
-    //
-    //-----------------------------------------------------------------------------
-    OPENSEA_TRANSPORT_API eReturnValues ata_Trusted_Send(tDevice *device, bool useDMA, uint8_t securityProtocol, uint16_t securityProtocolSpecific, uint8_t *ptrData, uint32_t dataSize);
-
-    //-----------------------------------------------------------------------------
-    //
-    //  ata_Write_Buffer()
-    //
-    //! \brief   Description:  This command sends a ATA Write Buffer command to the device
-    //
-    //  Entry:
-    //!   \param device - device handle
-    //!   \param ptrData - pointer to the data buffer to send to the device. Must be Non-NULL
-    //!   \param useDMA - set to true to use Trusted Send DMA
-    //
-    //  Exit:
-    //!   \return SUCCESS = good, !SUCCESS something went wrong see error codes
-    //
-    //-----------------------------------------------------------------------------
-    OPENSEA_TRANSPORT_API eReturnValues ata_Write_Buffer(tDevice *device, uint8_t *ptrData, bool useDMA);
-
-    //-----------------------------------------------------------------------------
-    //
-    //  ata_Write_DMA()
-    //
-    //! \brief   Description:  This command sends a ATA Write DMA command to the device
-    //
-    //  Entry:
-    //!   \param device - device handle
-    //!   \param LBA - the starting LBA to write
-    //!   \param ptrData - pointer to the data buffer to send to the device. Must be Non-NULL 
-    //!   \param dataSize - the Size of your buffer. This will be used to determine the sector count for how many sectors to write
-    //!   \param extendedCmd - set to true to issue the write DMA EXT command (48bit) instead of the normal command (28bit)
-    //!   \param fua - send the write ext fua command. Only valid if extendedCmd is also set (since it is a extended command). This command forces writing to disk regardless of write caching enabled or disabled.
-    //
-    //  Exit:
-    //!   \return SUCCESS = good, !SUCCESS something went wrong see error codes
-    //
-    //-----------------------------------------------------------------------------
-    OPENSEA_TRANSPORT_API eReturnValues ata_Write_DMA(tDevice *device, uint64_t LBA, uint8_t *ptrData, uint32_t dataSize, bool extendedCmd, bool fua);
-
-    //-----------------------------------------------------------------------------
-    //
-    //  ata_Write_Multiple()
-    //
-    //! \brief   Description:  This command sends a ATA Write Multiple command to the device
-    //
-    //  Entry:
-    //!   \param device - device handle
-    //!   \param LBA - the starting LBA to read
-    //!   \param ptrData - pointer to the data buffer to fill in with the result of this command. 
-    //!   \param dataSize - the Size of your buffer. This will be used to determine the sector count for how many sectors to read
-    //!   \param extendedCmd - set to true to issue the write Multiple EXT command (48bit) instead of the normal command (28bit)
-    //!   \param fua - send the write multiple ext fua command. Only valid if extendedCmd is also set (since it is a extended command). This command forces writing to disk regardless of write caching enabled or disabled.
-    //
-    //  Exit:
-    //!   \return SUCCESS = good, !SUCCESS something went wrong see error codes
-    //
-    //-----------------------------------------------------------------------------
-    OPENSEA_TRANSPORT_API eReturnValues ata_Write_Multiple(tDevice *device, uint64_t LBA, uint8_t *ptrData, uint32_t dataSize, bool extendedCmd, bool fua);
-
-    //-----------------------------------------------------------------------------
-    //
-    //  ata_Write_Sectors()
-    //
-    //! \brief   Description:  This command sends a ATA Write Sectors command to the device
-    //
-    //  Entry:
-    //!   \param device - device handle
-    //!   \param LBA - the starting LBA to read
-    //!   \param ptrData - pointer to the data buffer to send to the device
-    //!   \param dataSize - the Size of your buffer. This will be used to determine the sector count for how many sectors to write
-    //!   \param extendedCmd - set to true to issue the write Sectors EXT command (48bit) instead of the normal command (28bit)
-    //
-    //  Exit:
-    //!   \return SUCCESS = good, !SUCCESS something went wrong see error codes
-    //
-    //-----------------------------------------------------------------------------
-    OPENSEA_TRANSPORT_API eReturnValues ata_Write_Sectors(tDevice *device, uint64_t LBA, uint8_t *ptrData, uint32_t dataSize, bool extendedCmd);
-
-    //
-    //  ata_Write_Sectors_No_Retry(tDevice *device, uint64_t LBA, uint8_t *ptrData, uint32_t dataSize)
-    //
-    //! \brief   Description:  This command sends a ATA Write Sectors(No Retry) command to the device
-    //
-    //  Entry:
-    //!   \param device - device handle
-    //!   \param LBA - the starting LBA to read
-    //!   \param ptrData - pointer to the data buffer to send to the device
-    //!   \param dataSize - the Size of your buffer. This will be used to determine the sector count for how many sectors to write
-    //
-    //  Exit:
-    //!   \return SUCCESS = good, !SUCCESS something went wrong see error codes
-    //
-    //-----------------------------------------------------------------------------
-    OPENSEA_TRANSPORT_API eReturnValues ata_Write_Sectors_No_Retry(tDevice *device, uint64_t LBA, uint8_t *ptrData, uint32_t dataSize);
-
-    //-----------------------------------------------------------------------------
-    //
-    //  ata_Write_Stream_Ext()
-    //
-    //! \brief   Description:  This command sends a ATA Write Stream Extended command to the device
-    //
-    //  Entry:
-    //!   \param device - device handle
-    //!   \param useDMA - use the DMA read stream ext command instead of the PIO command
-    //!   \param streamID - the stream ID. only bits 2:0 are valid. Anything else will be stripped off.
-    //!   \param flush - set to true to set the flush bit
-    //!   \param writeContinuous - set to true to set the Write Continuous bit
-    //!   \param commandCCTL - the command completion time limit
-    //!   \param LBA - the starting LBA to read
-    //!   \param ptrData - pointer to the data buffer to fill in with the result of this command. 
-    //!   \param dataSize - the Size of your buffer. This will be used to determine the sector count for how many sectors to read
-    //
-    //  Exit:
-    //!   \return SUCCESS = good, !SUCCESS something went wrong see error codes
-    //
-    //-----------------------------------------------------------------------------
-    OPENSEA_TRANSPORT_API eReturnValues ata_Write_Stream_Ext(tDevice *device, bool useDMA, uint8_t streamID, bool flush, bool writeContinuous, uint8_t commandCCTL, uint64_t LBA, uint8_t *ptrData, uint32_t dataSize);
-
-    //-----------------------------------------------------------------------------
-    //
-    //  ata_Write_Uncorrectable()
-    //
-    //! \brief   Description:  WARNING!!!!!!!!!!!!!! This command is dangerous and can corrupt data! Only use this for debugging and testing purposes!
-    //!                        This command sends a ATA Write Uncorrectable Extended command to the device. 
-    //
-    //  Entry:
-    //!   \param device - device handle
-    //!   \param unrecoverableOptions - See ATA spec. There are 2 defined features, and the other 2 are left up to vendors. All other values are reserved
-    //!   \param numberOfSectors - The number of sectors including the starting LBA to write an uncorrectable error to
-    //!   \param LBA - the starting LBA to read
-    //
-    //  Exit:
-    //!   \return SUCCESS = good, !SUCCESS something went wrong see error codes
-    //
-    //-----------------------------------------------------------------------------
-    OPENSEA_TRANSPORT_API eReturnValues ata_Write_Uncorrectable(tDevice *device, uint8_t unrecoverableOptions, uint16_t numberOfSectors, uint64_t LBA);
-
-    //-----------------------------------------------------------------------------
-    //
-    //  ata_NV_Cache_Feature()
-    //
-    //! \brief   Description:  This command sends a ATA NV Cache Feature Set command to the device. You must know what you are doing when calling this function. If not, call one of the below helper functions that define each of the operations in this feature set.
-    //
-    //  Entry:
-    //!   \param device - device handle
-    //!   \param feature - See ATA spec. The feature register of the command.
-    //!   \param count - See ATA spec. The sector count register of the command.
-    //!   \param LBA - the LBA registers to set.
-    //!   \param ptrData - pointer to the data buffer to use. This can be NULL on Non-data commands
-    //!   \param dataSize - the size of the data buffer being used. Set to zero for Non-Data commands.
-    //
-    //  Exit:
-    //!   \return SUCCESS = good, !SUCCESS something went wrong see error codes
-    //
-    //-----------------------------------------------------------------------------
-    OPENSEA_TRANSPORT_API eReturnValues ata_NV_Cache_Feature(tDevice *device, eNVCacheFeatures feature, uint16_t count, uint64_t LBA, uint8_t *ptrData, uint32_t dataSize);
-
-    //-----------------------------------------------------------------------------
-    //
-    //  ata_NV_Cache_Add_LBAs_To_Cache()
-    //
-    //! \brief   Description:  This command sends a ATA NV Cache Add LBAs to Cache command to the device.
-    //
-    //  Entry:
-    //!   \param device - device handle
-    //!   \param populateImmediately - Set the populateImmediately bit
-    //!   \param ptrData - pointer to the data buffer to use.
-    //!   \param dataSize - the size of the data buffer being used.
-    //
-    //  Exit:
-    //!   \return SUCCESS = good, !SUCCESS something went wrong see error codes
-    //
-    //-----------------------------------------------------------------------------
-    OPENSEA_TRANSPORT_API eReturnValues ata_NV_Cache_Add_LBAs_To_Cache(tDevice *device, bool populateImmediately, uint8_t *ptrData, uint32_t dataSize);
-
-    //-----------------------------------------------------------------------------
-    //
-    //  ata_NV_Flush_NV_Cache()
-    //
-    //! \brief   Description:  This command sends a ATA NV Cache Flush Cache command to the device.
-    //
-    //  Entry:
-    //!   \param device - device handle
-    //!   \param minNumberOfLogicalBlocks - The minimum number of logical blocks to be flushed
-    //
-    //  Exit:
-    //!   \return SUCCESS = good, !SUCCESS something went wrong see error codes
-    //
-    //-----------------------------------------------------------------------------
-    OPENSEA_TRANSPORT_API eReturnValues ata_NV_Flush_NV_Cache(tDevice *device, uint32_t minNumberOfLogicalBlocks);
-
-    //-----------------------------------------------------------------------------
-    //
-    //  ata_NV_Cache_Disable()
-    //
-    //! \brief   Description:  This command sends a ATA NV Cache Disable NV Cache command to the device.
-    //
-    //  Entry:
-    //!   \param device - device handle
-    //
-    //  Exit:
-    //!   \return SUCCESS = good, !SUCCESS something went wrong see error codes
-    //
-    //-----------------------------------------------------------------------------
-    OPENSEA_TRANSPORT_API eReturnValues ata_NV_Cache_Disable(tDevice *device);
-
-    //-----------------------------------------------------------------------------
-    //
-    //  ata_NV_Cache_Enable()
-    //
-    //! \brief   Description:  This command sends a ATA NV Cache Enable NV Cache command to the device.
-    //
-    //  Entry:
-    //!   \param device - device handle
-    //
-    //  Exit:
-    //!   \return SUCCESS = good, !SUCCESS something went wrong see error codes
-    //
-    //-----------------------------------------------------------------------------
-    OPENSEA_TRANSPORT_API eReturnValues ata_NV_Cache_Enable(tDevice *device);
-
-    //-----------------------------------------------------------------------------
-    //
-    //  ata_NV_Query_Misses()
-    //
-    //! \brief   Description:  This command sends a ATA NV Query Misses command to the device.
-    //
-    //  Entry:
-    //!   \param device - device handle
-    //!   \param ptrData - Pointer to the data buffer to fill with the result. This must be at least 512B is size
-    //
-    //  Exit:
-    //!   \return SUCCESS = good, !SUCCESS something went wrong see error codes
-    //
-    //-----------------------------------------------------------------------------
-    OPENSEA_TRANSPORT_API eReturnValues ata_NV_Query_Misses(tDevice *device, uint8_t *ptrData);
-
-    //-----------------------------------------------------------------------------
-    //
-    //  ata_NV_Query_Pinned_Set()
-    //
-    //! \brief   Description:  This command sends a ATA NV Cache Query Pinned Set command to the device.
-    //
-    //  Entry:
-    //!   \param device - device handle
-    //!   \param dataBlockNumber - set this to the first data block to start reading this information from. Useful if doing this one sector at a time. (Everything is in 512B blocks here)
-    //!   \param ptrData - pointer to the data buffer to use.
-    //!   \param dataSize - the size of the data buffer being used.
-    //
-    //  Exit:
-    //!   \return SUCCESS = good, !SUCCESS something went wrong see error codes
-    //
-    //-----------------------------------------------------------------------------
-    OPENSEA_TRANSPORT_API eReturnValues ata_NV_Query_Pinned_Set(tDevice *device, uint64_t dataBlockNumber, uint8_t *ptrData, uint32_t dataSize);
-
-    //-----------------------------------------------------------------------------
-    //
-    //  ata_NV_Query_Pinned_Set()
-    //
-    //! \brief   Description:  This command sends a ATA NV Cache Query Pinned Set command to the device.
-    //
-    //  Entry:
-    //!   \param device - device handle
-    //!   \param unpinAll - set to true to unpin all LBAs
-    //!   \param ptrData - pointer to the data buffer to use. This can be NULL if unpinAll is true
-    //!   \param dataSize - the size of the data buffer being used. Set to zero if unpinAll is true
-    //
-    //  Exit:
-    //!   \return SUCCESS = good, !SUCCESS something went wrong see error codes
-    //
-    //-----------------------------------------------------------------------------
-    OPENSEA_TRANSPORT_API eReturnValues ata_NV_Remove_LBAs_From_Cache(tDevice *device, bool unpinAll, uint8_t *ptrData, uint32_t dataSize);
-
-    //-----------------------------------------------------------------------------
-    //
-    //  ata_Set_Features()
-    //
-    //! \brief   Description:  This command sends a ATA Set Features command to the device.
-    //
-    //  Entry:
-    //!   \param device - device handle
-    //!   \param subcommand - set to the subcommand/feature you want to configure. Can be a hex value, or from eATASetFeaturesSubcommands
-    //!   \param subcommandCountField - subcommand specific
-    //!   \param subcommandLBALo - subcommand specific
-    //!   \param subcommandLBAMid - subcommand specific
-    //!   \param subcommandLBAHi - subcommand specific
-    //
-    //  Exit:
-    //!   \return SUCCESS = good, !SUCCESS something went wrong see error codes
-    //
-    //-----------------------------------------------------------------------------
-    OPENSEA_TRANSPORT_API eReturnValues ata_Set_Features(tDevice *device, uint8_t subcommand, uint8_t subcommandCountField, uint8_t subcommandLBALo, uint8_t subcommandLBAMid, uint16_t subcommandLBAHi);
-
-    OPENSEA_TRANSPORT_API eReturnValues ata_EPC_Restore_Power_Condition_Settings(tDevice *device, uint8_t powerConditionID, bool defaultBit, bool save);
-
-    OPENSEA_TRANSPORT_API eReturnValues ata_EPC_Go_To_Power_Condition(tDevice *device, uint8_t powerConditionID, bool delayedEntry, bool holdPowerCondition);
-
-    OPENSEA_TRANSPORT_API eReturnValues ata_EPC_Set_Power_Condition_Timer(tDevice *device, uint8_t powerConditionID, uint16_t timerValue, bool timerUnits, bool enable, bool save);
-
-    OPENSEA_TRANSPORT_API eReturnValues ata_EPC_Set_Power_Condition_State(tDevice *device, uint8_t powerConditionID, bool enable, bool save);
-
-    OPENSEA_TRANSPORT_API eReturnValues ata_EPC_Enable_EPC_Feature_Set(tDevice *device);
-
-    OPENSEA_TRANSPORT_API eReturnValues ata_EPC_Disable_EPC_Feature_Set(tDevice *device);
-
-    OPENSEA_TRANSPORT_API eReturnValues ata_EPC_Set_EPC_Power_Source(tDevice *device, uint8_t powerSource);
-
-    //-----------------------------------------------------------------------------
-    //
-    //  ata_Soft_Reset()
-    //
-    //! \brief   Description:  This command attempts to perform a soft reset to an ATA device. Most of the time NOT_SUPPORTED will be returned due to OS or HBA limitations
-    //
-    //  Entry:
-    //!   \param device - device handle
-    //
-    //  Exit:
-    //!   \return SUCCESS = good, !SUCCESS something went wrong see error codes
-    //
-    //-----------------------------------------------------------------------------
-    eReturnValues ata_Soft_Reset(tDevice *device);
-
-    //-----------------------------------------------------------------------------
-    //
-    //  ata_Hard_Reset()
-    //
-    //! \brief   Description:  This command attempts to perform a hard reset to an ATA device. Most of the time NOT_SUPPORTED will be returned due to OS or HBA limitations
-    //
-    //  Entry:
-    //!   \param device - device handle
-    //
-    //  Exit:
-    //!   \return SUCCESS = good, !SUCCESS something went wrong see error codes
-    //
-    //-----------------------------------------------------------------------------
-    eReturnValues ata_Hard_Reset(tDevice *device);
-
-    //-----------------------------------------------------------------------------
-    //
-    //  ata_Identify_Packet_Device()
-    //
-    //! \brief   Description:  This command sends an Identify Packet Device command, a.k.a. ATAPI Identify.
-    //
-    //  Entry:
-    //!   \param device - device handle
-    //!   \param ptrData - pointer to the data buffer to use.
-    //!   \param dataSize - the size of the data buffer being used.
-    //
-    //  Exit:
-    //!   \return SUCCESS = good, !SUCCESS something went wrong see error codes
-    //
-    //-----------------------------------------------------------------------------
-    OPENSEA_TRANSPORT_API eReturnValues ata_Identify_Packet_Device(tDevice *device, uint8_t *ptrData, uint32_t dataSize);
-
-    //-----------------------------------------------------------------------------
-    //
-    //  ata_Device_Configuration_Overlay_Feature()
-    //
-    //! \brief   Description:  This function sends a DCO command. It will only send DCO features defined by ACS2 at this time. This should not be called directly, use one of the below DCO commands to send a specific feature
-    //
-    //  Entry:
-    //!   \param device - device handle
-    //!   \param dcoFeature - the dco feature you wish to send. This should be from the enum in ata_helper.h
-    //!   \param ptrData - pointer to the data buffer to use.
-    //!   \param dataSize - the size of the data buffer being used.
-    //
-    //  Exit:
-    //!   \return SUCCESS = good, !SUCCESS something went wrong see error codes
-    //
-    //-----------------------------------------------------------------------------
-    OPENSEA_TRANSPORT_API eReturnValues ata_Device_Configuration_Overlay_Feature(tDevice *device, eDCOFeatures dcoFeature, uint8_t *ptrData, uint32_t dataSize);
-
-    //-----------------------------------------------------------------------------
-    //
-    //  ata_DCO_Restore()
-    //
-    //! \brief   Description:  This function sends a DCO restore command
-    //
-    //  Entry:
-    //!   \param device - device handle
-    //
-    //  Exit:
-    //!   \return SUCCESS = good, !SUCCESS something went wrong see error codes
-    //
-    //-----------------------------------------------------------------------------
-    OPENSEA_TRANSPORT_API eReturnValues ata_DCO_Restore(tDevice *device);
-
-    //-----------------------------------------------------------------------------
-    //
-    //  ata_DCO_Freeze_Lock()
-    //
-    //! \brief   Description:  This function sends a DCO freeze lock command
-    //
-    //  Entry:
-    //!   \param device - device handle
-    //
-    //  Exit:
-    //!   \return SUCCESS = good, !SUCCESS something went wrong see error codes
-    //
-    //-----------------------------------------------------------------------------
-    OPENSEA_TRANSPORT_API eReturnValues ata_DCO_Freeze_Lock(tDevice *device);
-
-    //-----------------------------------------------------------------------------
-    //
-    //  ata_DCO_Identify()
-    //
-    //! \brief   Description:  This function sends a DCO identify command
-    //
-    //  Entry:
-    //!   \param device - device handle
-    //!   \param useDMA - set to true to use the DMA version of the command (drive must support this, check identify data)
-    //!   \param ptrData - pointer to the data buffer to use.
-    //!   \param dataSize - the size of the data buffer being used.
-    //
-    //  Exit:
-    //!   \return SUCCESS = good, !SUCCESS something went wrong see error codes
-    //
-    //-----------------------------------------------------------------------------
-    OPENSEA_TRANSPORT_API eReturnValues ata_DCO_Identify(tDevice *device, bool useDMA, uint8_t *ptrData, uint32_t dataSize);
-
-    //-----------------------------------------------------------------------------
-    //
-    //  ata_DCO_Set()
-    //
-    //! \brief   Description:  This function sends a DCO set command
-    //
-    //  Entry:
-    //!   \param device - device handle
-    //! //!   \param useDMA - set to true to use the DMA version of the command (drive must support this, check identify data)
-    //!   \param ptrData - pointer to the data buffer to use.
-    //!   \param dataSize - the size of the data buffer being used.
-    //
-    //  Exit:
-    //!   \return SUCCESS = good, !SUCCESS something went wrong see error codes
-    //
-    //-----------------------------------------------------------------------------
-    OPENSEA_TRANSPORT_API eReturnValues ata_DCO_Set(tDevice *device, bool useDMA, uint8_t *ptrData, uint32_t dataSize);
-
-    //-----------------------------------------------------------------------------
-    //
-    //  fill_In_ATA_Drive_Info()
-    //
-    //! \brief   Description:  Function to send a ATA identify command and fill in 
-    //                         some ATA specific data to the device structure
-    //
-    //  Entry:
-    //!   \param[in] device = file descriptor
-    //!
-    //  Exit:
-    //!   \return SUCCESS = pass, !SUCCESS = something when wrong
-    //
-    //-----------------------------------------------------------------------------
-    OPENSEA_TRANSPORT_API eReturnValues fill_In_ATA_Drive_Info(tDevice *device);
-
-    //-----------------------------------------------------------------------------
-    //
-    //  print_Verbose_ATA_Command_Information()
-    //
-    //! \brief   Description:  This prints out information to the screen about the task file registers being sent to a device. This is called by a lower layer portion of the opensea-transport code.
-    //
-    //  Entry:
-    //!   \param[in] ataCommandOptions = structure with the TFR information filled in to be printed out. (and protocol and direction)
-    //!
-    //  Exit:
-    //
-    //-----------------------------------------------------------------------------
-    OPENSEA_TRANSPORT_API void print_Verbose_ATA_Command_Information(ataPassthroughCommand *ataCommandOptions);
-
-    //-----------------------------------------------------------------------------
-    //
-    //  fill_In_ATA_Drive_Info()
-    //
-    //! \brief   Description:  This prints out information to the screen about the return task file registers coming back from a device. This is called by a lower layer portion of the opensea-transport code.
-    //
-    //  Entry:
-    //!   \param[in] ataCommandOptions = structure with the TFR information filled in to be printed out. (and protocol and direction)
-    //!   \param[in] device = pointer to device struct so that some things can be verified about capabilities and features before printing the meaning of status and error bits.
-    //  Exit:
-    //
-    //-----------------------------------------------------------------------------
-    OPENSEA_TRANSPORT_API void print_Verbose_ATA_Command_Result_Information(ataPassthroughCommand *ataCommandOptions, tDevice *device);
-
-    ///////////////////////////////////////////////////////////////////////////////////////////////
-    ///         Zoned Device Commands - subject to change as these aren't finialized yet        ///
-    ///////////////////////////////////////////////////////////////////////////////////////////////
-
-    //-----------------------------------------------------------------------------
-    //
-    //  ata_Zone_Management_In(tDevice *device, eZMAction action, uint8_t actionSpecificFeatureExt, uint16_t returnPageCount, uint64_t actionSpecificLBA, uint8_t *ptrData, uint32_t dataSize)
-    //
-    //! \brief   Description:  Sends a zone management in command to a device. - recommend using helper functions below
-    //
-    //  Entry:
-    //!   \param[in] device = file descriptor
-    //!   \param[in] action = set this to the zone management action to perform. (enum is in common_public.h)
-    //!   \param[in] actionSpecificFeatureExt = set the action specific feature ext register bits.
-    //!   \param[in] returnPageCount = used on data transfer commands. This is a count of 512B sectors to be transfered. Should be set to zero for non-data commands
-    //!   \param[in] actionSpecificLBA = set the action specific LBA registers.
-    //!   \param[in] actionSpecificAUX = set the action specific AUX registers. NOTE: May not be possible to issue this command if these are set! Not all OS's or controllers support 32B passthrough CDBs!
-    //!   \param[out] ptrData = pointer to the data buffer to use. Can be NULL for non-data actions
-    //!   \param[in] dataSize = size of the data buffer used for a data transfer. Should be zero for non-data actions
-    //!
-    //  Exit:
-    //!   \return SUCCESS = pass, !SUCCESS = something when wrong
-    //
-    //-----------------------------------------------------------------------------
-    OPENSEA_TRANSPORT_API eReturnValues ata_ZAC_Management_In(tDevice* device, eZMAction action, uint8_t actionSpecificFeatureExt, uint8_t actionSpecificFeatureBits, uint16_t returnPageCount, uint64_t actionSpecificLBA, uint16_t actionSpecificAUX, uint8_t* ptrData, uint32_t dataSize);//4Ah
-
-    //-----------------------------------------------------------------------------
-    //
-    //  ata_Zone_Management_Out(tDevice *device, eZMAction action, uint8_t actionSpecificFeatureExt, uint16_t pagesToSend_ActionSpecific, uint64_t actionSpecificLBA, uint8_t *ptrData, uint32_t dataSize)
-    //
-    //! \brief   Description:  Sends a zone management out command to a device.
-    //
-    //  Entry:
-    //!   \param[in] device = file descriptor
-    //!   \param[in] action = set this to the zone management action to perform. (enum is in common_public.h)
-    //!   \param[in] actionSpecificFeatureExt = set the action specific feature ext register bits.
-    //!   \param[in] pagesToSend_ActionSpecific = used on data transfer commands. This is a count of 512B sectors to be transfered. Should be set to zero for non-data commands
-    //!   \param[in] actionSpecificLBA = set the action specific LBA registers.
-    //!   \param[in] actionSpecificAUX = set the action specific AUX registers. NOTE: May not be possible to issue this command if these are set! Not all OS's or controllers support 32B passthrough CDBs!
-    //!   \param[in] ptrData = pointer to the data buffer to use. Can be NULL for non-data actions
-    //!   \param[in] dataSize = size of the data buffer used for a data transfer. Should be zero for non-data actions
-    //!
-    //  Exit:
-    //!   \return SUCCESS = pass, !SUCCESS = something when wrong
-    //
-    //-----------------------------------------------------------------------------
-    OPENSEA_TRANSPORT_API eReturnValues ata_ZAC_Management_Out(tDevice* device, eZMAction action, uint8_t actionSpecificFeatureExt, uint16_t pagesToSend_ActionSpecific, uint64_t actionSpecificLBA, uint16_t actionSpecificAUX, uint8_t* ptrData, uint32_t dataSize);//9Fh
-
-    //-----------------------------------------------------------------------------
-    //
-    //  ata_Close_Zone_Ext(tDevice *device, bool closeAll, uint64_t zoneID)
-    //
-    //! \brief   Description:  Sends a close zone ext command to a device.
-    //
-    //  Entry:
-    //!   \param[in] device = file descriptor
-    //!   \param[in] closeAll = set the closeAll bit. If this is true, then the zoneID will be ignored by the device.
-    //!   \param[in] zoneID = the zoneID to close
-    //!   \param[in] zoneCount = zone count to apply the action to. for backwards compatibiity with ZAC, use zero. On ZAC2 and later values of 0 and 1 mean one zone.
-    //!
-    //  Exit:
-    //!   \return SUCCESS = pass, !SUCCESS = something when wrong
-    //
-    //-----------------------------------------------------------------------------
-    OPENSEA_TRANSPORT_API eReturnValues ata_Close_Zone_Ext(tDevice *device, bool closeAll, uint64_t zoneID, uint16_t zoneCount);//non-data
-
-    //-----------------------------------------------------------------------------
-    //
-    //  ata_Finish_Zone_Ext(tDevice *device, bool finishAll, uint64_t zoneID)
-    //
-    //! \brief   Description:  Sends a finish zone ext command to a device.
-    //
-    //  Entry:
-    //!   \param[in] device = file descriptor
-    //!   \param[in] finishAll = set the finishAll bit. If this is true, then the zoneID will be ignored by the device.
-    //!   \param[in] zoneID = the zoneID to finish
-    //!   \param[in] zoneCount = zone count to apply the action to. for backwards compatibiity with ZAC, use zero. On ZAC2 and later values of 0 and 1 mean one zone.
-    //!
-    //  Exit:
-    //!   \return SUCCESS = pass, !SUCCESS = something when wrong
-    //
-    //-----------------------------------------------------------------------------
-    OPENSEA_TRANSPORT_API eReturnValues ata_Finish_Zone_Ext(tDevice *device, bool finishAll, uint64_t zoneID, uint16_t zoneCount);//non-data
-
-    //-----------------------------------------------------------------------------
-    //
-    //  ata_Open_Zone_Ext(tDevice *device, bool openAll, uint64_t zoneID)
-    //
-    //! \brief   Description:  Sends a open zone ext command to a device.
-    //
-    //  Entry:
-    //!   \param[in] device = file descriptor
-    //!   \param[in] openAll = set the openAll bit. If this is true, then the zoneID will be ignored by the device.
-    //!   \param[in] zoneID = the zoneID to open
-    //!   \param[in] zoneCount = zone count to apply the action to. for backwards compatibiity with ZAC, use zero. On ZAC2 and later values of 0 and 1 mean one zone.
-    //!
-    //  Exit:
-    //!   \return SUCCESS = pass, !SUCCESS = something when wrong
-    //
-    //-----------------------------------------------------------------------------
-    OPENSEA_TRANSPORT_API eReturnValues ata_Open_Zone_Ext(tDevice *device, bool openAll, uint64_t zoneID, uint16_t zoneCount);//non-data
-
-    //-----------------------------------------------------------------------------
-    //
-    //  ata_Report_Zones_Ext(tDevice *device, eZoneReportingOptions reportingOptions, uint16_t returnPageCount, uint64_t zoneLocator, uint8_t *ptrData, uint32_t dataSize)
-    //
-    //! \brief   Description:  Sends a report zones ext command to a device.
-    //
-    //  Entry:
-    //!   \param[in] device = file descriptor
-    //!   \param[in] reportingOptions = set to the value for the types of zones to be reported. enum is in common_public.h
-    //!   \param[in] partial = set the partial bit
-    //!   \param[in] returnPageCount = This is a count of 512B sectors to be transfered.
-    //!   \param[in] zoneLocator = zone locater field. Set the an LBA value for the lowest reported zone (0 for all zones)
-    //!   \param[out] ptrData = pointer to the data buffer to use. Must be non-NULL
-    //!   \param[in] dataSize = size of the data buffer used for a data transfer.
-    //!
-    //  Exit:
-    //!   \return SUCCESS = pass, !SUCCESS = something when wrong
-    //
-    //-----------------------------------------------------------------------------
-    OPENSEA_TRANSPORT_API eReturnValues ata_Report_Zones_Ext(tDevice* device, eZoneReportingOptions reportingOptions, bool partial, uint16_t returnPageCount, uint64_t zoneLocator, uint8_t* ptrData, uint32_t dataSize);//dma in
-
-    OPENSEA_TRANSPORT_API eReturnValues ata_Report_Realms_Ext(tDevice* device, eRealmsReportingOptions reportingOptions, uint16_t returnPageCount, uint64_t realmLocator, uint8_t* ptrData, uint32_t dataSize);
-
-    OPENSEA_TRANSPORT_API eReturnValues ata_Report_Zone_Domains_Ext(tDevice* device, eZoneDomainReportingOptions reportingOptions, uint16_t returnPageCount, uint64_t zoneDomainLocator, uint8_t* ptrData, uint32_t dataSize);
-
-    //recommend using numZonesSF for compatibility! Not likely possible to use AUX registers! numZonesSF means the number of zones was set by set features and is reported in the ID data log
-    OPENSEA_TRANSPORT_API eReturnValues ata_Zone_Activate_Ext(tDevice* device, bool all, uint16_t returnPageCount, uint64_t zoneID, bool numZonesSF, uint16_t numberOfZones, uint8_t otherZoneDomainID, uint8_t* ptrData, uint32_t dataSize);
-    //recommend using numZonesSF for compatibility! Not likely possible to use AUX registers! numZonesSF means the number of zones was set by set features and is reported in the ID data log
-    OPENSEA_TRANSPORT_API eReturnValues ata_Zone_Query_Ext(tDevice* device, bool all, uint16_t returnPageCount, uint64_t zoneID, bool numZonesSF, uint16_t numberOfZones, uint8_t otherZoneDomainID, uint8_t* ptrData, uint32_t dataSize);
-
-    OPENSEA_TRANSPORT_API eReturnValues ata_Sequentialize_Zone_Ext(tDevice* device, bool all, uint64_t zoneID, uint16_t zoneCount);
-
-    //-----------------------------------------------------------------------------
-    //
-    //  ata_Reset_Write_Pointers_Ext(tDevice *device, bool resetAll, uint64_t zoneID)
-    //
-    //! \brief   Description:  Sends a reset write pointers ext command to a device.
-    //
-    //  Entry:
-    //!   \param[in] device = file descriptor
-    //!   \param[in] resetAll = set the resetAll bit. If this is true, then the zoneID will be ignored by the device.
-    //!   \param[in] zoneID = the zoneID to open
-    //!
-    //  Exit:
-    //!   \return SUCCESS = pass, !SUCCESS = something when wrong
-    //
-    //-----------------------------------------------------------------------------
-    OPENSEA_TRANSPORT_API eReturnValues ata_Reset_Write_Pointers_Ext(tDevice *device, bool resetAll, uint64_t zoneID, uint16_t zoneCount);//non-data
-
-    //-----------------------------------------------------------------------------
-    //
-    //  ata_Media_Eject(tDevice *device)
-    //
-    //! \brief   Description:  Sends a ATA Media Eject command to a device.
-    //
-    //  Entry:
-    //!   \param[in] device = file descriptor
-    //!
-    //  Exit:
-    //!   \return SUCCESS = pass, !SUCCESS = something when wrong
-    //
-    //-----------------------------------------------------------------------------
-    OPENSEA_TRANSPORT_API eReturnValues ata_Media_Eject(tDevice *device);
-
-    //-----------------------------------------------------------------------------
-    //
-    //  ata_Get_Media_Status(tDevice *device)
-    //
-    //! \brief   Description:  Sends a ATA get media status command to a device.
-    //
-    //  Entry:
-    //!   \param[in] device = file descriptor
-    //!
-    //  Exit:
-    //!   \return SUCCESS = pass, !SUCCESS = something when wrong
-    //
-    //-----------------------------------------------------------------------------
-    OPENSEA_TRANSPORT_API eReturnValues ata_Get_Media_Status(tDevice *device);
-
-    //-----------------------------------------------------------------------------
-    //
-    //  ata_Media_Lock(tDevice *device)
-    //
-    //! \brief   Description:  Sends a ATA media lock command to a device.
-    //
-    //  Entry:
-    //!   \param[in] device = file descriptor
-    //!
-    //  Exit:
-    //!   \return SUCCESS = pass, !SUCCESS = something when wrong
-    //
-    //-----------------------------------------------------------------------------
-    OPENSEA_TRANSPORT_API eReturnValues ata_Media_Lock(tDevice *device);
-
-    //-----------------------------------------------------------------------------
-    //
-    //  ata_Media_Unlock(tDevice *device)
-    //
-    //! \brief   Description:  Sends a ATA media unlock command to a device.
-    //
-    //  Entry:
-    //!   \param[in] device = file descriptor
-    //!
-    //  Exit:
-    //!   \return SUCCESS = pass, !SUCCESS = something when wrong
-    //
-    //-----------------------------------------------------------------------------
-    OPENSEA_TRANSPORT_API eReturnValues ata_Media_Unlock(tDevice *device);
-
-    //-----------------------------------------------------------------------------
-    //
-    //  ata_Zeros_Ext(tDevice *device, uint16_t numberOfLogicalSectors, uint64_t lba, bool trim)
-    //
-    //! \brief   Description:  Sends a ATA Zeros Ext command to a device.
-    //
-    //  Entry:
-    //!   \param[in] device = file descriptor
-    //!   \param[in] numberOfLogicalSectors = range/number of sectors to write zeros to
-    //!   \param[in] lba = starting lba to write zeros to
-    //!   \param[in] trim = trim bit. This allows the device to trim these sectors instead of writing zeros
-    //!
-    //  Exit:
-    //!   \return SUCCESS = pass, !SUCCESS = something when wrong
-    //
-    //-----------------------------------------------------------------------------
-    OPENSEA_TRANSPORT_API eReturnValues ata_Zeros_Ext(tDevice *device, uint16_t numberOfLogicalSectors, uint64_t lba, bool trim);
-
-    //-----------------------------------------------------------------------------
-    //
-    //  ata_Set_Sector_Configuration_Ext(tDevice *device, uint16_t commandCheck, uint8_t sectorConfigurationDescriptorIndex)
-    //
-    //! \brief   Description:  Sends a ATA Set Sector Configuration Ext command to a device.
-    //
-    //  Entry:
-    //!   \param[in] device = file descriptor
-    //!   \param[in] commandCheck = see ACS4
-    //!   \param[in] sectorConfigurationDescriptorIndex = (bits 2:0 are valid) see ACS4
-    //!
-    //  Exit:
-    //!   \return SUCCESS = pass, !SUCCESS = something when wrong
-    //
-    //-----------------------------------------------------------------------------
-    OPENSEA_TRANSPORT_API eReturnValues ata_Set_Sector_Configuration_Ext(tDevice *device, uint16_t commandCheck, uint8_t sectorConfigurationDescriptorIndex);
-
-    //-----------------------------------------------------------------------------
-    //
-    //  ata_Get_Physical_Element_Status(tDevice *device, uint8_t filter, uint8_t reportType, uint64_t startingElement, uint8_t *ptrData, uint32_t dataSize)
-    //
-    //! \brief   Description:  Sends the ATA Get Physical Element Status command
-    //
-    //  Entry:
-    //!   \param[in] device = pointer to device structure
-    //!   \param[in] filter = filter type for command output. NOTE: Bits 0:1 are valid
-    //!   \param[in] reportType = report type filter. NOTE: BITS 0:3 are valid
-    //!   \param[in] startingElement = element to start requesting from
-    //!   \param[in] ptrData = pointer to data buffer to fill with command result
-    //!   \param[in] dataSize = amount of data allocated for retrieved data (512B blocks)
-    //!
-    //  Exit:
-    //!   \return SUCCESS = pass, !SUCCESS = something when wrong
-    //
-    //-----------------------------------------------------------------------------
-    OPENSEA_TRANSPORT_API eReturnValues ata_Get_Physical_Element_Status(tDevice *device, uint8_t filter, uint8_t reportType, uint64_t startingElement, uint8_t *ptrData, uint32_t dataSize);
-
-    //-----------------------------------------------------------------------------
-    //
-    //  ata_Remove_Element_And_Truncate(tDevice *device, uint32_t elementIdentifier, uint64_t requestedMaxLBA)
-    //
-    //! \brief   Description:  Sends the ATA Remove and Truncate command
-    //
-    //  Entry:
-    //!   \param[in] device = pointer to device structure
-    //!   \param[in] elementIdentifier = identifier of the element to truncate
-    //!   \param[in] requestedCapacity = requested new native/accessible max capacity. Can be left as zero for drive to make this call
-    //!
-    //  Exit:
-    //!   \return SUCCESS = pass, !SUCCESS = something when wrong
-    //
-    //-----------------------------------------------------------------------------
-    OPENSEA_TRANSPORT_API eReturnValues ata_Remove_Element_And_Truncate(tDevice *device, uint32_t elementIdentifier, uint64_t requestedMaxLBA);
-
-    //-----------------------------------------------------------------------------
-    //
-    //  ata_Remove_Element_And_Modify_Zones(tDevice *device, uint32_t elementIdentifier)
-    //
-    //! \brief   Description:  Sends the ATA Remove and modify zones command for ZAC devices
-    //
-    //  Entry:
-    //!   \param[in] device = pointer to device structure
-    //!   \param[in] elementIdentifier = identifier of the element to truncate
-    //!
-    //  Exit:
-    //!   \return SUCCESS = pass, !SUCCESS = something when wrong
-    //
-    //-----------------------------------------------------------------------------
-    OPENSEA_TRANSPORT_API eReturnValues ata_Remove_Element_And_Modify_Zones(tDevice* device, uint32_t elementIdentifier);
-
-    //-----------------------------------------------------------------------------
-    //
-    //  ata_Restore_Elements_And_Rebuild(tDevice *device)
-    //
-    //! \brief   Description:  Sends the ATA Restore Elements and Rebuild command
-    //
-    //  Entry:
-    //!   \param[in] device = pointer to device structure
-    //!
-    //  Exit:
-    //!   \return SUCCESS = pass, !SUCCESS = something when wrong
-    //
-    //-----------------------------------------------------------------------------
-    OPENSEA_TRANSPORT_API eReturnValues ata_Restore_Elements_And_Rebuild(tDevice *device);
-
-    OPENSEA_TRANSPORT_API eReturnValues ata_Mutate_Ext(tDevice* device, bool requestMaximumAccessibleCapacity, uint32_t requestedConfigurationID);
-
-    //-----------------------------------------------------------------------------
-    //
-    //  set_ATA_Checksum_Into_Data_Buffer(uint8_t *ptrData, uint32_t dataSize)
-    //
-    //! \brief   Description:  Use this function to calculate and set a checksum into a data buffer. Useful for some SMART commands and DCO commands.
-    //
-    //  Entry:
-    //!   \param[in] ptrData = pointer to data buffer to use
-    //!
-    //  Exit:
-    //!   \return uint8_t checksum value
-    //
-    //-----------------------------------------------------------------------------
-    OPENSEA_TRANSPORT_API uint8_t calculate_ATA_Checksum(uint8_t *ptrData);
-
-    //-----------------------------------------------------------------------------
-    //
-    //  is_Checksum_Valid(uint8_t *ptrData, uint32_t dataSize, uint32_t *firstInvalidSector)
-    //
-    //! \brief   Description:  Use this function to check if the checksum provided in byte 511 of each sector is valid. Useful for SMART, Identify, DCO, and some Logs.
-    //!                        When a multiple 512 byte sector buffer is given, each sector will be checked and if any is invalid, false is returned and firstInvalidSector tells the sector number with an error
-    //
-    //  Entry:
-    //!   \param[in] ptrData = pointer to data buffer to use
-    //!   \param[in] dataSize = set this to a multiple of 512 (LEGACY_DRIVE_SEC_SIZE) bytes. Each 511 * nth byte will have a check sum calculated and verified to be zero
-    //!   \param[out] firstInvalidSector = must be non-NULL. will contain the sector number of the first invalid checksum (if any)
-    //!
-    //  Exit:
-    //!   \return true = checksum(s) valid, false = invalid checksum found. Check firstInvalidSector for which sector has an error
-    //
-    //-----------------------------------------------------------------------------
-    OPENSEA_TRANSPORT_API bool is_Checksum_Valid(uint8_t *ptrData, uint32_t dataSize, uint32_t *firstInvalidSector);
-
-    //-----------------------------------------------------------------------------
-    //
-    //  set_ATA_Checksum_Into_Data_Buffer(uint8_t *ptrData, uint32_t dataSize)
-    //
-    //! \brief   Description:  Use this function to calculate and set a checksum into a data buffer. Useful for some SMART commands and DCO commands.
-    //
-    //  Entry:
-    //!   \param[out] ptrData = pointer to data buffer to use
-    //!   \param[in] dataSize = set this to a multiple of 512 (LEGACY_DRIVE_SEC_SIZE) bytes. Each 511 bytes will have a check sum calculated and placed into the 511 * nth byte
-    //!
-    //  Exit:
-    //!   \return SUCCESS = everything worked, !SUCCESS = error check return code.
-    //
-    //-----------------------------------------------------------------------------
-    OPENSEA_TRANSPORT_API eReturnValues set_ATA_Checksum_Into_Data_Buffer(uint8_t *ptrData, uint32_t dataSize);
-
-    //A couple helper functions to help with Legacu drives
-    OPENSEA_TRANSPORT_API bool is_LBA_Mode_Supported(tDevice *device);
-
-    OPENSEA_TRANSPORT_API bool is_CHS_Mode_Supported(tDevice *device);
-
-    OPENSEA_TRANSPORT_API eReturnValues convert_CHS_To_LBA(tDevice *device, uint16_t cylinder, uint8_t head, uint16_t sector, uint32_t *lba);
-
-    OPENSEA_TRANSPORT_API eReturnValues convert_LBA_To_CHS(tDevice *device, uint32_t lba, uint16_t *cylinder, uint8_t *head, uint8_t *sector);
-
-    /////////////////////////////////////////////////////////////////////////////////
-    /// Obsolete ATA Commands. These commands are from specs prior to ATA-ATAPI 7 ///
-    /////////////////////////////////////////////////////////////////////////////////
-
-    //Last seen in ATA-3. All inputs are vendor specific and outputs are vendor specific. Protocol is vendor specific.
-    OPENSEA_TRANSPORT_API eReturnValues ata_Legacy_Format_Track(tDevice *device, uint8_t feature, uint8_t sectorCount, uint8_t sectorNumber, uint8_t cylinderLow, uint8_t cylinderHigh, uint8_t *ptrData, uint32_t dataSize, eAtaProtocol protocol, bool lbaMode);
-
-    //Last seen in ATA-3. Prior to ATA3, the lower nibble of the command could be 0 - F.
-    OPENSEA_TRANSPORT_API eReturnValues ata_Legacy_Recalibrate(tDevice *device, uint8_t lowCmdNibble, bool chsMode);
-
-    OPENSEA_TRANSPORT_API eReturnValues ata_Legacy_Read_DMA_CHS(tDevice *device, uint16_t cylinder, uint8_t head, uint8_t sector, uint8_t *ptrData, uint16_t sectorCount, uint32_t dataSize, bool extendedCmd);
-
-    OPENSEA_TRANSPORT_API eReturnValues ata_Legacy_Read_Multiple_CHS(tDevice *device, uint16_t cylinder, uint8_t head, uint8_t sector, uint8_t *ptrData, uint16_t sectorCount, uint32_t dataSize, bool extendedCmd);
-
-    OPENSEA_TRANSPORT_API eReturnValues ata_Legacy_Set_Max_Address_CHS(tDevice *device, uint16_t newMaxCylinder, uint8_t newMaxHead, uint8_t newMaxSector, bool volitileValue);
-
-    OPENSEA_TRANSPORT_API eReturnValues ata_Legacy_Set_Max_Address_Ext_CHS(tDevice *device, uint16_t newMaxCylinder, uint8_t newMaxHead, uint8_t newMaxSector, bool volatileValue);
-
-    OPENSEA_TRANSPORT_API eReturnValues ata_Legacy_Read_Sectors_CHS(tDevice *device, uint16_t cylinder, uint8_t head, uint8_t sector, uint8_t *ptrData, uint16_t sectorCount, uint32_t dataSize, bool extendedCmd);
-
-    OPENSEA_TRANSPORT_API eReturnValues ata_Legacy_Read_Verify_Sectors_CHS(tDevice *device, bool extendedCmd, uint16_t numberOfSectors, uint16_t cylinder, uint8_t head, uint8_t sector);
-
-    OPENSEA_TRANSPORT_API eReturnValues ata_Legacy_Read_Verify_Sectors_No_Retry_CHS(tDevice *device, uint16_t numberOfSectors, uint16_t cylinder, uint8_t head, uint8_t sector);
-
-    OPENSEA_TRANSPORT_API eReturnValues ata_Read_Verify_Sectors_No_Retry(tDevice *device, uint16_t numberOfSectors, uint64_t LBA);
-
-    OPENSEA_TRANSPORT_API eReturnValues ata_Legacy_Write_DMA_CHS(tDevice *device, uint16_t cylinder, uint8_t head, uint8_t sector, uint8_t *ptrData, uint32_t dataSize, bool extendedCmd, bool fua);
-
-    OPENSEA_TRANSPORT_API eReturnValues ata_Legacy_Write_Multiple_CHS(tDevice *device, uint16_t cylinder, uint8_t head, uint8_t sector, uint8_t *ptrData, uint32_t dataSize, bool extendedCmd, bool fua);
-
-    OPENSEA_TRANSPORT_API eReturnValues ata_Legacy_Write_Sectors_CHS(tDevice *device, uint16_t cylinder, uint8_t head, uint8_t sector, uint8_t *ptrData, uint32_t dataSize, bool extendedCmd);
-
-    OPENSEA_TRANSPORT_API eReturnValues ata_Legacy_Seek_CHS(tDevice *device, uint16_t cylinder, uint8_t head, uint8_t sector, uint8_t lowCmdNibble);
-
-    //last seen in ATA-ATAPI 6.
-    OPENSEA_TRANSPORT_API eReturnValues ata_Legacy_Seek(tDevice *device, uint32_t lba, uint8_t lowCmdNibble);
-
-    //last seen in ATA-3
-    OPENSEA_TRANSPORT_API eReturnValues ata_Legacy_Read_Long_CHS(tDevice *device, bool retires, uint16_t cylinder, uint8_t head, uint8_t sector, uint8_t *ptrData, uint32_t dataSize);
-    OPENSEA_TRANSPORT_API eReturnValues ata_Legacy_Read_Long(tDevice *device, bool retires, uint32_t lba, uint8_t *ptrData, uint32_t dataSize);
-    //last seen in ATA-3
-    OPENSEA_TRANSPORT_API eReturnValues ata_Legacy_Write_Long_CHS(tDevice *device, bool retires, uint16_t cylinder, uint8_t head, uint8_t sector, uint8_t *ptrData, uint32_t dataSize);
-    OPENSEA_TRANSPORT_API eReturnValues ata_Legacy_Write_Long(tDevice *device, bool retires, uint32_t lba, uint8_t *ptrData, uint32_t dataSize);
-
-    //last seen in ATA-2
-    //Sub command 22h = LBA (or Cyl lo, hi, head#), and sec number specify where to start. count specifies how many sectors to write. Taking in lba mode by default since CHS is dead. (528MB and higher are recommended to implement LBA)
-    //Sub command DDh = initialize all usable sectors. Number of sectors field is ignored
-    OPENSEA_TRANSPORT_API eReturnValues ata_Legacy_Write_Same_CHS(tDevice *device, uint8_t subcommand, uint8_t numberOfSectorsToWrite, uint16_t cylinder, uint8_t head, uint8_t sector, uint8_t *ptrData, uint32_t dataSize);
-    OPENSEA_TRANSPORT_API eReturnValues ata_Legacy_Write_Same(tDevice *device, uint8_t subcommand, uint8_t numberOfSectorsToWrite, uint32_t lba, uint8_t *ptrData, uint32_t dataSize);
-
-    //last seen in ATA-3
-    OPENSEA_TRANSPORT_API eReturnValues ata_Legacy_Write_Verify_CHS(tDevice *device, uint16_t cylinder, uint8_t head, uint8_t sector, uint8_t *ptrData, uint32_t dataSize);
-    OPENSEA_TRANSPORT_API eReturnValues ata_Legacy_Write_Verify(tDevice *device, uint32_t lba, uint8_t *ptrData, uint32_t dataSize);
-
-    //last seen in ATA-3
-    OPENSEA_TRANSPORT_API eReturnValues ata_Legacy_Identify_Device_DMA(tDevice *device, uint8_t *ptrData, uint32_t dataSize);
-
-    OPENSEA_TRANSPORT_API eReturnValues ata_Legacy_Check_Power_Mode(tDevice *device, uint8_t *powerMode);
-
-
-    //These functions below are commands that can be sent in PIO or DMA Mode.
-    //They will automatically try DMA if it is supported, then retry with PIO mode if the Translator or Driver doesn't support issuing DMA mode commands.
-    OPENSEA_TRANSPORT_API eReturnValues send_ATA_Read_Log_Ext_Cmd(tDevice *device, uint8_t logAddress, uint16_t pageNumber, uint8_t *ptrData, uint32_t dataSize, uint16_t featureRegister);
-    OPENSEA_TRANSPORT_API eReturnValues send_ATA_Write_Log_Ext_Cmd(tDevice *device, uint8_t logAddress, uint16_t pageNumber, uint8_t *ptrData, uint32_t dataSize, bool forceRTFRs);
-    OPENSEA_TRANSPORT_API eReturnValues send_ATA_Download_Microcode_Cmd(tDevice *device, eDownloadMicrocodeFeatures subCommand, uint16_t blockCount, uint16_t bufferOffset, uint8_t *pData, uint32_t dataLen, bool firstSegment, bool lastSegment, uint32_t timeoutSeconds);
-    OPENSEA_TRANSPORT_API eReturnValues send_ATA_Trusted_Send_Cmd(tDevice *device, uint8_t securityProtocol, uint16_t securityProtocolSpecific, uint8_t *ptrData, uint32_t dataSize);
-    OPENSEA_TRANSPORT_API eReturnValues send_ATA_Trusted_Receive_Cmd(tDevice *device, uint8_t securityProtocol, uint16_t securityProtocolSpecific, uint8_t *ptrData, uint32_t dataSize);
-    OPENSEA_TRANSPORT_API eReturnValues send_ATA_Read_Buffer_Cmd(tDevice *device, uint8_t *ptrData);
-    OPENSEA_TRANSPORT_API eReturnValues send_ATA_Write_Buffer_Cmd(tDevice *device, uint8_t *ptrData);
-    OPENSEA_TRANSPORT_API eReturnValues send_ATA_Read_Stream_Cmd(tDevice *device, uint8_t streamID, bool notSequential, bool readContinuous, uint8_t commandCCTL, uint64_t LBA, uint8_t *ptrData, uint32_t dataSize);
-    OPENSEA_TRANSPORT_API eReturnValues send_ATA_Write_Stream_Cmd(tDevice *device, uint8_t streamID, bool flush, bool writeContinuous, uint8_t commandCCTL, uint64_t LBA, uint8_t *ptrData, uint32_t dataSize);
-
-    //Similar to above, but for SCT stuff. This will automatically retry from DMA to PIO mode. Also removes GPL flag. Now depends on if device supports GPL or not internally (can be flipped in device->drive_info.ata_Options.generalPurposeLoggingSupported if you want to force a SMART command)
-    OPENSEA_TRANSPORT_API eReturnValues send_ATA_SCT(tDevice *device, eDataTransferDirection direction, uint8_t logAddress, uint8_t *dataBuf, uint32_t dataSize, bool forceRTFRs);
-    OPENSEA_TRANSPORT_API eReturnValues send_ATA_SCT_Status(tDevice *device, uint8_t *dataBuf, uint32_t dataSize);
-    OPENSEA_TRANSPORT_API eReturnValues send_ATA_SCT_Command(tDevice *device, uint8_t *dataBuf, uint32_t dataSize, bool forceRTFRs);
-    OPENSEA_TRANSPORT_API eReturnValues send_ATA_SCT_Data_Transfer(tDevice *device, eDataTransferDirection direction, uint8_t *dataBuf, uint32_t dataSize);
-    OPENSEA_TRANSPORT_API eReturnValues send_ATA_SCT_Read_Write_Long(tDevice *device, eSCTRWLMode mode, uint64_t lba, uint8_t *dataBuf, uint32_t dataSize, uint16_t *numberOfECCCRCBytes, uint16_t *numberOfBlocksRequested);
-    OPENSEA_TRANSPORT_API eReturnValues send_ATA_SCT_Write_Same(tDevice *device, eSCTWriteSameFunctions functionCode, uint64_t startLBA, uint64_t fillCount, uint8_t *pattern, uint64_t patternLength);
-    OPENSEA_TRANSPORT_API eReturnValues send_ATA_SCT_Error_Recovery_Control(tDevice *device, uint16_t functionCode, uint16_t selectionCode, uint16_t *currentValue, uint16_t recoveryTimeLimit);
-    OPENSEA_TRANSPORT_API eReturnValues send_ATA_SCT_Feature_Control(tDevice *device, uint16_t functionCode, uint16_t featureCode, uint16_t *state, uint16_t *optionFlags);
-    OPENSEA_TRANSPORT_API eReturnValues send_ATA_SCT_Data_Table(tDevice *device, uint16_t functionCode, uint16_t tableID, uint8_t *dataBuf, uint32_t dataSize);
-
-    //NCQ command definitions
-    //NOTE: You can try these all you want, but it is basically impossible to issue these in passthrough.
-    //      Some USB adapters will allow SOME of them.
-    //      libata in Linux will allow most of them.
-    //      No other HBAs or operating systems are known to support/allow these to be issued.
-    //      Stick to the synchronous commands whenever possible due to how limited support for these commands is.
-    OPENSEA_TRANSPORT_API eReturnValues ata_NCQ_Non_Data(tDevice *device, uint8_t subCommand /*bits 4:0*/, uint16_t subCommandSpecificFeature /*bits 11:0*/, uint8_t subCommandSpecificCount, uint8_t ncqTag /*bits 5:0*/, uint64_t lba, uint32_t auxilary);
-    OPENSEA_TRANSPORT_API eReturnValues ata_NCQ_Abort_NCQ_Queue(tDevice *device, uint8_t abortType /*bits0:3*/, uint8_t prio /*bits 1:0*/, uint8_t ncqTag, uint8_t tTag);
-    OPENSEA_TRANSPORT_API eReturnValues ata_NCQ_Deadline_Handling(tDevice *device, bool rdnc, bool wdnc, uint8_t ncqTag);
-    OPENSEA_TRANSPORT_API eReturnValues ata_NCQ_Set_Features(tDevice *device, eATASetFeaturesSubcommands subcommand, uint8_t subcommandCountField, uint8_t subcommandLBALo, uint8_t subcommandLBAMid, uint16_t subcommandLBAHi, uint8_t ncqTag);
-    OPENSEA_TRANSPORT_API eReturnValues ata_NCQ_Zeros_Ext(tDevice *device, uint16_t numberOfLogicalSectors, uint64_t lba, bool trim, uint8_t ncqTag);
-    OPENSEA_TRANSPORT_API eReturnValues ata_NCQ_Receive_FPDMA_Queued(tDevice *device, uint8_t subCommand /*bits 5:0*/, uint16_t sectorCount /*ft*/, uint8_t prio /*bits 1:0*/, uint8_t ncqTag, uint64_t lba, uint32_t auxilary, uint8_t *ptrData);
-    OPENSEA_TRANSPORT_API eReturnValues ata_NCQ_Read_Log_DMA_Ext(tDevice *device, uint8_t logAddress, uint16_t pageNumber, uint8_t *ptrData, uint32_t dataSize, uint16_t featureRegister, uint8_t prio /*bits 1:0*/, uint8_t ncqTag);
-    OPENSEA_TRANSPORT_API eReturnValues ata_NCQ_Send_FPDMA_Queued(tDevice *device, uint8_t subCommand /*bits 5:0*/, uint16_t sectorCount /*ft*/, uint8_t prio /*bits 1:0*/, uint8_t ncqTag, uint64_t lba, uint32_t auxilary, uint8_t *ptrData);
-    OPENSEA_TRANSPORT_API eReturnValues ata_NCQ_Data_Set_Management(tDevice *device, bool trimBit, uint8_t* ptrData, uint32_t dataSize, uint8_t prio /*bits 1:0*/, uint8_t ncqTag);
-    OPENSEA_TRANSPORT_API eReturnValues ata_NCQ_Write_Log_DMA_Ext(tDevice *device, uint8_t logAddress, uint16_t pageNumber, uint8_t *ptrData, uint32_t dataSize, uint8_t prio /*bits 1:0*/, uint8_t ncqTag);
-    OPENSEA_TRANSPORT_API eReturnValues ata_NCQ_Read_FPDMA_Queued(tDevice *device, bool fua, uint64_t lba, uint8_t *ptrData, uint16_t sectorCount, uint8_t prio, uint8_t ncqTag, uint8_t icc);
-    OPENSEA_TRANSPORT_API eReturnValues ata_NCQ_Write_FPDMA_Queued(tDevice *device, bool fua, uint64_t lba, uint8_t *ptrData, uint16_t sectorCount, uint8_t prio, uint8_t ncqTag, uint8_t icc);
-
-
-
-<<<<<<< HEAD
-    #if defined (__cplusplus)
-=======
-#if defined (__cplusplus)
->>>>>>> 5008c645
-}
-#endif
+// SPDX-License-Identifier: MPL-2.0
+//
+// Do NOT modify or remove this copyright and license
+//
+// Copyright (c) 2012-2023 Seagate Technology LLC and/or its Affiliates, All Rights Reserved
+//
+// This software is subject to the terms of the Mozilla Public
+// License, v. 2.0. If a copy of the MPL was not distributed with this
+// file, You can obtain one at http://mozilla.org/MPL/2.0/.
+//
+// ******************************************************************************************
+// \file ata_helper_func.h
+// \brief Defines the functions to help with ATA Specification
+
+#pragma once
+
+#include "common_public.h"
+#include "ata_helper.h"
+
+#if defined (__cplusplus)
+extern "C"
+{
+#endif
+
+    //swaps all words of ATA ID Data...used only in big endian right now for compatibility.
+    void byte_Swap_ID_Data_Buffer(uint16_t *idData);
+
+    //-----------------------------------------------------------------------------
+    //
+    //  ata_Passthrough_Command()
+    //
+    //! \brief   Description:  Function to send a ATA Spec cmd as a pass-through
+    //
+    //  Entry:
+    //!   \param[in] device = file descriptor
+    //!   \param[in] ataCommandOptions = ATA command options
+    //!
+    //  Exit:
+    //!   \return SUCCESS = pass, !SUCCESS = something when wrong
+    //
+    //-----------------------------------------------------------------------------
+    OPENSEA_TRANSPORT_API eReturnValues ata_Passthrough_Command(tDevice *device, ataPassthroughCommand *ataCommandOptions);
+
+    //-----------------------------------------------------------------------------
+    //
+    //  ata_Sanitize_Command()
+    //
+    //! \brief   Description:  Function to send a ATA Sanitize command. Use one of the below helper functions to send a specific command correctly, unless you know what you are doing.
+    //
+    //  Entry:
+    //!   \param[in] device = file descriptor
+    //!   \param[in] sanitizeFeature = enum value specifying the sanitize feature to run
+    //!   \param[in] lba = the value to set in the LBA registers
+    //!   \param[in] sectorCount = the value to set in the sector count registers
+    //!
+    //  Exit:
+    //!   \return SUCCESS = pass, !SUCCESS = something when wrong
+    //
+    //-----------------------------------------------------------------------------
+    OPENSEA_TRANSPORT_API eReturnValues ata_Sanitize_Command(tDevice *device, eATASanitizeFeature sanitizeFeature, uint64_t lba, uint16_t sectorCount);
+
+    //-----------------------------------------------------------------------------
+    //
+    //  ata_Sanitize_Status()
+    //
+    //! \brief   Description:  This function calls ata_Sanitize_Command with the correct inputs to perform a sanitize status command
+    //
+    //  Entry:
+    //!   \param[in] device = file descriptor
+    //!   \param[in] clearFailureMode = when set to true, set the clear Failure Mode bit
+    //!
+    //  Exit:
+    //!   \return SUCCESS = pass, !SUCCESS = something when wrong
+    //
+    //-----------------------------------------------------------------------------
+    OPENSEA_TRANSPORT_API eReturnValues ata_Sanitize_Status(tDevice *device, bool clearFailureMode);
+
+    //-----------------------------------------------------------------------------
+    //
+    //  ata_Sanitize_Crypto_Scramble()
+    //
+    //! \brief   Description:  This function calls ata_Sanitize_Command with the correct inputs to perform a sanitize crypto scramble command
+    //
+    //  Entry:
+    //!   \param[in] device = file descriptor
+    //!   \param[in] failureModeBit = when set to true, set the Failure Mode bit
+    //!   \param[in] znr = zone no reset bit. This is used on host managed and host aware drives to not reset the zone pointers during a sanitize.
+    //!
+    //  Exit:
+    //!   \return SUCCESS = pass, !SUCCESS = something when wrong
+    //
+    //-----------------------------------------------------------------------------
+    OPENSEA_TRANSPORT_API eReturnValues ata_Sanitize_Crypto_Scramble(tDevice *device, bool failureModeBit, bool znr);
+
+    //-----------------------------------------------------------------------------
+    //
+    //  ata_Sanitize_Block_Erase()
+    //
+    //! \brief   Description:  This function calls ata_Sanitize_Command with the correct inputs to perform a sanitize block erase command
+    //
+    //  Entry:
+    //!   \param[in] device = file descriptor
+    //!   \param[in] failureModeBit = when set to true, set the Failure Mode bit
+    //!   \param[in] znr = zone no reset bit. This is used on host managed and host aware drives to not reset the zone pointers during a sanitize.
+    //!
+    //  Exit:
+    //!   \return SUCCESS = pass, !SUCCESS = something when wrong
+    //
+    //-----------------------------------------------------------------------------
+    OPENSEA_TRANSPORT_API eReturnValues ata_Sanitize_Block_Erase(tDevice *device, bool failureModeBit, bool znr);
+
+    //-----------------------------------------------------------------------------
+    //
+    //  ata_Sanitize_Overwrite_Erase()
+    //
+    //! \brief   Description:  This function calls ata_Sanitize_Command with the correct inputs to perform a sanitize overwrite erase command
+    //
+    //  Entry:
+    //!   \param[in] device = file descriptor
+    //!   \param[in] failureModeBit = when set to true, set the Failure Mode bit
+    //!   \param[in] invertBetweenPasses = set to true to set the bit specifying to invert the pattern between passes
+    //!   \param[in] numberOfPasses = this will contain the number of passes to perform. A value of 0 means 16 passes.
+    //!   \param[in] overwritePattern = this specifies the pattern to use during overwrite
+    //!   \param[in] znr = zone no reset bit. This is used on host managed and host aware drives to not reset the zone pointers during a sanitize.
+    //!   \param[in] definitiveEndingPattern = if the drive supports this bit, it will make sure that the specified pattern is the pattern upon completion between each pass and the invert between passes bit.
+    //!
+    //  Exit:
+    //!   \return SUCCESS = pass, !SUCCESS = something when wrong
+    //
+    //-----------------------------------------------------------------------------
+    OPENSEA_TRANSPORT_API eReturnValues ata_Sanitize_Overwrite_Erase(tDevice *device, bool failureModeBit, bool invertBetweenPasses, uint8_t numberOfPasses, uint32_t overwritePattern, bool znr, bool definitiveEndingPattern);
+
+    //-----------------------------------------------------------------------------
+    //
+    //  ata_Sanitize_Freeze_Lock()
+    //
+    //! \brief   Description:  This function calls ata_Sanitize_Command with the correct inputs to perform a sanitize freeze lock command
+    //
+    //  Entry:
+    //!   \param[in] device = file descriptor
+    //!
+    //  Exit:
+    //!   \return SUCCESS = pass, !SUCCESS = something when wrong
+    //
+    //-----------------------------------------------------------------------------
+    OPENSEA_TRANSPORT_API eReturnValues ata_Sanitize_Freeze_Lock(tDevice *device);
+
+    //-----------------------------------------------------------------------------
+    //
+    //  ata_Sanitize_Anti_Freeze_Lock()
+    //
+    //! \brief   Description:  This function calls ata_Sanitize_Command with the correct inputs to perform a sanitize anti freeze lock command
+    //
+    //  Entry:
+    //!   \param[in] device = file descriptor
+    //!
+    //  Exit:
+    //!   \return SUCCESS = pass, !SUCCESS = something when wrong
+    //
+    //-----------------------------------------------------------------------------
+    OPENSEA_TRANSPORT_API eReturnValues ata_Sanitize_Anti_Freeze_Lock(tDevice *device);
+
+    //-----------------------------------------------------------------------------
+    //
+    //  ata_Read_Log_Ext()
+    //
+    //! \brief   Description:  Function to send a ATA read log ext command to a device
+    //
+    //  Entry:
+    //!   \param[in] device = file descriptor
+    //!   \param[in] logAddress = the log address to be read
+    //!   \param[in] pageNumber = the page of the log you wish to retrieve (typically, when reading a multisector log all at once, this is set to 0)
+    //!   \param[out] ptrData = pointer to the data buffer that will be filled in upon successful command completion
+    //!   \param[in] dataSize = value describing the size of the buffer that will be filled in
+    //!   \param[in] useDMA = use the DMA command instead of the PIO command
+    //!   \param[in] featureRegister = set the feature register for the command. This should be 0 unless the log you are reading requires this to be set to something specific
+    //!
+    //  Exit:
+    //!   \return SUCCESS = pass, !SUCCESS = something when wrong
+    //
+    //-----------------------------------------------------------------------------
+    OPENSEA_TRANSPORT_API eReturnValues ata_Read_Log_Ext(tDevice *device, uint8_t logAddress, uint16_t pageNumber, uint8_t *ptrData, uint32_t dataSize, bool useDMA, uint16_t featureRegister);
+
+    //-----------------------------------------------------------------------------
+    //
+    //  ata_Write_Log_Ext()
+    //
+    //! \brief   Description:  Function to send a ATA write log ext command to a device
+    //
+    //  Entry:
+    //!   \param[in] device = file descriptor
+    //!   \param[in] logAddress = the log address to be written
+    //!   \param[in] pageNumber = the page of the log you wish to write to
+    //!   \param[out] ptrData = pointer to the data buffer that will be sent to the device
+    //!   \param[in] dataSize = value describing the size of the buffer that will be sent
+    //!   \param[in] useDMA = use the DMA command instead of the PIO command
+    //!   \param[in] forceRTFRs = this was added to force returning rtfrs on a command, specifically for SCT feature control commands
+    //!
+    //  Exit:
+    //!   \return SUCCESS = pass, !SUCCESS = something when wrong
+    //
+    //-----------------------------------------------------------------------------
+    OPENSEA_TRANSPORT_API eReturnValues ata_Write_Log_Ext(tDevice *device, uint8_t logAddress, uint16_t pageNumber, uint8_t *ptrData, uint32_t dataSize, bool useDMA, bool forceRTFRs);
+
+    //-----------------------------------------------------------------------------
+    //
+    //  ata_SMART_Read_Log()
+    //
+    //! \brief   Description:  Function to send a ATA SMART read log command to a device
+    //
+    //  Entry:
+    //!   \param[in] device = file descriptor
+    //!   \param[in] logAddress = the log address to be read
+    //!   \param[out] ptrData = pointer to the data buffer that will be filled in upon successful command completion
+    //!   \param[in] dataSize = value describing the size of the buffer that will be filled in
+    //!
+    //  Exit:
+    //!   \return SUCCESS = pass, !SUCCESS = something when wrong
+    //
+    //-----------------------------------------------------------------------------
+    OPENSEA_TRANSPORT_API eReturnValues ata_SMART_Read_Log(tDevice *device, uint8_t logAddress, uint8_t *ptrData, uint32_t dataSize);
+
+    //-----------------------------------------------------------------------------
+    //
+    //  ata_SMART_Write_Log()
+    //
+    //! \brief   Description:  Function to send a ATA SMART write log command to a device
+    //
+    //  Entry:
+    //!   \param[in] device = file descriptor
+    //!   \param[in] logAddress = the log address to be written
+    //!   \param[out] ptrData = pointer to the data buffer that will be sent to the device
+    //!   \param[in] dataSize = value describing the size of the buffer that will be sent to the device
+    //!   \param[in] forceRTFRs = this was added to force returning rtfrs on a command, specifically for SCT feature control commands
+    //!
+    //  Exit:
+    //!   \return SUCCESS = pass, !SUCCESS = something when wrong
+    //
+    //-----------------------------------------------------------------------------
+    OPENSEA_TRANSPORT_API eReturnValues ata_SMART_Write_Log(tDevice *device, uint8_t logAddress, uint8_t *ptrData, uint32_t dataSize, bool forceRTFRs);
+
+    //-----------------------------------------------------------------------------
+    //
+    //  ata_SMART_Command()
+    //
+    //! \brief   Description:  Function to send a ATA SMART command to a device
+    //
+    //  Entry:
+    //!   \param[in] device = file descriptor
+    //!   \param[in] feature = the SMART feature to execute
+    //!   \param[in] lbaLo = what the contents of the LBA lo register should be when sending the command
+    //!   \param[out] ptrData = pointer to the data buffer that will be filled in upon successful command completion
+    //!   \param[in] dataSize = value describing the size of the buffer that will be filled in
+    //!   \param[in] timeout = timeout value in seconds for the command
+    //!   \param[in] forceRTFRs = this was added to force returning rtfrs on a command, specifically for SCT feature control commands
+    //!   \param[in] countReg = use this to set the secotr count register for NON DATA commands. This is automatically set for data transfers
+    //!
+    //  Exit:
+    //!   \return SUCCESS = pass, !SUCCESS = something when wrong
+    //
+    //-----------------------------------------------------------------------------
+    OPENSEA_TRANSPORT_API eReturnValues ata_SMART_Command(tDevice *device, uint8_t feature, uint8_t lbaLo, uint8_t *ptrData, uint32_t dataSize, uint32_t timeout, bool forceRTFRs, uint8_t countReg);
+
+    //-----------------------------------------------------------------------------
+    //
+    //  ata_SMART_Read_Data()
+    //
+    //! \brief   Description:  Function to send a SMART read data command to a device
+    //
+    //  Entry:
+    //!   \param[in] device = file descriptor
+    //!   \param[out] ptrData = pointer to the data buffer to be filled in with SMART data
+    //!   \param[in] dataSize = size of the data buffer to be filled in (should always be 512)
+    //!
+    //  Exit:
+    //!   \return SUCCESS = pass, !SUCCESS = something when wrong
+    //
+    //-----------------------------------------------------------------------------
+    OPENSEA_TRANSPORT_API eReturnValues ata_SMART_Read_Data(tDevice *device, uint8_t *ptrData, uint32_t dataSize);
+
+    //-----------------------------------------------------------------------------
+    //
+    //  ata_SMART_Offline()
+    //
+    //! \brief   Description:  Function to send a SMART offline command to a device
+    //
+    //  Entry:
+    //!   \param[in] device = file descriptor
+    //!   \param[in] subcommand = the specific subcommand, or test to send
+    //!   \param[in] timeout = timeout value in seconds for the command
+    //!
+    //  Exit:
+    //!   \return SUCCESS = pass, !SUCCESS = something when wrong
+    //
+    //-----------------------------------------------------------------------------
+    OPENSEA_TRANSPORT_API eReturnValues ata_SMART_Offline(tDevice *device, uint8_t subcommand, uint32_t timeout);
+
+    //-----------------------------------------------------------------------------
+    //
+    //  ata_SMART_Return_Status()
+    //
+    //! \brief   Description:  Function to send a SMART return status command to a device. the return tfrs will need be checked after this command is complete.
+    //
+    //  Entry:
+    //!   \param[in] device = file descriptor
+    //!
+    //  Exit:
+    //!   \return SUCCESS = pass, !SUCCESS = something when wrong
+    //
+    //-----------------------------------------------------------------------------
+    OPENSEA_TRANSPORT_API eReturnValues ata_SMART_Return_Status(tDevice *device);
+
+    //-----------------------------------------------------------------------------
+    //
+    //  ata_SMART_Enable_Operations()
+    //
+    //! \brief   Description:  Function to send a SMART enable operations command
+    //
+    //  Entry:
+    //!   \param[in] device = file descriptor
+    //!
+    //  Exit:
+    //!   \return SUCCESS = pass, !SUCCESS = something when wrong
+    //
+    //-----------------------------------------------------------------------------
+    OPENSEA_TRANSPORT_API eReturnValues ata_SMART_Enable_Operations(tDevice *device);
+
+    //-----------------------------------------------------------------------------
+    //
+    //  ata_SMART_Disable_Operations()
+    //
+    //! \brief   Description:  Function to send a SMART disable operations command
+    //
+    //  Entry:
+    //!   \param[in] device = file descriptor
+    //!
+    //  Exit:
+    //!   \return SUCCESS = pass, !SUCCESS = something when wrong
+    //
+    //-----------------------------------------------------------------------------
+    OPENSEA_TRANSPORT_API eReturnValues ata_SMART_Disable_Operations(tDevice *device);
+
+    //-----------------------------------------------------------------------------
+    //
+    //  ata_SMART_Read_Thresholds()
+    //
+    //! \brief   Description:  Function to send a SMART read thresholds command
+    //
+    //  Entry:
+    //!   \param[in] device = file descriptor
+    //!   \param[out] ptrData = pointer to the data buffer to read the thresholds into
+    //!   \param[in] dataSize = size of the data buffer to save the thresholds into. Must be at least 512B in size
+    //!
+    //  Exit:
+    //!   \return SUCCESS = pass, !SUCCESS = something when wrong
+    //
+    //-----------------------------------------------------------------------------
+    OPENSEA_TRANSPORT_API eReturnValues ata_SMART_Read_Thresholds(tDevice *device, uint8_t *ptrData, uint32_t dataSize);
+
+    //-----------------------------------------------------------------------------
+    //
+    //  ata_SMART_Save_Attributes()
+    //
+    //! \brief   Description:  Function to send a SMART save attributes command
+    //
+    //  Entry:
+    //!   \param[in] device = file descriptor
+    //!
+    //  Exit:
+    //!   \return SUCCESS = pass, !SUCCESS = something when wrong
+    //
+    //-----------------------------------------------------------------------------
+    OPENSEA_TRANSPORT_API eReturnValues ata_SMART_Save_Attributes(tDevice *device);
+    
+    //-----------------------------------------------------------------------------
+    //
+    //  ata_SMART_Attribute_Autosave()
+    //
+    //! \brief   Description:  Function to send a SMART enable/disable attribute autosave command
+    //
+    //  Entry:
+    //!   \param[in] device = file descriptor
+    //!   \param[in] enable = set to true to enable attribute autosave and false to disable.
+    //!
+    //  Exit:
+    //!   \return SUCCESS = pass, !SUCCESS = something when wrong
+    //
+    //-----------------------------------------------------------------------------
+    OPENSEA_TRANSPORT_API eReturnValues ata_SMART_Attribute_Autosave(tDevice *device, bool enable);
+
+    //-----------------------------------------------------------------------------
+    //
+    //  ata_SMART_Auto_Offline()
+    //
+    //! \brief   Description:  Function to send a SMART enable/disable auto-off-line. (Not officially adopted by ATA spec)
+    //
+    //  Entry:
+    //!   \param[in] device = file descriptor
+    //!   \param[in] enable = set to true to enable auto-off-line and false to disable.
+    //!
+    //  Exit:
+    //!   \return SUCCESS = pass, !SUCCESS = something when wrong
+    //
+    //-----------------------------------------------------------------------------
+    OPENSEA_TRANSPORT_API eReturnValues ata_SMART_Auto_Offline(tDevice *device, bool enable);
+
+    //This assumes standard ATA identify like reported from ata_Identify or page 1 of the ID data log. 512B long and as reported by the standards.
+    OPENSEA_TRANSPORT_API void fill_ATA_Strings_From_Identify_Data(uint8_t* ptrIdentifyData, char ataMN[ATA_IDENTIFY_MN_LENGTH + 1], char ataSN[ATA_IDENTIFY_SN_LENGTH + 1], char ataFW[ATA_IDENTIFY_FW_LENGTH + 1]);
+
+    //-----------------------------------------------------------------------------
+    //
+    //  ata_Identify()
+    //
+    //! \brief   Description:  Function to send a ATA identify command to a device
+    //
+    //  Entry:
+    //!   \param[in] device = pointer to tDevice structure
+    //!   \param[out] ptrData = pointer to the data buffer to be filled in with identify data
+    //!   \param[in] dataSize = the size of the data buffer to be filled in (should always be 512)
+    //!
+    //  Exit:
+    //!   \return SUCCESS = pass, !SUCCESS = something when wrong
+    //
+    //-----------------------------------------------------------------------------
+    OPENSEA_TRANSPORT_API eReturnValues ata_Identify(tDevice *device, uint8_t *ptrData, uint32_t dataSize);
+
+    //-----------------------------------------------------------------------------
+    //
+    //  ata_Security_Disable_Password()
+    //
+    //! \brief   Description:  Function to send a ATA Security Disable Password command to a device
+    //
+    //  Entry:
+    //!   \param[in] device = pointer to tDevice structure
+    //!   \param[in] ptrData = pointer to the data buffer to send to the device
+    //!
+    //  Exit:
+    //!   \return SUCCESS = pass, !SUCCESS = something when wrong
+    //
+    //-----------------------------------------------------------------------------
+    OPENSEA_TRANSPORT_API eReturnValues ata_Security_Disable_Password(tDevice *device, uint8_t *ptrData);
+
+    //-----------------------------------------------------------------------------
+    //
+    //  ata_Security_Erase_Prepare()
+    //
+    //! \brief   Description:  Function to send a ATA Security Erase Prepare Command to a device
+    //
+    //  Entry:
+    //!   \param[in] device = file descriptor
+    //!
+    //  Exit:
+    //!   \return SUCCESS = pass, !SUCCESS = something when wrong
+    //
+    //-----------------------------------------------------------------------------
+    OPENSEA_TRANSPORT_API eReturnValues ata_Security_Erase_Prepare(tDevice *device);
+
+    //-----------------------------------------------------------------------------
+    //
+    //  ata_Security_Erase_Unit()
+    //
+    //! \brief   Description:  Function to send a ATA Security Erase Unit command to a device
+    //
+    //  Entry:
+    //!   \param[in] device = file descriptor
+    //!   \param[in] ptrData = pointer to the data buffer to send to the device
+    //!   \param[in] timeout = value to use for the timeout on the command. This is a value in seconds. It is recommended that the time provided by ATA identify data is used.
+    //!
+    //  Exit:
+    //!   \return SUCCESS = pass, !SUCCESS = something when wrong
+    //
+    //-----------------------------------------------------------------------------
+    OPENSEA_TRANSPORT_API eReturnValues ata_Security_Erase_Unit(tDevice *device, uint8_t *ptrData, uint32_t timeout);
+
+    //-----------------------------------------------------------------------------
+    //
+    //  ata_Security_Set_Password()
+    //
+    //! \brief   Description:  Function to send a ATA Security Set Password command to a device
+    //
+    //  Entry:
+    //!   \param[in] device = file descriptor
+    //!   \param[in] ptrData = pointer to the data buffer to send to the device
+    //!
+    //  Exit:
+    //!   \return SUCCESS = pass, !SUCCESS = something when wrong
+    //
+    //-----------------------------------------------------------------------------
+    OPENSEA_TRANSPORT_API eReturnValues ata_Security_Set_Password(tDevice *device, uint8_t *ptrData);
+
+    //-----------------------------------------------------------------------------
+    //
+    //  ata_Security_Unlock()
+    //
+    //! \brief   Description:  Function to send a ATA Security Unlock command to a device
+    //
+    //  Entry:
+    //!   \param[in] device = file descriptor
+    //!   \param[in] ptrData = pointer to the data buffer to send to the device
+    //!
+    //  Exit:
+    //!   \return SUCCESS = pass, !SUCCESS = something when wrong
+    //
+    //-----------------------------------------------------------------------------
+    OPENSEA_TRANSPORT_API eReturnValues ata_Security_Unlock(tDevice *device, uint8_t *ptrData);
+
+    //-----------------------------------------------------------------------------
+    //
+    //  ata_Security_Freeze_Lock()
+    //
+    //! \brief   Description:  Function to send a ATA Security Freeze Lock Command to a device
+    //
+    //  Entry:
+    //!   \param[in] device = file descriptor
+    //!
+    //  Exit:
+    //!   \return SUCCESS = pass, !SUCCESS = something when wrong
+    //
+    //-----------------------------------------------------------------------------
+    OPENSEA_TRANSPORT_API eReturnValues ata_Security_Freeze_Lock(tDevice *device);
+    
+    //-----------------------------------------------------------------------------
+    //
+    //  ata_Download_Microcode()
+    //
+    //! \brief   Description:  Function to send a ATA Download Microcode command to a device
+    //
+    //  Entry:
+    //!   \param[in] device = file descriptor
+    //!   \param[in] subCommand = the subcommand for the download function (feature register)
+    //!   \param[in] blockCount
+    //!   \param[in] bufferOffset
+    //!   \param[in] useDMA = use download Microcode DMA command (device must support this command or this will return an error)
+    //!   \param[in] pData = pointer to the data buffer to send to the device
+    //!   \param[in] dataLen = length of data to transfer
+    //!   \param[in] firstSegment = Flag to help some low-level OSs know when the first segment of a firmware download is happening...specifically Windows
+    //!   \param[in] lastSegment = Flag to help some low-level OSs know when the last segment of a firmware download is happening...specifrically Windows
+    //!   \param[in] timeoutSeconds = set a timeout in seconds for the command. This can be useful if some FWDL commands take longer (code activation for example)
+    //!
+    //  Exit:
+    //!   \return SUCCESS = pass, !SUCCESS = something when wrong
+    //
+    //-----------------------------------------------------------------------------
+    OPENSEA_TRANSPORT_API eReturnValues ata_Download_Microcode(tDevice *device, eDownloadMicrocodeFeatures subCommand, uint16_t blockCount, uint16_t bufferOffset, bool useDMA, uint8_t *pData, uint32_t dataLen, bool firstSegment, bool lastSegment, uint32_t timeoutSeconds);
+
+    //-----------------------------------------------------------------------------
+    //
+    //  ata_Is_Extended_Power_Conditions_Feature_Supported()
+    //
+    //! \brief   Description:  Return true if the EPC bit is set.
+    //
+    //  Entry:
+    //!   \param[in] pIdentify - ATA identify data
+    //
+    //  Exit:
+    //!   \return SUCCESS = good, !SUCCESS something went wrong see error codes
+    //
+    //-----------------------------------------------------------------------------
+    uint16_t ata_Is_Extended_Power_Conditions_Feature_Supported(uint16_t *pIdentify);
+
+    //-----------------------------------------------------------------------------
+    //
+    //  ata_Is_One_Extended_Power_Conditions_Feature_Supported()
+    //
+    //! \brief   Description:  Return true if at least one of the EPC bit is set.
+    //
+    //  Entry:
+    //!   \param[in] pIdentify - ATA identify data
+    //
+    //  Exit:
+    //!   \return SUCCESS = good, !SUCCESS something went wrong see error codes
+    //
+    //-----------------------------------------------------------------------------
+    uint16_t ata_Is_One_Extended_Power_Conditions_Feature_Supported(uint16_t *pIdentify);
+
+    //-----------------------------------------------------------------------------
+    //
+    //  ata_Accessible_Max_Address_Feature()
+    //
+    //! \brief   Description:  send a accessible max address configuration command
+    //
+    //  Entry:
+    //!   \param device device handle
+    //!   \param feature the feature registers for the command
+    //!   \param lba the lba registers for the command
+    //!   \param rtfrs set to non-null to get rtfrs out of this function
+    //!   \param[in] sectorCount = the value to set in the sector count registers
+    //
+    //  Exit:
+    //!   \return SUCCESS = good, !SUCCESS something went wrong see error codes
+    //
+    //-----------------------------------------------------------------------------
+    OPENSEA_TRANSPORT_API eReturnValues ata_Accessible_Max_Address_Feature(tDevice* device, uint16_t feature, uint64_t lba, ataReturnTFRs* rtfrs, uint16_t sectorCount);
+
+    //-----------------------------------------------------------------------------
+    //
+    //  ata_Get_Native_Max_Address_Ext()
+    //
+    //! \brief   Description:  get the native max address using the accessible max address ext command
+    //
+    //  Entry:
+    //!   \param device device handle
+    //!   \param nativeMaxLBA pointer to the var you want to hold the native max LBA upon command completion
+    //
+    //  Exit:
+    //!   \return SUCCESS = good, !SUCCESS something went wrong see error codes
+    //
+    //-----------------------------------------------------------------------------
+    OPENSEA_TRANSPORT_API eReturnValues ata_Get_Native_Max_Address_Ext(tDevice *device, uint64_t *nativeMaxLBA);
+
+    //-----------------------------------------------------------------------------
+    //
+    //  ata_Set_Accessible_Max_Address_Ext()
+    //
+    //! \brief   Description:  set the accessible max LBA using the accessible max address ext command
+    //
+    //  Entry:
+    //!   \param device device handle
+    //!   \param newMaxLBA the new maxLBA you wish to have set
+    //!   \param changeId whether to set ENABLE CHANGE IDENTIFY STRINGS bit for changing model number
+    //
+    //  Exit:
+    //!   \return SUCCESS = good, !SUCCESS something went wrong see error codes
+    //
+    //-----------------------------------------------------------------------------
+    OPENSEA_TRANSPORT_API eReturnValues ata_Set_Accessible_Max_Address_Ext(tDevice* device, uint64_t newMaxLBA, bool changeId);
+
+    //-----------------------------------------------------------------------------
+    //
+    //  ata_Freeze_Accessible_Max_Address_Ext()
+    //
+    //! \brief   Description:  freeze the accessible max address using the accessible max address ext command
+    //
+    //  Entry:
+    //!   \param device device handle
+    //
+    //  Exit:
+    //!   \return SUCCESS = good, !SUCCESS something went wrong see error codes
+    //
+    //-----------------------------------------------------------------------------
+    OPENSEA_TRANSPORT_API eReturnValues ata_Freeze_Accessible_Max_Address_Ext(tDevice *device);
+
+    //-----------------------------------------------------------------------------
+    //
+    //  ata_Read_Native_Max_Address()
+    //
+    //! \brief   Description:  (Obsolete command) This command reads the native max LBA of the drive
+    //
+    //  Entry:
+    //!   \param device device handle
+    //!   \param nativeMaxLBA pointer to the value you wish to have hold the native max address upon command completion
+    //!   \param ext set to true to do the extended command
+    //
+    //  Exit:
+    //!   \return SUCCESS = good, !SUCCESS something went wrong see error codes
+    //
+    //-----------------------------------------------------------------------------
+    OPENSEA_TRANSPORT_API eReturnValues ata_Read_Native_Max_Address(tDevice *device, uint64_t *nativeMaxLBA, bool ext); //obsolete on new drives
+
+    //-----------------------------------------------------------------------------
+    //
+    //  ata_Set_Max()
+    //
+    //! \brief   Description:  (Obsolete command) This command sets the native max LBA of the drive or freezes or locks etc
+    //
+    //  Entry:
+    //!   \param device device handle
+    //!   \param setMaxFeature which set max feature you want to do...(set, freeze, lock, etc)
+    //!   \param newMaxLBA the new MaxLBA you wish to have set on the device
+    //!   \param volatileValue if set to false, this is a volatile setting and it will not stick upon completion of a power cycle or reset
+    //!   \param ptrData pointer to the data to transfer (on data transfer commands)
+    //!   \param dataLength length of data to transfer (on data transfer commands)
+    //
+    //  Exit:
+    //!   \return SUCCESS = good, !SUCCESS something went wrong see error codes
+    //
+    //-----------------------------------------------------------------------------
+    OPENSEA_TRANSPORT_API eReturnValues ata_Set_Max(tDevice *device, eHPAFeature setMaxFeature, uint32_t newMaxLBA, bool volatileValue, uint8_t *ptrData, uint32_t dataLength); //obsolete on new drives
+
+    //-----------------------------------------------------------------------------
+    //
+    //  ata_Set_Max_Address()
+    //
+    //! \brief   Description:  (Obsolete command) This command sets the native max LBA of the drive (28bit)
+    //
+    //  Entry:
+    //!   \param device device handle
+    //!   \param newMaxLBA the new MaxLBA you wish to have set on the device
+    //!   \param voltileValue if set to false, this is a volatile setting and it will not stick upon completion of a power cycle or reset
+    //
+    //  Exit:
+    //!   \return SUCCESS = good, !SUCCESS something went wrong see error codes
+    //
+    //-----------------------------------------------------------------------------
+    OPENSEA_TRANSPORT_API eReturnValues ata_Set_Max_Address(tDevice *device, uint32_t newMaxLBA, bool voltileValue);
+
+    //-----------------------------------------------------------------------------
+    //
+    //  ata_Set_Max_Password()
+    //
+    //! \brief   Description:  (Obsolete command) This command sets the password for locking the native max LBA
+    //
+    //  Entry:
+    //!   \param device device handle
+    //!   \param ptrData pointer to the data to transfer
+    //!   \param dataLength length of data to transfer
+    //
+    //  Exit:
+    //!   \return SUCCESS = good, !SUCCESS something went wrong see error codes
+    //
+    //-----------------------------------------------------------------------------
+    OPENSEA_TRANSPORT_API eReturnValues ata_Set_Max_Password(tDevice *device, uint8_t *ptrData, uint32_t dataLength);
+
+    //-----------------------------------------------------------------------------
+    //
+    //  ata_Set_Max_Lock()
+    //
+    //! \brief   Description:  (Obsolete command) This command locks the native max LBA of the drive
+    //
+    //  Entry:
+    //!   \param device device handle
+    //
+    //  Exit:
+    //!   \return SUCCESS = good, !SUCCESS something went wrong see error codes
+    //
+    //-----------------------------------------------------------------------------
+    OPENSEA_TRANSPORT_API eReturnValues ata_Set_Max_Lock(tDevice *device);
+
+    //-----------------------------------------------------------------------------
+    //
+    //  ata_Set_Max_Unlock()
+    //
+    //! \brief   Description:  (Obsolete command) This command unlocks the native max LBA using the provided password
+    //
+    //  Entry:
+    //!   \param device device handle
+    //!   \param ptrData pointer to the data to transfer
+    //!   \param dataLength length of data to transfer
+    //
+    //  Exit:
+    //!   \return SUCCESS = good, !SUCCESS something went wrong see error codes
+    //
+    //-----------------------------------------------------------------------------
+    OPENSEA_TRANSPORT_API eReturnValues ata_Set_Max_Unlock(tDevice *device, uint8_t *ptrData, uint32_t dataLength);
+
+    //-----------------------------------------------------------------------------
+    //
+    //  ata_Set_Max_Freeze_Lock()
+    //
+    //! \brief   Description:  (Obsolete command) This command freeze locks the native max LBA of the drive
+    //
+    //  Entry:
+    //!   \param device device handle
+    //
+    //  Exit:
+    //!   \return SUCCESS = good, !SUCCESS something went wrong see error codes
+    //
+    //-----------------------------------------------------------------------------
+    OPENSEA_TRANSPORT_API eReturnValues ata_Set_Max_Freeze_Lock(tDevice *device);
+
+    //-----------------------------------------------------------------------------
+    //
+    //  ata_Set_Max_Address_Ext()
+    //
+    //! \brief   Description:  (Obsolete command) This command sets the native max LBA of the drive (must be preceded by read native max ext)
+    //
+    //  Entry:
+    //!   \param device device handle
+    //!   \param newMaxLBA the new MaxLBA you wish to have set on the device
+    //!   \param volatileValue if set to false, this is a volatile setting and it will not stick upon completion of a power cycle or reset
+    //
+    //  Exit:
+    //!   \return SUCCESS = good, !SUCCESS something went wrong see error codes
+    //
+    //-----------------------------------------------------------------------------
+    OPENSEA_TRANSPORT_API eReturnValues ata_Set_Max_Address_Ext(tDevice *device, uint64_t newMaxLBA, bool volatileValue); //obsolete on new drives
+
+    //ATA SCT definitions that were here were removed in favor of the versions starting with send_ in ata_helper since those include retries as needed to work around adapter issues
+    // and reduce confusion on the code that was implemented for performing SCT operations more easily.
+
+    //-----------------------------------------------------------------------------
+    //
+    //  ata_Check_Power_Mode()
+    //
+    //! \brief   Description:  This command sends a ATA Check Power Mode command to the device
+    //
+    //  Entry:
+    //!   \param device - device handle
+    //!   \param powerMode - pointer to a variable that will contain the value of the power mode. Check the spec to see how to determine what the power mode is.
+    //
+    //  Exit:
+    //!   \return SUCCESS = good, !SUCCESS something went wrong see error codes
+    //
+    //-----------------------------------------------------------------------------
+    OPENSEA_TRANSPORT_API eReturnValues ata_Check_Power_Mode(tDevice *device, uint8_t *powerMode);
+
+    //-----------------------------------------------------------------------------
+    //
+    //  ata_Configure_Stream()
+    //
+    //! \brief   Description:  This command sends a ATA Configure Stream command to the device
+    //
+    //  Entry:
+    //!   \param device - device handle
+    //!   \param streamID - set this to the stream ID. only bits 2:0 are valid
+    //!   \param addRemoveStreamBit - set to true to set this bit (meaning add stream). Set to false to leave this bit at 0 (meaning remove stream)
+    //!   \param readWriteStreamBit - This bit is obsolete since ACS so set this to false for new devices. Only set this for old devices. (see ATA/ATAPI 7 for details on this bit)
+    //!   \param defaultCCTL - time in which the device will return command completion for read stream command or a write stream command with COMMAND CCTL field set to 0. See spec for formula
+    //!   \param allocationUnit - number of logical blocks the device should use for read look-ahead and write cache operations for the stream being configured
+    //
+    //  Exit:
+    //!   \return SUCCESS = good, !SUCCESS something went wrong see error codes
+    //
+    //-----------------------------------------------------------------------------
+    OPENSEA_TRANSPORT_API eReturnValues ata_Configure_Stream(tDevice *device, uint8_t streamID, bool addRemoveStreamBit, bool readWriteStreamBit, uint8_t defaultCCTL, uint16_t allocationUnit);
+
+    //-----------------------------------------------------------------------------
+    //
+    //  ata_Data_Set_Management()
+    //
+    //! \brief   Description:  This command sends a ATA Data Set Management (XL) command to the device
+    //
+    //  Entry:
+    //!   \param device - device handle
+    //!   \param trimBit - set the TRIM bit. (Since this is currently the only available operation with this command, this should be set to true)
+    //!   \param ptrData - pointer to the data buffer that will be sent to the device
+    //!   \param dataSize - the size of the data buffer to send.
+    //!   \param xl - set to true to issue data set management XL command instead of standard command. Support for this is shown in ID Data log - supported features subpage. NOTE: This uses a different data range format, so only set this when the buffer is setup correctly!
+    //
+    //  Exit:
+    //!   \return SUCCESS = good, !SUCCESS something went wrong see error codes
+    //
+    //-----------------------------------------------------------------------------
+    OPENSEA_TRANSPORT_API eReturnValues ata_Data_Set_Management(tDevice *device, bool trimBit, uint8_t* ptrData, uint32_t dataSize, bool xl);
+
+    //-----------------------------------------------------------------------------
+    //
+    //  ata_execute_Device_Diagnostic()
+    //
+    //! \brief   Description:  This command sends a ATA Execute Device Diagnostic command to the device
+    //
+    //  Entry:
+    //!   \param device - device handle
+    //!   \param diagnosticCode - returned diagnostic code value
+    //
+    //  Exit:
+    //!   \return SUCCESS = good, !SUCCESS something went wrong see error codes
+    //
+    //-----------------------------------------------------------------------------
+    OPENSEA_TRANSPORT_API eReturnValues ata_Execute_Device_Diagnostic(tDevice *device, uint8_t* diagnosticCode);
+
+    //-----------------------------------------------------------------------------
+    //
+    //  ata_Flush_Cache()
+    //
+    //! \brief   Description:  This command sends a ATA Flush Cache command to the device
+    //
+    //  Entry:
+    //!   \param device - device handle
+    //!   \param extendedCommand - set to true to issue flush cache extended (48 bit) instead on flush cache (28 bit)
+    //
+    //  Exit:
+    //!   \return SUCCESS = good, !SUCCESS something went wrong see error codes
+    //
+    //-----------------------------------------------------------------------------
+    OPENSEA_TRANSPORT_API eReturnValues ata_Flush_Cache(tDevice *device, bool extendedCommand);
+
+    //-----------------------------------------------------------------------------
+    //
+    //  ata_Idle()
+    //
+    //! \brief   Description:  This command sends a ATA Idle command to the device
+    //
+    //  Entry:
+    //!   \param device - device handle
+    //!   \param standbyTimerPeriod - set to the value you want to set the standby timer for. (See ATA spec for available timer periods)
+    //
+    //  Exit:
+    //!   \return SUCCESS = good, !SUCCESS something went wrong see error codes
+    //
+    //-----------------------------------------------------------------------------
+    OPENSEA_TRANSPORT_API eReturnValues ata_Idle(tDevice *device, uint8_t standbyTimerPeriod);
+
+    //-----------------------------------------------------------------------------
+    //
+    //  ata_Idle_Immediate()
+    //
+    //! \brief   Description:  This command sends a ATA Idle immediate command to the device
+    //
+    //  Entry:
+    //!   \param device - device handle
+    //!   \param unloadFeature - set to true if the drive supports the unload feature to move the heads to a safe position
+    //
+    //  Exit:
+    //!   \return SUCCESS = good, !SUCCESS something went wrong see error codes
+    //
+    //-----------------------------------------------------------------------------
+    OPENSEA_TRANSPORT_API eReturnValues ata_Idle_Immediate(tDevice *device, bool unloadFeature);
+
+    //-----------------------------------------------------------------------------
+    //
+    //  ata_Read_Buffer()
+    //
+    //! \brief   Description:  This command sends a ATA Read Buffer command to the device
+    //
+    //  Entry:
+    //!   \param device - device handle
+    //!   \param ptrData - pointer to the data buffer to fill in with the result of this command. This buffer must be at least 512bytes in size!
+    //!   \param useDMA - set to true to issue the read buffer DMA command
+    //
+    //  Exit:
+    //!   \return SUCCESS = good, !SUCCESS something went wrong see error codes
+    //
+    //-----------------------------------------------------------------------------
+    OPENSEA_TRANSPORT_API eReturnValues ata_Read_Buffer(tDevice *device, uint8_t *ptrData, bool useDMA);
+
+    //-----------------------------------------------------------------------------
+    //
+    //  ata_Read_DMA()
+    //
+    //! \brief   Description:  This command sends a ATA Read DMA command to the device
+    //
+    //  Entry:
+    //!   \param device - device handle
+    //!   \param LBA - the starting LBA to read
+    //!   \param ptrData - pointer to the data buffer to fill in with the result of this command. 
+    //!   \param sectorCount - number of sectors to read
+    //!   \param dataSize - the Size of your buffer. This will be used to determine the sector count for how many sectors to read
+    //!   \param extendedCmd - set to true to issue the read DMA EXT command (48bit) instead of the normal command (28bit)
+    //
+    //  Exit:
+    //!   \return SUCCESS = good, !SUCCESS something went wrong see error codes
+    //
+    //-----------------------------------------------------------------------------
+    OPENSEA_TRANSPORT_API eReturnValues ata_Read_DMA(tDevice *device, uint64_t LBA, uint8_t *ptrData, uint16_t sectorCount, uint32_t dataSize, bool extendedCmd);
+
+    //-----------------------------------------------------------------------------
+    //
+    //  ata_Read_Multiple()
+    //
+    //! \brief   Description:  This command sends a ATA Read Multiple command to the device
+    //
+    //  Entry:
+    //!   \param device - device handle
+    //!   \param LBA - the starting LBA to read
+    //!   \param ptrData - pointer to the data buffer to fill in with the result of this command. 
+    //!   \param sectorCount - number of sectors to read
+    //!   \param dataSize - the Size of your buffer. This will be used to determine the sector count for how many sectors to read
+    //!   \param extendedCmd - set to true to issue the read Multiple EXT command (48bit) instead of the normal command (28bit)
+    //
+    //  Exit:
+    //!   \return SUCCESS = good, !SUCCESS something went wrong see error codes
+    //
+    //-----------------------------------------------------------------------------
+    OPENSEA_TRANSPORT_API eReturnValues ata_Read_Multiple(tDevice *device, uint64_t LBA, uint8_t *ptrData, uint16_t sectorCount, uint32_t dataSize, bool extendedCmd);
+
+    //-----------------------------------------------------------------------------
+    //
+    //  ata_Read_Sectors()
+    //
+    //! \brief   Description:  This command sends a ATA Read Sectors command to the device
+    //
+    //  Entry:
+    //!   \param device - device handle
+    //!   \param LBA - the starting LBA to read
+    //!   \param ptrData - pointer to the data buffer to fill in with the result of this command. 
+    //!   \param sectorCount - number of sectors to read
+    //!   \param dataSize - the Size of your buffer. This will be used to determine the sector count for how many sectors to read
+    //!   \param extendedCmd - set to true to issue the read Sectors EXT command (48bit) instead of the normal command (28bit)
+    //
+    //  Exit:
+    //!   \return SUCCESS = good, !SUCCESS something went wrong see error codes
+    //
+    //-----------------------------------------------------------------------------
+    OPENSEA_TRANSPORT_API eReturnValues ata_Read_Sectors(tDevice *device, uint64_t LBA, uint8_t *ptrData, uint16_t sectorCount, uint32_t dataSize, bool extendedCmd);
+
+    //-----------------------------------------------------------------------------
+    //
+    //  ata_Read_Sectors_No_Retry(tDevice *device, uint64_t LBA, uint8_t *ptrData, uint16_t sectorCount, uint32_t dataSize)
+    //
+    //! \brief   Description:  This command sends a ATA Read Sectors(No Retry) command to the device
+    //
+    //  Entry:
+    //!   \param device - device handle
+    //!   \param LBA - the starting LBA to read
+    //!   \param ptrData - pointer to the data buffer to fill in with the result of this command. 
+    //!   \param sectorCount - number of sectors to read
+    //!   \param dataSize - the Size of your buffer. This will be used to determine the sector count for how many sectors to read
+    //
+    //  Exit:
+    //!   \return SUCCESS = good, !SUCCESS something went wrong see error codes
+    //
+    //-----------------------------------------------------------------------------
+    OPENSEA_TRANSPORT_API eReturnValues ata_Read_Sectors_No_Retry(tDevice *device, uint64_t LBA, uint8_t *ptrData, uint16_t sectorCount, uint32_t dataSize);
+
+    //-----------------------------------------------------------------------------
+    //
+    //  ata_Read_Stream_Ext()
+    //
+    //! \brief   Description:  This command sends a ATA Read Stream Extended command to the device
+    //
+    //  Entry:
+    //!   \param device - device handle
+    //!   \param useDMA - use the DMA read stream ext command instead of the PIO command
+    //!   \param streamID - the stream ID. only bits 2:0 are valid. Anything else will be stripped off.
+    //!   \param notSequential - set to true to set the Not Sequential bit
+    //!   \param readContinuous - set to true to set the Read Continuous bit
+    //!   \param commandCCTL - the command completion time limit
+    //!   \param LBA - the starting LBA to read
+    //!   \param ptrData - pointer to the data buffer to fill in with the result of this command. 
+    //!   \param dataSize - the Size of your buffer. This will be used to determine the sector count for how many sectors to read
+    //
+    //  Exit:
+    //!   \return SUCCESS = good, !SUCCESS something went wrong see error codes
+    //
+    //-----------------------------------------------------------------------------
+    OPENSEA_TRANSPORT_API eReturnValues ata_Read_Stream_Ext(tDevice *device, bool useDMA, uint8_t streamID, bool notSequential, bool readContinuous, uint8_t commandCCTL, uint64_t LBA, uint8_t *ptrData, uint32_t dataSize);
+
+    //-----------------------------------------------------------------------------
+    //
+    //  ata_Read_Verify_Sectors()
+    //
+    //! \brief   Description:  This command sends a ATA Read Verify Sectors command to the device
+    //
+    //  Entry:
+    //!   \param device - device handle
+    //!   \param extendedCmd - Send read verify sectors ext command instead of the 28bit command
+    //!   \param numberOfSectors - The number of sectors you want to have verified. 0, sets a max as defined in the ATA spec
+    //!   \param LBA - the starting LBA to read and verify
+    //
+    //  Exit:
+    //!   \return SUCCESS = good, !SUCCESS something went wrong see error codes
+    //
+    //-----------------------------------------------------------------------------
+    OPENSEA_TRANSPORT_API eReturnValues ata_Read_Verify_Sectors(tDevice *device, bool extendedCmd, uint16_t numberOfSectors, uint64_t LBA);
+
+    //-----------------------------------------------------------------------------
+    //
+    //  ata_Request_Sense_Data()
+    //
+    //! \brief   Description:  This command sends a ATA Request Sense Data command to the device
+    //
+    //  Entry:
+    //!   \param device - device handle
+    //!   \param senseKey - pointer to a variable that will hold the sense key on successful command completion. Must be non-NULL
+    //!   \param additionalSenseCode - pointer to a variable that will hold the additional sense code on successful command completion. Must be non-NULL
+    //!   \param additionalSenseCodeQualifier - pointer to a variable that will hold the additional sense code qualifier on successful command completion. Must be non-NULL
+    //
+    //  Exit:
+    //!   \return SUCCESS = good, !SUCCESS something went wrong see error codes
+    //
+    //-----------------------------------------------------------------------------
+    OPENSEA_TRANSPORT_API eReturnValues ata_Request_Sense_Data(tDevice *device, uint8_t *senseKey, uint8_t *additionalSenseCode, uint8_t *additionalSenseCodeQualifier);
+
+    //-----------------------------------------------------------------------------
+    //
+    //  ata_Set_Date_And_Time()
+    //
+    //! \brief   Description:  This command sends a ATA Set Data and Time Ext command to the tDevice
+    //
+    //  Entry:
+    //!   \param device - device handle
+    //!   \param timeStamp - The timestamp you wish to set (See ATA Spec for details on how to specify a timestamp)
+    //
+    //  Exit:
+    //!   \return SUCCESS = good, !SUCCESS something went wrong see error codes
+    //
+    //-----------------------------------------------------------------------------
+    OPENSEA_TRANSPORT_API eReturnValues ata_Set_Date_And_Time(tDevice *device, uint64_t timeStamp);
+
+    //-----------------------------------------------------------------------------
+    //
+    //  ata_Set_Multiple_Mode()
+    //
+    //! \brief   Description:  This command sends a ATA Set Multiple Mode command to the device
+    //
+    //  Entry:
+    //!   \param device - device handle
+    //!   \param drqDataBlockCount - The number of logical sectors the DRQ data block count for the read/write multiple commands. (Should be equal or less than the value in Identify word 47 bits 7:0). See ATA Spec for more details
+    //
+    //  Exit:
+    //!   \return SUCCESS = good, !SUCCESS something went wrong see error codes
+    //
+    //-----------------------------------------------------------------------------
+    OPENSEA_TRANSPORT_API eReturnValues ata_Set_Multiple_Mode(tDevice *device, uint8_t drqDataBlockCount);
+
+    //-----------------------------------------------------------------------------
+    //
+    //  ata_Sleep()
+    //
+    //! \brief   Description:  This command sends a ATA Sleep command to the device
+    //
+    //  Entry:
+    //!   \param device - device handle
+    //
+    //  Exit:
+    //!   \return SUCCESS = good, !SUCCESS something went wrong see error codes
+    //
+    //-----------------------------------------------------------------------------
+    OPENSEA_TRANSPORT_API eReturnValues ata_Sleep(tDevice *device);
+
+    //-----------------------------------------------------------------------------
+    //
+    //  ata_Standby()
+    //
+    //! \brief   Description:  This command sends a ATA Standby command to the device
+    //
+    //  Entry:
+    //!   \param device - device handle
+    //!   \param standbyTimerPeriod - the standby timer. See ATA spec for details
+    //
+    //  Exit:
+    //!   \return SUCCESS = good, !SUCCESS something went wrong see error codes
+    //
+    //-----------------------------------------------------------------------------
+    OPENSEA_TRANSPORT_API eReturnValues ata_Standby(tDevice *device, uint8_t standbyTimerPeriod);
+
+    //-----------------------------------------------------------------------------
+    //
+    //  ata_Standby()
+    //
+    //! \brief   Description:  This command sends a ATA Standby Immediate command to the device
+    //
+    //  Entry:
+    //!   \param device - device handle
+    //
+    //  Exit:
+    //!   \return SUCCESS = good, !SUCCESS something went wrong see error codes
+    //
+    //-----------------------------------------------------------------------------
+    OPENSEA_TRANSPORT_API eReturnValues ata_Standby_Immediate(tDevice *device);
+
+    //-----------------------------------------------------------------------------
+    //
+    //  ata_Trusted_Non_Data()
+    //
+    //! \brief   Description:  This command sends a ATA Trusted Non Data command to the tDevice
+    //
+    //  Entry:
+    //!   \param device - device handle
+    //!   \param securityProtocol - set to the security protocol to use
+    //!   \param trustedSendReceiveBit - if this is true, we set the trusted send receive bit to 1, otherwise we leave it at 0. See ATA Spec for details
+    //!   \param securityProtocolSpecific - See ATA Spec for details
+    //
+    //  Exit:
+    //!   \return SUCCESS = good, !SUCCESS something went wrong see error codes
+    //
+    //-----------------------------------------------------------------------------
+    OPENSEA_TRANSPORT_API eReturnValues ata_Trusted_Non_Data(tDevice *device, uint8_t securityProtocol, bool trustedSendReceiveBit, uint16_t securityProtocolSpecific);
+
+    //-----------------------------------------------------------------------------
+    //
+    //  ata_Trusted_Receive()
+    //
+    //! \brief   Description:  This command sends a ATA Trusted Receive command to the device
+    //
+    //  Entry:
+    //!   \param device - device handle
+    //!   \param useDMA - set to true to use Trusted Receive DMA
+    //!   \param securityProtocol - set to the security protocol to use
+    //!   \param securityProtocolSpecific - See ATA Spec for details
+    //!   \param ptrData - pointer to the data buffer to fill upon command completion. Must be Non-NULL
+    //!   \param dataSize - size of the data buffer. This will also be used to determine the transfer length.
+    //
+    //  Exit:
+    //!   \return SUCCESS = good, !SUCCESS something went wrong see error codes
+    //
+    //-----------------------------------------------------------------------------
+    OPENSEA_TRANSPORT_API eReturnValues ata_Trusted_Receive(tDevice *device, bool useDMA, uint8_t securityProtocol, uint16_t securityProtocolSpecific, uint8_t *ptrData, uint32_t dataSize);
+
+    //-----------------------------------------------------------------------------
+    //
+    //  ata_Trusted_Send()
+    //
+    //! \brief   Description:  This command sends a ATA Trusted Send command to the device
+    //
+    //  Entry:
+    //!   \param device - device handle
+    //!   \param useDMA - set to true to use Trusted Send DMA
+    //!   \param securityProtocol - set to the security protocol to use
+    //!   \param securityProtocolSpecific - See ATA Spec for details
+    //!   \param ptrData - pointer to the data buffer to send to the device. Must be Non-NULL
+    //!   \param dataSize - size of the data buffer. This will also be used to determine the transfer length.
+    //
+    //  Exit:
+    //!   \return SUCCESS = good, !SUCCESS something went wrong see error codes
+    //
+    //-----------------------------------------------------------------------------
+    OPENSEA_TRANSPORT_API eReturnValues ata_Trusted_Send(tDevice *device, bool useDMA, uint8_t securityProtocol, uint16_t securityProtocolSpecific, uint8_t *ptrData, uint32_t dataSize);
+
+    //-----------------------------------------------------------------------------
+    //
+    //  ata_Write_Buffer()
+    //
+    //! \brief   Description:  This command sends a ATA Write Buffer command to the device
+    //
+    //  Entry:
+    //!   \param device - device handle
+    //!   \param ptrData - pointer to the data buffer to send to the device. Must be Non-NULL
+    //!   \param useDMA - set to true to use Trusted Send DMA
+    //
+    //  Exit:
+    //!   \return SUCCESS = good, !SUCCESS something went wrong see error codes
+    //
+    //-----------------------------------------------------------------------------
+    OPENSEA_TRANSPORT_API eReturnValues ata_Write_Buffer(tDevice *device, uint8_t *ptrData, bool useDMA);
+
+    //-----------------------------------------------------------------------------
+    //
+    //  ata_Write_DMA()
+    //
+    //! \brief   Description:  This command sends a ATA Write DMA command to the device
+    //
+    //  Entry:
+    //!   \param device - device handle
+    //!   \param LBA - the starting LBA to write
+    //!   \param ptrData - pointer to the data buffer to send to the device. Must be Non-NULL 
+    //!   \param dataSize - the Size of your buffer. This will be used to determine the sector count for how many sectors to write
+    //!   \param extendedCmd - set to true to issue the write DMA EXT command (48bit) instead of the normal command (28bit)
+    //!   \param fua - send the write ext fua command. Only valid if extendedCmd is also set (since it is a extended command). This command forces writing to disk regardless of write caching enabled or disabled.
+    //
+    //  Exit:
+    //!   \return SUCCESS = good, !SUCCESS something went wrong see error codes
+    //
+    //-----------------------------------------------------------------------------
+    OPENSEA_TRANSPORT_API eReturnValues ata_Write_DMA(tDevice *device, uint64_t LBA, uint8_t *ptrData, uint32_t dataSize, bool extendedCmd, bool fua);
+
+    //-----------------------------------------------------------------------------
+    //
+    //  ata_Write_Multiple()
+    //
+    //! \brief   Description:  This command sends a ATA Write Multiple command to the device
+    //
+    //  Entry:
+    //!   \param device - device handle
+    //!   \param LBA - the starting LBA to read
+    //!   \param ptrData - pointer to the data buffer to fill in with the result of this command. 
+    //!   \param dataSize - the Size of your buffer. This will be used to determine the sector count for how many sectors to read
+    //!   \param extendedCmd - set to true to issue the write Multiple EXT command (48bit) instead of the normal command (28bit)
+    //!   \param fua - send the write multiple ext fua command. Only valid if extendedCmd is also set (since it is a extended command). This command forces writing to disk regardless of write caching enabled or disabled.
+    //
+    //  Exit:
+    //!   \return SUCCESS = good, !SUCCESS something went wrong see error codes
+    //
+    //-----------------------------------------------------------------------------
+    OPENSEA_TRANSPORT_API eReturnValues ata_Write_Multiple(tDevice *device, uint64_t LBA, uint8_t *ptrData, uint32_t dataSize, bool extendedCmd, bool fua);
+
+    //-----------------------------------------------------------------------------
+    //
+    //  ata_Write_Sectors()
+    //
+    //! \brief   Description:  This command sends a ATA Write Sectors command to the device
+    //
+    //  Entry:
+    //!   \param device - device handle
+    //!   \param LBA - the starting LBA to read
+    //!   \param ptrData - pointer to the data buffer to send to the device
+    //!   \param dataSize - the Size of your buffer. This will be used to determine the sector count for how many sectors to write
+    //!   \param extendedCmd - set to true to issue the write Sectors EXT command (48bit) instead of the normal command (28bit)
+    //
+    //  Exit:
+    //!   \return SUCCESS = good, !SUCCESS something went wrong see error codes
+    //
+    //-----------------------------------------------------------------------------
+    OPENSEA_TRANSPORT_API eReturnValues ata_Write_Sectors(tDevice *device, uint64_t LBA, uint8_t *ptrData, uint32_t dataSize, bool extendedCmd);
+
+    //
+    //  ata_Write_Sectors_No_Retry(tDevice *device, uint64_t LBA, uint8_t *ptrData, uint32_t dataSize)
+    //
+    //! \brief   Description:  This command sends a ATA Write Sectors(No Retry) command to the device
+    //
+    //  Entry:
+    //!   \param device - device handle
+    //!   \param LBA - the starting LBA to read
+    //!   \param ptrData - pointer to the data buffer to send to the device
+    //!   \param dataSize - the Size of your buffer. This will be used to determine the sector count for how many sectors to write
+    //
+    //  Exit:
+    //!   \return SUCCESS = good, !SUCCESS something went wrong see error codes
+    //
+    //-----------------------------------------------------------------------------
+    OPENSEA_TRANSPORT_API eReturnValues ata_Write_Sectors_No_Retry(tDevice *device, uint64_t LBA, uint8_t *ptrData, uint32_t dataSize);
+
+    //-----------------------------------------------------------------------------
+    //
+    //  ata_Write_Stream_Ext()
+    //
+    //! \brief   Description:  This command sends a ATA Write Stream Extended command to the device
+    //
+    //  Entry:
+    //!   \param device - device handle
+    //!   \param useDMA - use the DMA read stream ext command instead of the PIO command
+    //!   \param streamID - the stream ID. only bits 2:0 are valid. Anything else will be stripped off.
+    //!   \param flush - set to true to set the flush bit
+    //!   \param writeContinuous - set to true to set the Write Continuous bit
+    //!   \param commandCCTL - the command completion time limit
+    //!   \param LBA - the starting LBA to read
+    //!   \param ptrData - pointer to the data buffer to fill in with the result of this command. 
+    //!   \param dataSize - the Size of your buffer. This will be used to determine the sector count for how many sectors to read
+    //
+    //  Exit:
+    //!   \return SUCCESS = good, !SUCCESS something went wrong see error codes
+    //
+    //-----------------------------------------------------------------------------
+    OPENSEA_TRANSPORT_API eReturnValues ata_Write_Stream_Ext(tDevice *device, bool useDMA, uint8_t streamID, bool flush, bool writeContinuous, uint8_t commandCCTL, uint64_t LBA, uint8_t *ptrData, uint32_t dataSize);
+
+    //-----------------------------------------------------------------------------
+    //
+    //  ata_Write_Uncorrectable()
+    //
+    //! \brief   Description:  WARNING!!!!!!!!!!!!!! This command is dangerous and can corrupt data! Only use this for debugging and testing purposes!
+    //!                        This command sends a ATA Write Uncorrectable Extended command to the device. 
+    //
+    //  Entry:
+    //!   \param device - device handle
+    //!   \param unrecoverableOptions - See ATA spec. There are 2 defined features, and the other 2 are left up to vendors. All other values are reserved
+    //!   \param numberOfSectors - The number of sectors including the starting LBA to write an uncorrectable error to
+    //!   \param LBA - the starting LBA to read
+    //
+    //  Exit:
+    //!   \return SUCCESS = good, !SUCCESS something went wrong see error codes
+    //
+    //-----------------------------------------------------------------------------
+    OPENSEA_TRANSPORT_API eReturnValues ata_Write_Uncorrectable(tDevice *device, uint8_t unrecoverableOptions, uint16_t numberOfSectors, uint64_t LBA);
+
+    //-----------------------------------------------------------------------------
+    //
+    //  ata_NV_Cache_Feature()
+    //
+    //! \brief   Description:  This command sends a ATA NV Cache Feature Set command to the device. You must know what you are doing when calling this function. If not, call one of the below helper functions that define each of the operations in this feature set.
+    //
+    //  Entry:
+    //!   \param device - device handle
+    //!   \param feature - See ATA spec. The feature register of the command.
+    //!   \param count - See ATA spec. The sector count register of the command.
+    //!   \param LBA - the LBA registers to set.
+    //!   \param ptrData - pointer to the data buffer to use. This can be NULL on Non-data commands
+    //!   \param dataSize - the size of the data buffer being used. Set to zero for Non-Data commands.
+    //
+    //  Exit:
+    //!   \return SUCCESS = good, !SUCCESS something went wrong see error codes
+    //
+    //-----------------------------------------------------------------------------
+    OPENSEA_TRANSPORT_API eReturnValues ata_NV_Cache_Feature(tDevice *device, eNVCacheFeatures feature, uint16_t count, uint64_t LBA, uint8_t *ptrData, uint32_t dataSize);
+
+    //-----------------------------------------------------------------------------
+    //
+    //  ata_NV_Cache_Add_LBAs_To_Cache()
+    //
+    //! \brief   Description:  This command sends a ATA NV Cache Add LBAs to Cache command to the device.
+    //
+    //  Entry:
+    //!   \param device - device handle
+    //!   \param populateImmediately - Set the populateImmediately bit
+    //!   \param ptrData - pointer to the data buffer to use.
+    //!   \param dataSize - the size of the data buffer being used.
+    //
+    //  Exit:
+    //!   \return SUCCESS = good, !SUCCESS something went wrong see error codes
+    //
+    //-----------------------------------------------------------------------------
+    OPENSEA_TRANSPORT_API eReturnValues ata_NV_Cache_Add_LBAs_To_Cache(tDevice *device, bool populateImmediately, uint8_t *ptrData, uint32_t dataSize);
+
+    //-----------------------------------------------------------------------------
+    //
+    //  ata_NV_Flush_NV_Cache()
+    //
+    //! \brief   Description:  This command sends a ATA NV Cache Flush Cache command to the device.
+    //
+    //  Entry:
+    //!   \param device - device handle
+    //!   \param minNumberOfLogicalBlocks - The minimum number of logical blocks to be flushed
+    //
+    //  Exit:
+    //!   \return SUCCESS = good, !SUCCESS something went wrong see error codes
+    //
+    //-----------------------------------------------------------------------------
+    OPENSEA_TRANSPORT_API eReturnValues ata_NV_Flush_NV_Cache(tDevice *device, uint32_t minNumberOfLogicalBlocks);
+
+    //-----------------------------------------------------------------------------
+    //
+    //  ata_NV_Cache_Disable()
+    //
+    //! \brief   Description:  This command sends a ATA NV Cache Disable NV Cache command to the device.
+    //
+    //  Entry:
+    //!   \param device - device handle
+    //
+    //  Exit:
+    //!   \return SUCCESS = good, !SUCCESS something went wrong see error codes
+    //
+    //-----------------------------------------------------------------------------
+    OPENSEA_TRANSPORT_API eReturnValues ata_NV_Cache_Disable(tDevice *device);
+
+    //-----------------------------------------------------------------------------
+    //
+    //  ata_NV_Cache_Enable()
+    //
+    //! \brief   Description:  This command sends a ATA NV Cache Enable NV Cache command to the device.
+    //
+    //  Entry:
+    //!   \param device - device handle
+    //
+    //  Exit:
+    //!   \return SUCCESS = good, !SUCCESS something went wrong see error codes
+    //
+    //-----------------------------------------------------------------------------
+    OPENSEA_TRANSPORT_API eReturnValues ata_NV_Cache_Enable(tDevice *device);
+
+    //-----------------------------------------------------------------------------
+    //
+    //  ata_NV_Query_Misses()
+    //
+    //! \brief   Description:  This command sends a ATA NV Query Misses command to the device.
+    //
+    //  Entry:
+    //!   \param device - device handle
+    //!   \param ptrData - Pointer to the data buffer to fill with the result. This must be at least 512B is size
+    //
+    //  Exit:
+    //!   \return SUCCESS = good, !SUCCESS something went wrong see error codes
+    //
+    //-----------------------------------------------------------------------------
+    OPENSEA_TRANSPORT_API eReturnValues ata_NV_Query_Misses(tDevice *device, uint8_t *ptrData);
+
+    //-----------------------------------------------------------------------------
+    //
+    //  ata_NV_Query_Pinned_Set()
+    //
+    //! \brief   Description:  This command sends a ATA NV Cache Query Pinned Set command to the device.
+    //
+    //  Entry:
+    //!   \param device - device handle
+    //!   \param dataBlockNumber - set this to the first data block to start reading this information from. Useful if doing this one sector at a time. (Everything is in 512B blocks here)
+    //!   \param ptrData - pointer to the data buffer to use.
+    //!   \param dataSize - the size of the data buffer being used.
+    //
+    //  Exit:
+    //!   \return SUCCESS = good, !SUCCESS something went wrong see error codes
+    //
+    //-----------------------------------------------------------------------------
+    OPENSEA_TRANSPORT_API eReturnValues ata_NV_Query_Pinned_Set(tDevice *device, uint64_t dataBlockNumber, uint8_t *ptrData, uint32_t dataSize);
+
+    //-----------------------------------------------------------------------------
+    //
+    //  ata_NV_Query_Pinned_Set()
+    //
+    //! \brief   Description:  This command sends a ATA NV Cache Query Pinned Set command to the device.
+    //
+    //  Entry:
+    //!   \param device - device handle
+    //!   \param unpinAll - set to true to unpin all LBAs
+    //!   \param ptrData - pointer to the data buffer to use. This can be NULL if unpinAll is true
+    //!   \param dataSize - the size of the data buffer being used. Set to zero if unpinAll is true
+    //
+    //  Exit:
+    //!   \return SUCCESS = good, !SUCCESS something went wrong see error codes
+    //
+    //-----------------------------------------------------------------------------
+    OPENSEA_TRANSPORT_API eReturnValues ata_NV_Remove_LBAs_From_Cache(tDevice *device, bool unpinAll, uint8_t *ptrData, uint32_t dataSize);
+
+    //-----------------------------------------------------------------------------
+    //
+    //  ata_Set_Features()
+    //
+    //! \brief   Description:  This command sends a ATA Set Features command to the device.
+    //
+    //  Entry:
+    //!   \param device - device handle
+    //!   \param subcommand - set to the subcommand/feature you want to configure. Can be a hex value, or from eATASetFeaturesSubcommands
+    //!   \param subcommandCountField - subcommand specific
+    //!   \param subcommandLBALo - subcommand specific
+    //!   \param subcommandLBAMid - subcommand specific
+    //!   \param subcommandLBAHi - subcommand specific
+    //
+    //  Exit:
+    //!   \return SUCCESS = good, !SUCCESS something went wrong see error codes
+    //
+    //-----------------------------------------------------------------------------
+    OPENSEA_TRANSPORT_API eReturnValues ata_Set_Features(tDevice *device, uint8_t subcommand, uint8_t subcommandCountField, uint8_t subcommandLBALo, uint8_t subcommandLBAMid, uint16_t subcommandLBAHi);
+
+    OPENSEA_TRANSPORT_API eReturnValues ata_EPC_Restore_Power_Condition_Settings(tDevice *device, uint8_t powerConditionID, bool defaultBit, bool save);
+
+    OPENSEA_TRANSPORT_API eReturnValues ata_EPC_Go_To_Power_Condition(tDevice *device, uint8_t powerConditionID, bool delayedEntry, bool holdPowerCondition);
+
+    OPENSEA_TRANSPORT_API eReturnValues ata_EPC_Set_Power_Condition_Timer(tDevice *device, uint8_t powerConditionID, uint16_t timerValue, bool timerUnits, bool enable, bool save);
+
+    OPENSEA_TRANSPORT_API eReturnValues ata_EPC_Set_Power_Condition_State(tDevice *device, uint8_t powerConditionID, bool enable, bool save);
+
+    OPENSEA_TRANSPORT_API eReturnValues ata_EPC_Enable_EPC_Feature_Set(tDevice *device);
+
+    OPENSEA_TRANSPORT_API eReturnValues ata_EPC_Disable_EPC_Feature_Set(tDevice *device);
+
+    OPENSEA_TRANSPORT_API eReturnValues ata_EPC_Set_EPC_Power_Source(tDevice *device, uint8_t powerSource);
+
+    //-----------------------------------------------------------------------------
+    //
+    //  ata_Soft_Reset()
+    //
+    //! \brief   Description:  This command attempts to perform a soft reset to an ATA device. Most of the time NOT_SUPPORTED will be returned due to OS or HBA limitations
+    //
+    //  Entry:
+    //!   \param device - device handle
+    //
+    //  Exit:
+    //!   \return SUCCESS = good, !SUCCESS something went wrong see error codes
+    //
+    //-----------------------------------------------------------------------------
+    eReturnValues ata_Soft_Reset(tDevice *device);
+
+    //-----------------------------------------------------------------------------
+    //
+    //  ata_Hard_Reset()
+    //
+    //! \brief   Description:  This command attempts to perform a hard reset to an ATA device. Most of the time NOT_SUPPORTED will be returned due to OS or HBA limitations
+    //
+    //  Entry:
+    //!   \param device - device handle
+    //
+    //  Exit:
+    //!   \return SUCCESS = good, !SUCCESS something went wrong see error codes
+    //
+    //-----------------------------------------------------------------------------
+    eReturnValues ata_Hard_Reset(tDevice *device);
+
+    //-----------------------------------------------------------------------------
+    //
+    //  ata_Identify_Packet_Device()
+    //
+    //! \brief   Description:  This command sends an Identify Packet Device command, a.k.a. ATAPI Identify.
+    //
+    //  Entry:
+    //!   \param device - device handle
+    //!   \param ptrData - pointer to the data buffer to use.
+    //!   \param dataSize - the size of the data buffer being used.
+    //
+    //  Exit:
+    //!   \return SUCCESS = good, !SUCCESS something went wrong see error codes
+    //
+    //-----------------------------------------------------------------------------
+    OPENSEA_TRANSPORT_API eReturnValues ata_Identify_Packet_Device(tDevice *device, uint8_t *ptrData, uint32_t dataSize);
+
+    //-----------------------------------------------------------------------------
+    //
+    //  ata_Device_Configuration_Overlay_Feature()
+    //
+    //! \brief   Description:  This function sends a DCO command. It will only send DCO features defined by ACS2 at this time. This should not be called directly, use one of the below DCO commands to send a specific feature
+    //
+    //  Entry:
+    //!   \param device - device handle
+    //!   \param dcoFeature - the dco feature you wish to send. This should be from the enum in ata_helper.h
+    //!   \param ptrData - pointer to the data buffer to use.
+    //!   \param dataSize - the size of the data buffer being used.
+    //
+    //  Exit:
+    //!   \return SUCCESS = good, !SUCCESS something went wrong see error codes
+    //
+    //-----------------------------------------------------------------------------
+    OPENSEA_TRANSPORT_API eReturnValues ata_Device_Configuration_Overlay_Feature(tDevice *device, eDCOFeatures dcoFeature, uint8_t *ptrData, uint32_t dataSize);
+
+    //-----------------------------------------------------------------------------
+    //
+    //  ata_DCO_Restore()
+    //
+    //! \brief   Description:  This function sends a DCO restore command
+    //
+    //  Entry:
+    //!   \param device - device handle
+    //
+    //  Exit:
+    //!   \return SUCCESS = good, !SUCCESS something went wrong see error codes
+    //
+    //-----------------------------------------------------------------------------
+    OPENSEA_TRANSPORT_API eReturnValues ata_DCO_Restore(tDevice *device);
+
+    //-----------------------------------------------------------------------------
+    //
+    //  ata_DCO_Freeze_Lock()
+    //
+    //! \brief   Description:  This function sends a DCO freeze lock command
+    //
+    //  Entry:
+    //!   \param device - device handle
+    //
+    //  Exit:
+    //!   \return SUCCESS = good, !SUCCESS something went wrong see error codes
+    //
+    //-----------------------------------------------------------------------------
+    OPENSEA_TRANSPORT_API eReturnValues ata_DCO_Freeze_Lock(tDevice *device);
+
+    //-----------------------------------------------------------------------------
+    //
+    //  ata_DCO_Identify()
+    //
+    //! \brief   Description:  This function sends a DCO identify command
+    //
+    //  Entry:
+    //!   \param device - device handle
+    //!   \param useDMA - set to true to use the DMA version of the command (drive must support this, check identify data)
+    //!   \param ptrData - pointer to the data buffer to use.
+    //!   \param dataSize - the size of the data buffer being used.
+    //
+    //  Exit:
+    //!   \return SUCCESS = good, !SUCCESS something went wrong see error codes
+    //
+    //-----------------------------------------------------------------------------
+    OPENSEA_TRANSPORT_API eReturnValues ata_DCO_Identify(tDevice *device, bool useDMA, uint8_t *ptrData, uint32_t dataSize);
+
+    //-----------------------------------------------------------------------------
+    //
+    //  ata_DCO_Set()
+    //
+    //! \brief   Description:  This function sends a DCO set command
+    //
+    //  Entry:
+    //!   \param device - device handle
+    //! //!   \param useDMA - set to true to use the DMA version of the command (drive must support this, check identify data)
+    //!   \param ptrData - pointer to the data buffer to use.
+    //!   \param dataSize - the size of the data buffer being used.
+    //
+    //  Exit:
+    //!   \return SUCCESS = good, !SUCCESS something went wrong see error codes
+    //
+    //-----------------------------------------------------------------------------
+    OPENSEA_TRANSPORT_API eReturnValues ata_DCO_Set(tDevice *device, bool useDMA, uint8_t *ptrData, uint32_t dataSize);
+
+    //-----------------------------------------------------------------------------
+    //
+    //  fill_In_ATA_Drive_Info()
+    //
+    //! \brief   Description:  Function to send a ATA identify command and fill in 
+    //                         some ATA specific data to the device structure
+    //
+    //  Entry:
+    //!   \param[in] device = file descriptor
+    //!
+    //  Exit:
+    //!   \return SUCCESS = pass, !SUCCESS = something when wrong
+    //
+    //-----------------------------------------------------------------------------
+    OPENSEA_TRANSPORT_API eReturnValues fill_In_ATA_Drive_Info(tDevice *device);
+
+    //-----------------------------------------------------------------------------
+    //
+    //  print_Verbose_ATA_Command_Information()
+    //
+    //! \brief   Description:  This prints out information to the screen about the task file registers being sent to a device. This is called by a lower layer portion of the opensea-transport code.
+    //
+    //  Entry:
+    //!   \param[in] ataCommandOptions = structure with the TFR information filled in to be printed out. (and protocol and direction)
+    //!
+    //  Exit:
+    //
+    //-----------------------------------------------------------------------------
+    OPENSEA_TRANSPORT_API void print_Verbose_ATA_Command_Information(ataPassthroughCommand *ataCommandOptions);
+
+    //-----------------------------------------------------------------------------
+    //
+    //  fill_In_ATA_Drive_Info()
+    //
+    //! \brief   Description:  This prints out information to the screen about the return task file registers coming back from a device. This is called by a lower layer portion of the opensea-transport code.
+    //
+    //  Entry:
+    //!   \param[in] ataCommandOptions = structure with the TFR information filled in to be printed out. (and protocol and direction)
+    //!   \param[in] device = pointer to device struct so that some things can be verified about capabilities and features before printing the meaning of status and error bits.
+    //  Exit:
+    //
+    //-----------------------------------------------------------------------------
+    OPENSEA_TRANSPORT_API void print_Verbose_ATA_Command_Result_Information(ataPassthroughCommand *ataCommandOptions, tDevice *device);
+
+    ///////////////////////////////////////////////////////////////////////////////////////////////
+    ///         Zoned Device Commands - subject to change as these aren't finialized yet        ///
+    ///////////////////////////////////////////////////////////////////////////////////////////////
+
+    //-----------------------------------------------------------------------------
+    //
+    //  ata_Zone_Management_In(tDevice *device, eZMAction action, uint8_t actionSpecificFeatureExt, uint16_t returnPageCount, uint64_t actionSpecificLBA, uint8_t *ptrData, uint32_t dataSize)
+    //
+    //! \brief   Description:  Sends a zone management in command to a device. - recommend using helper functions below
+    //
+    //  Entry:
+    //!   \param[in] device = file descriptor
+    //!   \param[in] action = set this to the zone management action to perform. (enum is in common_public.h)
+    //!   \param[in] actionSpecificFeatureExt = set the action specific feature ext register bits.
+    //!   \param[in] returnPageCount = used on data transfer commands. This is a count of 512B sectors to be transfered. Should be set to zero for non-data commands
+    //!   \param[in] actionSpecificLBA = set the action specific LBA registers.
+    //!   \param[in] actionSpecificAUX = set the action specific AUX registers. NOTE: May not be possible to issue this command if these are set! Not all OS's or controllers support 32B passthrough CDBs!
+    //!   \param[out] ptrData = pointer to the data buffer to use. Can be NULL for non-data actions
+    //!   \param[in] dataSize = size of the data buffer used for a data transfer. Should be zero for non-data actions
+    //!
+    //  Exit:
+    //!   \return SUCCESS = pass, !SUCCESS = something when wrong
+    //
+    //-----------------------------------------------------------------------------
+    OPENSEA_TRANSPORT_API eReturnValues ata_ZAC_Management_In(tDevice* device, eZMAction action, uint8_t actionSpecificFeatureExt, uint8_t actionSpecificFeatureBits, uint16_t returnPageCount, uint64_t actionSpecificLBA, uint16_t actionSpecificAUX, uint8_t* ptrData, uint32_t dataSize);//4Ah
+
+    //-----------------------------------------------------------------------------
+    //
+    //  ata_Zone_Management_Out(tDevice *device, eZMAction action, uint8_t actionSpecificFeatureExt, uint16_t pagesToSend_ActionSpecific, uint64_t actionSpecificLBA, uint8_t *ptrData, uint32_t dataSize)
+    //
+    //! \brief   Description:  Sends a zone management out command to a device.
+    //
+    //  Entry:
+    //!   \param[in] device = file descriptor
+    //!   \param[in] action = set this to the zone management action to perform. (enum is in common_public.h)
+    //!   \param[in] actionSpecificFeatureExt = set the action specific feature ext register bits.
+    //!   \param[in] pagesToSend_ActionSpecific = used on data transfer commands. This is a count of 512B sectors to be transfered. Should be set to zero for non-data commands
+    //!   \param[in] actionSpecificLBA = set the action specific LBA registers.
+    //!   \param[in] actionSpecificAUX = set the action specific AUX registers. NOTE: May not be possible to issue this command if these are set! Not all OS's or controllers support 32B passthrough CDBs!
+    //!   \param[in] ptrData = pointer to the data buffer to use. Can be NULL for non-data actions
+    //!   \param[in] dataSize = size of the data buffer used for a data transfer. Should be zero for non-data actions
+    //!
+    //  Exit:
+    //!   \return SUCCESS = pass, !SUCCESS = something when wrong
+    //
+    //-----------------------------------------------------------------------------
+    OPENSEA_TRANSPORT_API eReturnValues ata_ZAC_Management_Out(tDevice* device, eZMAction action, uint8_t actionSpecificFeatureExt, uint16_t pagesToSend_ActionSpecific, uint64_t actionSpecificLBA, uint16_t actionSpecificAUX, uint8_t* ptrData, uint32_t dataSize);//9Fh
+
+    //-----------------------------------------------------------------------------
+    //
+    //  ata_Close_Zone_Ext(tDevice *device, bool closeAll, uint64_t zoneID)
+    //
+    //! \brief   Description:  Sends a close zone ext command to a device.
+    //
+    //  Entry:
+    //!   \param[in] device = file descriptor
+    //!   \param[in] closeAll = set the closeAll bit. If this is true, then the zoneID will be ignored by the device.
+    //!   \param[in] zoneID = the zoneID to close
+    //!   \param[in] zoneCount = zone count to apply the action to. for backwards compatibiity with ZAC, use zero. On ZAC2 and later values of 0 and 1 mean one zone.
+    //!
+    //  Exit:
+    //!   \return SUCCESS = pass, !SUCCESS = something when wrong
+    //
+    //-----------------------------------------------------------------------------
+    OPENSEA_TRANSPORT_API eReturnValues ata_Close_Zone_Ext(tDevice *device, bool closeAll, uint64_t zoneID, uint16_t zoneCount);//non-data
+
+    //-----------------------------------------------------------------------------
+    //
+    //  ata_Finish_Zone_Ext(tDevice *device, bool finishAll, uint64_t zoneID)
+    //
+    //! \brief   Description:  Sends a finish zone ext command to a device.
+    //
+    //  Entry:
+    //!   \param[in] device = file descriptor
+    //!   \param[in] finishAll = set the finishAll bit. If this is true, then the zoneID will be ignored by the device.
+    //!   \param[in] zoneID = the zoneID to finish
+    //!   \param[in] zoneCount = zone count to apply the action to. for backwards compatibiity with ZAC, use zero. On ZAC2 and later values of 0 and 1 mean one zone.
+    //!
+    //  Exit:
+    //!   \return SUCCESS = pass, !SUCCESS = something when wrong
+    //
+    //-----------------------------------------------------------------------------
+    OPENSEA_TRANSPORT_API eReturnValues ata_Finish_Zone_Ext(tDevice *device, bool finishAll, uint64_t zoneID, uint16_t zoneCount);//non-data
+
+    //-----------------------------------------------------------------------------
+    //
+    //  ata_Open_Zone_Ext(tDevice *device, bool openAll, uint64_t zoneID)
+    //
+    //! \brief   Description:  Sends a open zone ext command to a device.
+    //
+    //  Entry:
+    //!   \param[in] device = file descriptor
+    //!   \param[in] openAll = set the openAll bit. If this is true, then the zoneID will be ignored by the device.
+    //!   \param[in] zoneID = the zoneID to open
+    //!   \param[in] zoneCount = zone count to apply the action to. for backwards compatibiity with ZAC, use zero. On ZAC2 and later values of 0 and 1 mean one zone.
+    //!
+    //  Exit:
+    //!   \return SUCCESS = pass, !SUCCESS = something when wrong
+    //
+    //-----------------------------------------------------------------------------
+    OPENSEA_TRANSPORT_API eReturnValues ata_Open_Zone_Ext(tDevice *device, bool openAll, uint64_t zoneID, uint16_t zoneCount);//non-data
+
+    //-----------------------------------------------------------------------------
+    //
+    //  ata_Report_Zones_Ext(tDevice *device, eZoneReportingOptions reportingOptions, uint16_t returnPageCount, uint64_t zoneLocator, uint8_t *ptrData, uint32_t dataSize)
+    //
+    //! \brief   Description:  Sends a report zones ext command to a device.
+    //
+    //  Entry:
+    //!   \param[in] device = file descriptor
+    //!   \param[in] reportingOptions = set to the value for the types of zones to be reported. enum is in common_public.h
+    //!   \param[in] partial = set the partial bit
+    //!   \param[in] returnPageCount = This is a count of 512B sectors to be transfered.
+    //!   \param[in] zoneLocator = zone locater field. Set the an LBA value for the lowest reported zone (0 for all zones)
+    //!   \param[out] ptrData = pointer to the data buffer to use. Must be non-NULL
+    //!   \param[in] dataSize = size of the data buffer used for a data transfer.
+    //!
+    //  Exit:
+    //!   \return SUCCESS = pass, !SUCCESS = something when wrong
+    //
+    //-----------------------------------------------------------------------------
+    OPENSEA_TRANSPORT_API eReturnValues ata_Report_Zones_Ext(tDevice* device, eZoneReportingOptions reportingOptions, bool partial, uint16_t returnPageCount, uint64_t zoneLocator, uint8_t* ptrData, uint32_t dataSize);//dma in
+
+    OPENSEA_TRANSPORT_API eReturnValues ata_Report_Realms_Ext(tDevice* device, eRealmsReportingOptions reportingOptions, uint16_t returnPageCount, uint64_t realmLocator, uint8_t* ptrData, uint32_t dataSize);
+
+    OPENSEA_TRANSPORT_API eReturnValues ata_Report_Zone_Domains_Ext(tDevice* device, eZoneDomainReportingOptions reportingOptions, uint16_t returnPageCount, uint64_t zoneDomainLocator, uint8_t* ptrData, uint32_t dataSize);
+
+    //recommend using numZonesSF for compatibility! Not likely possible to use AUX registers! numZonesSF means the number of zones was set by set features and is reported in the ID data log
+    OPENSEA_TRANSPORT_API eReturnValues ata_Zone_Activate_Ext(tDevice* device, bool all, uint16_t returnPageCount, uint64_t zoneID, bool numZonesSF, uint16_t numberOfZones, uint8_t otherZoneDomainID, uint8_t* ptrData, uint32_t dataSize);
+    //recommend using numZonesSF for compatibility! Not likely possible to use AUX registers! numZonesSF means the number of zones was set by set features and is reported in the ID data log
+    OPENSEA_TRANSPORT_API eReturnValues ata_Zone_Query_Ext(tDevice* device, bool all, uint16_t returnPageCount, uint64_t zoneID, bool numZonesSF, uint16_t numberOfZones, uint8_t otherZoneDomainID, uint8_t* ptrData, uint32_t dataSize);
+
+    OPENSEA_TRANSPORT_API eReturnValues ata_Sequentialize_Zone_Ext(tDevice* device, bool all, uint64_t zoneID, uint16_t zoneCount);
+
+    //-----------------------------------------------------------------------------
+    //
+    //  ata_Reset_Write_Pointers_Ext(tDevice *device, bool resetAll, uint64_t zoneID)
+    //
+    //! \brief   Description:  Sends a reset write pointers ext command to a device.
+    //
+    //  Entry:
+    //!   \param[in] device = file descriptor
+    //!   \param[in] resetAll = set the resetAll bit. If this is true, then the zoneID will be ignored by the device.
+    //!   \param[in] zoneID = the zoneID to open
+    //!
+    //  Exit:
+    //!   \return SUCCESS = pass, !SUCCESS = something when wrong
+    //
+    //-----------------------------------------------------------------------------
+    OPENSEA_TRANSPORT_API eReturnValues ata_Reset_Write_Pointers_Ext(tDevice *device, bool resetAll, uint64_t zoneID, uint16_t zoneCount);//non-data
+
+    //-----------------------------------------------------------------------------
+    //
+    //  ata_Media_Eject(tDevice *device)
+    //
+    //! \brief   Description:  Sends a ATA Media Eject command to a device.
+    //
+    //  Entry:
+    //!   \param[in] device = file descriptor
+    //!
+    //  Exit:
+    //!   \return SUCCESS = pass, !SUCCESS = something when wrong
+    //
+    //-----------------------------------------------------------------------------
+    OPENSEA_TRANSPORT_API eReturnValues ata_Media_Eject(tDevice *device);
+
+    //-----------------------------------------------------------------------------
+    //
+    //  ata_Get_Media_Status(tDevice *device)
+    //
+    //! \brief   Description:  Sends a ATA get media status command to a device.
+    //
+    //  Entry:
+    //!   \param[in] device = file descriptor
+    //!
+    //  Exit:
+    //!   \return SUCCESS = pass, !SUCCESS = something when wrong
+    //
+    //-----------------------------------------------------------------------------
+    OPENSEA_TRANSPORT_API eReturnValues ata_Get_Media_Status(tDevice *device);
+
+    //-----------------------------------------------------------------------------
+    //
+    //  ata_Media_Lock(tDevice *device)
+    //
+    //! \brief   Description:  Sends a ATA media lock command to a device.
+    //
+    //  Entry:
+    //!   \param[in] device = file descriptor
+    //!
+    //  Exit:
+    //!   \return SUCCESS = pass, !SUCCESS = something when wrong
+    //
+    //-----------------------------------------------------------------------------
+    OPENSEA_TRANSPORT_API eReturnValues ata_Media_Lock(tDevice *device);
+
+    //-----------------------------------------------------------------------------
+    //
+    //  ata_Media_Unlock(tDevice *device)
+    //
+    //! \brief   Description:  Sends a ATA media unlock command to a device.
+    //
+    //  Entry:
+    //!   \param[in] device = file descriptor
+    //!
+    //  Exit:
+    //!   \return SUCCESS = pass, !SUCCESS = something when wrong
+    //
+    //-----------------------------------------------------------------------------
+    OPENSEA_TRANSPORT_API eReturnValues ata_Media_Unlock(tDevice *device);
+
+    //-----------------------------------------------------------------------------
+    //
+    //  ata_Zeros_Ext(tDevice *device, uint16_t numberOfLogicalSectors, uint64_t lba, bool trim)
+    //
+    //! \brief   Description:  Sends a ATA Zeros Ext command to a device.
+    //
+    //  Entry:
+    //!   \param[in] device = file descriptor
+    //!   \param[in] numberOfLogicalSectors = range/number of sectors to write zeros to
+    //!   \param[in] lba = starting lba to write zeros to
+    //!   \param[in] trim = trim bit. This allows the device to trim these sectors instead of writing zeros
+    //!
+    //  Exit:
+    //!   \return SUCCESS = pass, !SUCCESS = something when wrong
+    //
+    //-----------------------------------------------------------------------------
+    OPENSEA_TRANSPORT_API eReturnValues ata_Zeros_Ext(tDevice *device, uint16_t numberOfLogicalSectors, uint64_t lba, bool trim);
+
+    //-----------------------------------------------------------------------------
+    //
+    //  ata_Set_Sector_Configuration_Ext(tDevice *device, uint16_t commandCheck, uint8_t sectorConfigurationDescriptorIndex)
+    //
+    //! \brief   Description:  Sends a ATA Set Sector Configuration Ext command to a device.
+    //
+    //  Entry:
+    //!   \param[in] device = file descriptor
+    //!   \param[in] commandCheck = see ACS4
+    //!   \param[in] sectorConfigurationDescriptorIndex = (bits 2:0 are valid) see ACS4
+    //!
+    //  Exit:
+    //!   \return SUCCESS = pass, !SUCCESS = something when wrong
+    //
+    //-----------------------------------------------------------------------------
+    OPENSEA_TRANSPORT_API eReturnValues ata_Set_Sector_Configuration_Ext(tDevice *device, uint16_t commandCheck, uint8_t sectorConfigurationDescriptorIndex);
+
+    //-----------------------------------------------------------------------------
+    //
+    //  ata_Get_Physical_Element_Status(tDevice *device, uint8_t filter, uint8_t reportType, uint64_t startingElement, uint8_t *ptrData, uint32_t dataSize)
+    //
+    //! \brief   Description:  Sends the ATA Get Physical Element Status command
+    //
+    //  Entry:
+    //!   \param[in] device = pointer to device structure
+    //!   \param[in] filter = filter type for command output. NOTE: Bits 0:1 are valid
+    //!   \param[in] reportType = report type filter. NOTE: BITS 0:3 are valid
+    //!   \param[in] startingElement = element to start requesting from
+    //!   \param[in] ptrData = pointer to data buffer to fill with command result
+    //!   \param[in] dataSize = amount of data allocated for retrieved data (512B blocks)
+    //!
+    //  Exit:
+    //!   \return SUCCESS = pass, !SUCCESS = something when wrong
+    //
+    //-----------------------------------------------------------------------------
+    OPENSEA_TRANSPORT_API eReturnValues ata_Get_Physical_Element_Status(tDevice *device, uint8_t filter, uint8_t reportType, uint64_t startingElement, uint8_t *ptrData, uint32_t dataSize);
+
+    //-----------------------------------------------------------------------------
+    //
+    //  ata_Remove_Element_And_Truncate(tDevice *device, uint32_t elementIdentifier, uint64_t requestedMaxLBA)
+    //
+    //! \brief   Description:  Sends the ATA Remove and Truncate command
+    //
+    //  Entry:
+    //!   \param[in] device = pointer to device structure
+    //!   \param[in] elementIdentifier = identifier of the element to truncate
+    //!   \param[in] requestedCapacity = requested new native/accessible max capacity. Can be left as zero for drive to make this call
+    //!
+    //  Exit:
+    //!   \return SUCCESS = pass, !SUCCESS = something when wrong
+    //
+    //-----------------------------------------------------------------------------
+    OPENSEA_TRANSPORT_API eReturnValues ata_Remove_Element_And_Truncate(tDevice *device, uint32_t elementIdentifier, uint64_t requestedMaxLBA);
+
+    //-----------------------------------------------------------------------------
+    //
+    //  ata_Remove_Element_And_Modify_Zones(tDevice *device, uint32_t elementIdentifier)
+    //
+    //! \brief   Description:  Sends the ATA Remove and modify zones command for ZAC devices
+    //
+    //  Entry:
+    //!   \param[in] device = pointer to device structure
+    //!   \param[in] elementIdentifier = identifier of the element to truncate
+    //!
+    //  Exit:
+    //!   \return SUCCESS = pass, !SUCCESS = something when wrong
+    //
+    //-----------------------------------------------------------------------------
+    OPENSEA_TRANSPORT_API eReturnValues ata_Remove_Element_And_Modify_Zones(tDevice* device, uint32_t elementIdentifier);
+
+    //-----------------------------------------------------------------------------
+    //
+    //  ata_Restore_Elements_And_Rebuild(tDevice *device)
+    //
+    //! \brief   Description:  Sends the ATA Restore Elements and Rebuild command
+    //
+    //  Entry:
+    //!   \param[in] device = pointer to device structure
+    //!
+    //  Exit:
+    //!   \return SUCCESS = pass, !SUCCESS = something when wrong
+    //
+    //-----------------------------------------------------------------------------
+    OPENSEA_TRANSPORT_API eReturnValues ata_Restore_Elements_And_Rebuild(tDevice *device);
+
+    OPENSEA_TRANSPORT_API eReturnValues ata_Mutate_Ext(tDevice* device, bool requestMaximumAccessibleCapacity, uint32_t requestedConfigurationID);
+
+    //-----------------------------------------------------------------------------
+    //
+    //  set_ATA_Checksum_Into_Data_Buffer(uint8_t *ptrData, uint32_t dataSize)
+    //
+    //! \brief   Description:  Use this function to calculate and set a checksum into a data buffer. Useful for some SMART commands and DCO commands.
+    //
+    //  Entry:
+    //!   \param[in] ptrData = pointer to data buffer to use
+    //!
+    //  Exit:
+    //!   \return uint8_t checksum value
+    //
+    //-----------------------------------------------------------------------------
+    OPENSEA_TRANSPORT_API uint8_t calculate_ATA_Checksum(uint8_t *ptrData);
+
+    //-----------------------------------------------------------------------------
+    //
+    //  is_Checksum_Valid(uint8_t *ptrData, uint32_t dataSize, uint32_t *firstInvalidSector)
+    //
+    //! \brief   Description:  Use this function to check if the checksum provided in byte 511 of each sector is valid. Useful for SMART, Identify, DCO, and some Logs.
+    //!                        When a multiple 512 byte sector buffer is given, each sector will be checked and if any is invalid, false is returned and firstInvalidSector tells the sector number with an error
+    //
+    //  Entry:
+    //!   \param[in] ptrData = pointer to data buffer to use
+    //!   \param[in] dataSize = set this to a multiple of 512 (LEGACY_DRIVE_SEC_SIZE) bytes. Each 511 * nth byte will have a check sum calculated and verified to be zero
+    //!   \param[out] firstInvalidSector = must be non-NULL. will contain the sector number of the first invalid checksum (if any)
+    //!
+    //  Exit:
+    //!   \return true = checksum(s) valid, false = invalid checksum found. Check firstInvalidSector for which sector has an error
+    //
+    //-----------------------------------------------------------------------------
+    OPENSEA_TRANSPORT_API bool is_Checksum_Valid(uint8_t *ptrData, uint32_t dataSize, uint32_t *firstInvalidSector);
+
+    //-----------------------------------------------------------------------------
+    //
+    //  set_ATA_Checksum_Into_Data_Buffer(uint8_t *ptrData, uint32_t dataSize)
+    //
+    //! \brief   Description:  Use this function to calculate and set a checksum into a data buffer. Useful for some SMART commands and DCO commands.
+    //
+    //  Entry:
+    //!   \param[out] ptrData = pointer to data buffer to use
+    //!   \param[in] dataSize = set this to a multiple of 512 (LEGACY_DRIVE_SEC_SIZE) bytes. Each 511 bytes will have a check sum calculated and placed into the 511 * nth byte
+    //!
+    //  Exit:
+    //!   \return SUCCESS = everything worked, !SUCCESS = error check return code.
+    //
+    //-----------------------------------------------------------------------------
+    OPENSEA_TRANSPORT_API eReturnValues set_ATA_Checksum_Into_Data_Buffer(uint8_t *ptrData, uint32_t dataSize);
+
+    //A couple helper functions to help with Legacu drives
+    OPENSEA_TRANSPORT_API bool is_LBA_Mode_Supported(tDevice *device);
+
+    OPENSEA_TRANSPORT_API bool is_CHS_Mode_Supported(tDevice *device);
+
+    OPENSEA_TRANSPORT_API eReturnValues convert_CHS_To_LBA(tDevice *device, uint16_t cylinder, uint8_t head, uint16_t sector, uint32_t *lba);
+
+    OPENSEA_TRANSPORT_API eReturnValues convert_LBA_To_CHS(tDevice *device, uint32_t lba, uint16_t *cylinder, uint8_t *head, uint8_t *sector);
+
+    /////////////////////////////////////////////////////////////////////////////////
+    /// Obsolete ATA Commands. These commands are from specs prior to ATA-ATAPI 7 ///
+    /////////////////////////////////////////////////////////////////////////////////
+
+    //Last seen in ATA-3. All inputs are vendor specific and outputs are vendor specific. Protocol is vendor specific.
+    OPENSEA_TRANSPORT_API eReturnValues ata_Legacy_Format_Track(tDevice *device, uint8_t feature, uint8_t sectorCount, uint8_t sectorNumber, uint8_t cylinderLow, uint8_t cylinderHigh, uint8_t *ptrData, uint32_t dataSize, eAtaProtocol protocol, bool lbaMode);
+
+    //Last seen in ATA-3. Prior to ATA3, the lower nibble of the command could be 0 - F.
+    OPENSEA_TRANSPORT_API eReturnValues ata_Legacy_Recalibrate(tDevice *device, uint8_t lowCmdNibble, bool chsMode);
+
+    OPENSEA_TRANSPORT_API eReturnValues ata_Legacy_Read_DMA_CHS(tDevice *device, uint16_t cylinder, uint8_t head, uint8_t sector, uint8_t *ptrData, uint16_t sectorCount, uint32_t dataSize, bool extendedCmd);
+
+    OPENSEA_TRANSPORT_API eReturnValues ata_Legacy_Read_Multiple_CHS(tDevice *device, uint16_t cylinder, uint8_t head, uint8_t sector, uint8_t *ptrData, uint16_t sectorCount, uint32_t dataSize, bool extendedCmd);
+
+    OPENSEA_TRANSPORT_API eReturnValues ata_Legacy_Set_Max_Address_CHS(tDevice *device, uint16_t newMaxCylinder, uint8_t newMaxHead, uint8_t newMaxSector, bool volitileValue);
+
+    OPENSEA_TRANSPORT_API eReturnValues ata_Legacy_Set_Max_Address_Ext_CHS(tDevice *device, uint16_t newMaxCylinder, uint8_t newMaxHead, uint8_t newMaxSector, bool volatileValue);
+
+    OPENSEA_TRANSPORT_API eReturnValues ata_Legacy_Read_Sectors_CHS(tDevice *device, uint16_t cylinder, uint8_t head, uint8_t sector, uint8_t *ptrData, uint16_t sectorCount, uint32_t dataSize, bool extendedCmd);
+
+    OPENSEA_TRANSPORT_API eReturnValues ata_Legacy_Read_Verify_Sectors_CHS(tDevice *device, bool extendedCmd, uint16_t numberOfSectors, uint16_t cylinder, uint8_t head, uint8_t sector);
+
+    OPENSEA_TRANSPORT_API eReturnValues ata_Legacy_Read_Verify_Sectors_No_Retry_CHS(tDevice *device, uint16_t numberOfSectors, uint16_t cylinder, uint8_t head, uint8_t sector);
+
+    OPENSEA_TRANSPORT_API eReturnValues ata_Read_Verify_Sectors_No_Retry(tDevice *device, uint16_t numberOfSectors, uint64_t LBA);
+
+    OPENSEA_TRANSPORT_API eReturnValues ata_Legacy_Write_DMA_CHS(tDevice *device, uint16_t cylinder, uint8_t head, uint8_t sector, uint8_t *ptrData, uint32_t dataSize, bool extendedCmd, bool fua);
+
+    OPENSEA_TRANSPORT_API eReturnValues ata_Legacy_Write_Multiple_CHS(tDevice *device, uint16_t cylinder, uint8_t head, uint8_t sector, uint8_t *ptrData, uint32_t dataSize, bool extendedCmd, bool fua);
+
+    OPENSEA_TRANSPORT_API eReturnValues ata_Legacy_Write_Sectors_CHS(tDevice *device, uint16_t cylinder, uint8_t head, uint8_t sector, uint8_t *ptrData, uint32_t dataSize, bool extendedCmd);
+
+    OPENSEA_TRANSPORT_API eReturnValues ata_Legacy_Seek_CHS(tDevice *device, uint16_t cylinder, uint8_t head, uint8_t sector, uint8_t lowCmdNibble);
+
+    //last seen in ATA-ATAPI 6.
+    OPENSEA_TRANSPORT_API eReturnValues ata_Legacy_Seek(tDevice *device, uint32_t lba, uint8_t lowCmdNibble);
+
+    //last seen in ATA-3
+    OPENSEA_TRANSPORT_API eReturnValues ata_Legacy_Read_Long_CHS(tDevice *device, bool retires, uint16_t cylinder, uint8_t head, uint8_t sector, uint8_t *ptrData, uint32_t dataSize);
+    OPENSEA_TRANSPORT_API eReturnValues ata_Legacy_Read_Long(tDevice *device, bool retires, uint32_t lba, uint8_t *ptrData, uint32_t dataSize);
+    //last seen in ATA-3
+    OPENSEA_TRANSPORT_API eReturnValues ata_Legacy_Write_Long_CHS(tDevice *device, bool retires, uint16_t cylinder, uint8_t head, uint8_t sector, uint8_t *ptrData, uint32_t dataSize);
+    OPENSEA_TRANSPORT_API eReturnValues ata_Legacy_Write_Long(tDevice *device, bool retires, uint32_t lba, uint8_t *ptrData, uint32_t dataSize);
+
+    //last seen in ATA-2
+    //Sub command 22h = LBA (or Cyl lo, hi, head#), and sec number specify where to start. count specifies how many sectors to write. Taking in lba mode by default since CHS is dead. (528MB and higher are recommended to implement LBA)
+    //Sub command DDh = initialize all usable sectors. Number of sectors field is ignored
+    OPENSEA_TRANSPORT_API eReturnValues ata_Legacy_Write_Same_CHS(tDevice *device, uint8_t subcommand, uint8_t numberOfSectorsToWrite, uint16_t cylinder, uint8_t head, uint8_t sector, uint8_t *ptrData, uint32_t dataSize);
+    OPENSEA_TRANSPORT_API eReturnValues ata_Legacy_Write_Same(tDevice *device, uint8_t subcommand, uint8_t numberOfSectorsToWrite, uint32_t lba, uint8_t *ptrData, uint32_t dataSize);
+
+    //last seen in ATA-3
+    OPENSEA_TRANSPORT_API eReturnValues ata_Legacy_Write_Verify_CHS(tDevice *device, uint16_t cylinder, uint8_t head, uint8_t sector, uint8_t *ptrData, uint32_t dataSize);
+    OPENSEA_TRANSPORT_API eReturnValues ata_Legacy_Write_Verify(tDevice *device, uint32_t lba, uint8_t *ptrData, uint32_t dataSize);
+
+    //last seen in ATA-3
+    OPENSEA_TRANSPORT_API eReturnValues ata_Legacy_Identify_Device_DMA(tDevice *device, uint8_t *ptrData, uint32_t dataSize);
+
+    OPENSEA_TRANSPORT_API eReturnValues ata_Legacy_Check_Power_Mode(tDevice *device, uint8_t *powerMode);
+
+
+    //These functions below are commands that can be sent in PIO or DMA Mode.
+    //They will automatically try DMA if it is supported, then retry with PIO mode if the Translator or Driver doesn't support issuing DMA mode commands.
+    OPENSEA_TRANSPORT_API eReturnValues send_ATA_Read_Log_Ext_Cmd(tDevice *device, uint8_t logAddress, uint16_t pageNumber, uint8_t *ptrData, uint32_t dataSize, uint16_t featureRegister);
+    OPENSEA_TRANSPORT_API eReturnValues send_ATA_Write_Log_Ext_Cmd(tDevice *device, uint8_t logAddress, uint16_t pageNumber, uint8_t *ptrData, uint32_t dataSize, bool forceRTFRs);
+    OPENSEA_TRANSPORT_API eReturnValues send_ATA_Download_Microcode_Cmd(tDevice *device, eDownloadMicrocodeFeatures subCommand, uint16_t blockCount, uint16_t bufferOffset, uint8_t *pData, uint32_t dataLen, bool firstSegment, bool lastSegment, uint32_t timeoutSeconds);
+    OPENSEA_TRANSPORT_API eReturnValues send_ATA_Trusted_Send_Cmd(tDevice *device, uint8_t securityProtocol, uint16_t securityProtocolSpecific, uint8_t *ptrData, uint32_t dataSize);
+    OPENSEA_TRANSPORT_API eReturnValues send_ATA_Trusted_Receive_Cmd(tDevice *device, uint8_t securityProtocol, uint16_t securityProtocolSpecific, uint8_t *ptrData, uint32_t dataSize);
+    OPENSEA_TRANSPORT_API eReturnValues send_ATA_Read_Buffer_Cmd(tDevice *device, uint8_t *ptrData);
+    OPENSEA_TRANSPORT_API eReturnValues send_ATA_Write_Buffer_Cmd(tDevice *device, uint8_t *ptrData);
+    OPENSEA_TRANSPORT_API eReturnValues send_ATA_Read_Stream_Cmd(tDevice *device, uint8_t streamID, bool notSequential, bool readContinuous, uint8_t commandCCTL, uint64_t LBA, uint8_t *ptrData, uint32_t dataSize);
+    OPENSEA_TRANSPORT_API eReturnValues send_ATA_Write_Stream_Cmd(tDevice *device, uint8_t streamID, bool flush, bool writeContinuous, uint8_t commandCCTL, uint64_t LBA, uint8_t *ptrData, uint32_t dataSize);
+
+    //Similar to above, but for SCT stuff. This will automatically retry from DMA to PIO mode. Also removes GPL flag. Now depends on if device supports GPL or not internally (can be flipped in device->drive_info.ata_Options.generalPurposeLoggingSupported if you want to force a SMART command)
+    OPENSEA_TRANSPORT_API eReturnValues send_ATA_SCT(tDevice *device, eDataTransferDirection direction, uint8_t logAddress, uint8_t *dataBuf, uint32_t dataSize, bool forceRTFRs);
+    OPENSEA_TRANSPORT_API eReturnValues send_ATA_SCT_Status(tDevice *device, uint8_t *dataBuf, uint32_t dataSize);
+    OPENSEA_TRANSPORT_API eReturnValues send_ATA_SCT_Command(tDevice *device, uint8_t *dataBuf, uint32_t dataSize, bool forceRTFRs);
+    OPENSEA_TRANSPORT_API eReturnValues send_ATA_SCT_Data_Transfer(tDevice *device, eDataTransferDirection direction, uint8_t *dataBuf, uint32_t dataSize);
+    OPENSEA_TRANSPORT_API eReturnValues send_ATA_SCT_Read_Write_Long(tDevice *device, eSCTRWLMode mode, uint64_t lba, uint8_t *dataBuf, uint32_t dataSize, uint16_t *numberOfECCCRCBytes, uint16_t *numberOfBlocksRequested);
+    OPENSEA_TRANSPORT_API eReturnValues send_ATA_SCT_Write_Same(tDevice *device, eSCTWriteSameFunctions functionCode, uint64_t startLBA, uint64_t fillCount, uint8_t *pattern, uint64_t patternLength);
+    OPENSEA_TRANSPORT_API eReturnValues send_ATA_SCT_Error_Recovery_Control(tDevice *device, uint16_t functionCode, uint16_t selectionCode, uint16_t *currentValue, uint16_t recoveryTimeLimit);
+    OPENSEA_TRANSPORT_API eReturnValues send_ATA_SCT_Feature_Control(tDevice *device, uint16_t functionCode, uint16_t featureCode, uint16_t *state, uint16_t *optionFlags);
+    OPENSEA_TRANSPORT_API eReturnValues send_ATA_SCT_Data_Table(tDevice *device, uint16_t functionCode, uint16_t tableID, uint8_t *dataBuf, uint32_t dataSize);
+
+    //NCQ command definitions
+    //NOTE: You can try these all you want, but it is basically impossible to issue these in passthrough.
+    //      Some USB adapters will allow SOME of them.
+    //      libata in Linux will allow most of them.
+    //      No other HBAs or operating systems are known to support/allow these to be issued.
+    //      Stick to the synchronous commands whenever possible due to how limited support for these commands is.
+    OPENSEA_TRANSPORT_API eReturnValues ata_NCQ_Non_Data(tDevice *device, uint8_t subCommand /*bits 4:0*/, uint16_t subCommandSpecificFeature /*bits 11:0*/, uint8_t subCommandSpecificCount, uint8_t ncqTag /*bits 5:0*/, uint64_t lba, uint32_t auxilary);
+    OPENSEA_TRANSPORT_API eReturnValues ata_NCQ_Abort_NCQ_Queue(tDevice *device, uint8_t abortType /*bits0:3*/, uint8_t prio /*bits 1:0*/, uint8_t ncqTag, uint8_t tTag);
+    OPENSEA_TRANSPORT_API eReturnValues ata_NCQ_Deadline_Handling(tDevice *device, bool rdnc, bool wdnc, uint8_t ncqTag);
+    OPENSEA_TRANSPORT_API eReturnValues ata_NCQ_Set_Features(tDevice *device, eATASetFeaturesSubcommands subcommand, uint8_t subcommandCountField, uint8_t subcommandLBALo, uint8_t subcommandLBAMid, uint16_t subcommandLBAHi, uint8_t ncqTag);
+    OPENSEA_TRANSPORT_API eReturnValues ata_NCQ_Zeros_Ext(tDevice *device, uint16_t numberOfLogicalSectors, uint64_t lba, bool trim, uint8_t ncqTag);
+    OPENSEA_TRANSPORT_API eReturnValues ata_NCQ_Receive_FPDMA_Queued(tDevice *device, uint8_t subCommand /*bits 5:0*/, uint16_t sectorCount /*ft*/, uint8_t prio /*bits 1:0*/, uint8_t ncqTag, uint64_t lba, uint32_t auxilary, uint8_t *ptrData);
+    OPENSEA_TRANSPORT_API eReturnValues ata_NCQ_Read_Log_DMA_Ext(tDevice *device, uint8_t logAddress, uint16_t pageNumber, uint8_t *ptrData, uint32_t dataSize, uint16_t featureRegister, uint8_t prio /*bits 1:0*/, uint8_t ncqTag);
+    OPENSEA_TRANSPORT_API eReturnValues ata_NCQ_Send_FPDMA_Queued(tDevice *device, uint8_t subCommand /*bits 5:0*/, uint16_t sectorCount /*ft*/, uint8_t prio /*bits 1:0*/, uint8_t ncqTag, uint64_t lba, uint32_t auxilary, uint8_t *ptrData);
+    OPENSEA_TRANSPORT_API eReturnValues ata_NCQ_Data_Set_Management(tDevice *device, bool trimBit, uint8_t* ptrData, uint32_t dataSize, uint8_t prio /*bits 1:0*/, uint8_t ncqTag);
+    OPENSEA_TRANSPORT_API eReturnValues ata_NCQ_Write_Log_DMA_Ext(tDevice *device, uint8_t logAddress, uint16_t pageNumber, uint8_t *ptrData, uint32_t dataSize, uint8_t prio /*bits 1:0*/, uint8_t ncqTag);
+    OPENSEA_TRANSPORT_API eReturnValues ata_NCQ_Read_FPDMA_Queued(tDevice *device, bool fua, uint64_t lba, uint8_t *ptrData, uint16_t sectorCount, uint8_t prio, uint8_t ncqTag, uint8_t icc);
+    OPENSEA_TRANSPORT_API eReturnValues ata_NCQ_Write_FPDMA_Queued(tDevice *device, bool fua, uint64_t lba, uint8_t *ptrData, uint16_t sectorCount, uint8_t prio, uint8_t ncqTag, uint8_t icc);
+
+
+
+#if defined (__cplusplus)
+}
+#endif