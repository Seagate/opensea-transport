--- conflicted
+++ resolved
@@ -44,13 +44,8 @@
 //
 // added in 10.0.26100.0
 #if !defined(STORAGE_HW_FIRMWARE_REQUEST_FLAG_SWITCH_TO_FIRMWARE_WITHOUT_RESET)
-<<<<<<< HEAD
-#define STORAGE_HW_FIRMWARE_REQUEST_FLAG_SWITCH_TO_FIRMWARE_WITHOUT_RESET 0x10000000
-    #endif
-=======
 #    define STORAGE_HW_FIRMWARE_REQUEST_FLAG_SWITCH_TO_FIRMWARE_WITHOUT_RESET 0x10000000
 #endif
->>>>>>> c924acad
 
 //
 // Indicate that any existing firmware in slot should be replaced with the downloaded image,
@@ -58,40 +53,24 @@
 //
 // added in 10.0.26100.0
 #if !defined(STORAGE_HW_FIRMWARE_REQUEST_FLAG_REPLACE_AND_SWITCH_UPON_RESET)
-<<<<<<< HEAD
-#define STORAGE_HW_FIRMWARE_REQUEST_FLAG_REPLACE_AND_SWITCH_UPON_RESET 0x20000000
-    #endif
-=======
 #    define STORAGE_HW_FIRMWARE_REQUEST_FLAG_REPLACE_AND_SWITCH_UPON_RESET 0x20000000
 #endif
->>>>>>> c924acad
 
 //
 // Indicate that any existing firmware in slot should be replaced with the downloaded image.
 // Only valid for IOCTL_STORAGE_FIRMWARE_ACTIVATE.
 //
-<<<<<<< HEAD
-//added in 10.0.22621.0
-#if !defined(STORAGE_HW_FIRMWARE_REQUEST_FLAG_REPLACE_EXISTING_IMAGE)
-#define STORAGE_HW_FIRMWARE_REQUEST_FLAG_REPLACE_EXISTING_IMAGE 0x40000000
-    #endif
-=======
 // added in 10.0.22621.0
 #if !defined(STORAGE_HW_FIRMWARE_REQUEST_FLAG_REPLACE_EXISTING_IMAGE)
 #    define STORAGE_HW_FIRMWARE_REQUEST_FLAG_REPLACE_EXISTING_IMAGE 0x40000000
 #endif
->>>>>>> c924acad
 
 //
 // Indicate that the existing firmware in slot should be activated with a controller reset.
 // Only valid for IOCTL_STORAGE_FIRMWARE_ACTIVATE.
 //
 #if !defined(STORAGE_HW_FIRMWARE_REQUEST_FLAG_SWITCH_TO_EXISTING_FIRMWARE)
-<<<<<<< HEAD
-#define STORAGE_HW_FIRMWARE_REQUEST_FLAG_SWITCH_TO_EXISTING_FIRMWARE 0x80000000
-=======
 #    define STORAGE_HW_FIRMWARE_REQUEST_FLAG_SWITCH_TO_EXISTING_FIRMWARE 0x80000000
->>>>>>> c924acad
 #endif
 
     // Used internally to set the flags above for the new firmware update IOCTL.
