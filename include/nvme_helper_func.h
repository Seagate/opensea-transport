--- conflicted
+++ resolved
@@ -22,272 +22,13 @@
 #endif
 
     void print_NVMe_Cmd_Verbose(const nvmeCmdCtx * cmdCtx);
-<<<<<<< HEAD
-    
+
     void print_NVMe_Cmd_Result_Verbose(const nvmeCmdCtx * cmdCtx);
-    
+
     void get_NVMe_Status_Fields_From_DWord(uint32_t nvmeStatusDWord, bool *doNotRetry, bool *more, uint8_t *statusCodeType, uint8_t *statusCode);
-    
+
     eReturnValues check_NVMe_Status(uint32_t nvmeStatusDWord);//converts NVMe status to a return status used by open-sea libs
 
-    //These reset functions will be defined in the os_Helper file since this is OS specific. Not all OS's will support this function either.
-    eReturnValues nvme_Reset(tDevice *device);
-    
-    eReturnValues nvme_Subsystem_Reset(tDevice *device);
-
-//-----------------------------------------------------------------------------
-//
-//  nvme_Cmd()
-//
-//! \brief   Description:  Function to send any NVMe command to a device
-//
-//  Entry:
-//!   \param[in] device = pointer to tDevice structure
-//!   \param[in] cmdCtx = pointer to the NVMe command context
-//!
-//  Exit:
-//!   \return SUCCESS = pass, !SUCCESS = something when wrong
-//
-//-----------------------------------------------------------------------------
-OPENSEA_TRANSPORT_API eReturnValues nvme_Cmd(tDevice *device, nvmeCmdCtx * cmdCtx);
-
-//-----------------------------------------------------------------------------
-//
-//  nvme_Get_Features
-//
-//! \brief   Description:  Function to send Get Features NVMe command to a device
-//
-//  Entry:
-//!   \param[in] device = pointer to tDevice structure
-//!   \param[in,out] featCmdOpts = commands options for get feature. 
-
-//!
-//  Exit:
-//!   \return SUCCESS = pass, !SUCCESS = something when wrong
-//
-//-----------------------------------------------------------------------------
-OPENSEA_TRANSPORT_API eReturnValues nvme_Get_Features(tDevice *device, nvmeFeaturesCmdOpt * featCmdOpts);
-
-//-----------------------------------------------------------------------------
-//
-//  nvme_Get_Log_Page
-//
-//! \brief   Description:  Function to send Get Log Page NVMe command to a device
-//
-//  Entry:
-//!   \param[in] device = pointer to tDevice structure
-//!   \param[in,out] getLogPageCmdOpts = commands options for get log page. 
-
-//!
-//  Exit:
-//!   \return SUCCESS = pass, !SUCCESS = something when wrong
-//
-//-----------------------------------------------------------------------------
-OPENSEA_TRANSPORT_API eReturnValues nvme_Get_Log_Page(tDevice *device, nvmeGetLogPageCmdOpts * getLogPageCmdOpts);
-
-//-----------------------------------------------------------------------------
-//
-//  nvme_Get_SMART_Log_Page
-//
-//! \brief   Description:  Function to send Get SMART/Health Information Log Page NVMe command to a device
-//
-//  Entry:
-//!   \param[in] device = pointer to tDevice structure
-//!   \param[in] nsid = Namespace ID for the namespace of 0xFFFFFFFF for entire controller. 
-//!   \param[out] pData = Data buffer (suppose to be 512 bytes)
-//!   \param[in] dataLen = Data buffer Length
-//!
-//  Exit:
-//!   \return SUCCESS = pass, !SUCCESS = something when wrong
-//
-//-----------------------------------------------------------------------------
-OPENSEA_TRANSPORT_API eReturnValues nvme_Get_SMART_Log_Page(tDevice *device, uint32_t nsid, uint8_t * pData, uint32_t dataLen);
-
-//-----------------------------------------------------------------------------
-//
-//  nvme_Get_ERROR_Log_Page
-//
-//! \brief   Description:  Function to send Get Error Information Log Page NVMe command to a device
-//
-//  Entry:
-//!   \param[in] device = pointer to tDevice structure
-//!   \param[out] pData = Data buffer (at least 64 bytes for a single entry)
-//!   \param[in] dataLen = Data buffer Length (multiple of 64 bytes for each entry) 
-//!                        [NVMe Identify data shows how many entries are present]
-//!
-//  Exit:
-//!   \return SUCCESS = pass, !SUCCESS = something when wrong
-//
-//-----------------------------------------------------------------------------
-OPENSEA_TRANSPORT_API eReturnValues nvme_Get_ERROR_Log_Page(tDevice *device, uint8_t * pData, uint32_t dataLen);
-
-
-
-//-----------------------------------------------------------------------------
-//
-//  nvme_Get_FWSLOTS_Log_Page
-//
-//! \brief   Description:  Function to send Get Firmware Slots Log Page NVMe command to a device
-//
-//  Entry:
-//!   \param[in] device = pointer to tDevice structure
-//!   \param[out] pData = Data buffer 
-//!   \param[in] dataLen = Data buffer Length 
-//!
-//  Exit:
-//!   \return SUCCESS = pass, !SUCCESS = something when wrong
-//
-//-----------------------------------------------------------------------------
-OPENSEA_TRANSPORT_API eReturnValues nvme_Get_FWSLOTS_Log_Page(tDevice *device, uint8_t * pData, uint32_t dataLen);
-
-//-----------------------------------------------------------------------------
-//
-//  nvme_Get_CmdSptEfft_Log_Page
-//
-//! \brief   Description:  Function to send Get Commands Supported and Effects Log Page NVMe command to a device
-//
-//  Entry:
-//!   \param[in] device = pointer to tDevice structure
-//!   \param[out] pData = Data buffer 
-//!   \param[in] dataLen = Data buffer Length 
-//!
-//  Exit:
-//!   \return SUCCESS = pass, !SUCCESS = something when wrong
-//
-//-----------------------------------------------------------------------------
-OPENSEA_TRANSPORT_API eReturnValues nvme_Get_CmdSptEfft_Log_Page(tDevice *device, uint8_t * pData, uint32_t dataLen);
-
-OPENSEA_TRANSPORT_API char *nvme_cmd_to_string(int admin, uint8_t opcode);
-
-//-----------------------------------------------------------------------------
-//
-//  nvme_Get_DevSelfTest_Log_Page
-//
-//! \brief   Description:  Function to send Get Device Self-test Log Page NVMe command to a device
-//
-//  Entry:
-//!   \param[in] device = pointer to tDevice structure
-//!   \param[out] pData = Data buffer 
-//!   \param[in] dataLen = Data buffer Length 
-//!
-//  Exit:
-//!   \return SUCCESS = pass, !SUCCESS = something when wrong
-//
-//-----------------------------------------------------------------------------
-OPENSEA_TRANSPORT_API eReturnValues nvme_Get_DevSelfTest_Log_Page(tDevice *device, uint8_t * pData, uint32_t dataLen);
-
-//-----------------------------------------------------------------------------
-//
-//  nvme_Identify()
-//
-//! \brief   Description:  Function to send a NVMe identify command to a device
-//
-//  Entry:
-//!   \param[in] device = pointer to tDevice structure
-//!   \param[out] ptrData = pointer to the data buffer to be filled in with identify data
-//!   \param[in] nvmeNamespace = 
-//!   \param[in] cns = 0~NS Data Structre 1~Controller Data Structure 2~list of up to 1024 NSIDs,
-//!
-//  Exit:
-//!   \return SUCCESS = pass, !SUCCESS = something when wrong
-//
-//-----------------------------------------------------------------------------
-OPENSEA_TRANSPORT_API eReturnValues nvme_Identify(tDevice *device, uint8_t *ptrData, uint32_t nvmeNamespace, uint32_t cns);
-
-//-----------------------------------------------------------------------------
-//
-//  nvme_Firmware_Image_Dl()
-//
-//! \brief   Description:  Function to send a NVMe Firmware Image Download command to a device
-//
-//  Entry:
-//!   \param[in] device = pointer to tDevice structure
-//!   \param[in] bufferOffset = buffer offset for the image download
-//!   \param[in] numberOfBytes = Xfer length
-//!   \param[in] ptrData = pointer to the data buffer to be filled in with identify data
-//!   \param[in] firstSegment = Flag to help some low-level OSs know when the first segment of a firmware download is happening...specifically Windows
-//!   \param[in] lastSegment = Flag to help some low-level OSs know when the last segment of a firmware download is happening...specifrically Windows
-//!   \param[in] timeoutSeconds = set a timeout in seconds for the command. This can be useful if some FWDL commands take longer (code activation for example)
-//! 
-//!
-//  Exit:
-//!   \return SUCCESS = pass, !SUCCESS = something when wrong
-//
-//-----------------------------------------------------------------------------
-OPENSEA_TRANSPORT_API eReturnValues nvme_Firmware_Image_Dl(tDevice *device, uint32_t bufferOffset, uint32_t numberOfBytes, uint8_t *ptrData, bool firstSegment, bool lastSegment, uint32_t timeoutSeconds);
-
-//-----------------------------------------------------------------------------
-//
-//  nvme_Firmware_Commit()
-//
-//! \brief   Description:  Function to send a NVMe Firmware Commit (Activate) command to a device
-//
-//  Entry:
-//!   \param[in] device = pointer to tDevice structure
-//!   \param[in] commitAction = Image Download commit action to take
-//!   \param[in] firmwareSlot = Firmware Slot to take action on. 
-//!   \param[in] timeoutSeconds = timeout for the activate command. Selectable since some commands take more time than others
-//! 
-//!
-//  Exit:
-//!   \return SUCCESS = pass, !SUCCESS = something when wrong
-//
-//-----------------------------------------------------------------------------
-OPENSEA_TRANSPORT_API eReturnValues nvme_Firmware_Commit(tDevice *device, nvmeFWCommitAction commitAction, uint8_t firmwareSlot, uint32_t timeoutSeconds);
-
-
-
-//-----------------------------------------------------------------------------
-//
-//  nvme_Set_Features
-//
-//! \brief   Description:  Function to send Set Features NVMe command to a device
-//
-//  Entry:
-//!   \param[in] device = pointer to tDevice structure
-//!   \param[in,out] featCmdOpts = commands options for get feature. 
-
-//!
-//  Exit:
-//!   \return SUCCESS = pass, !SUCCESS = something when wrong
-//
-//-----------------------------------------------------------------------------
-OPENSEA_TRANSPORT_API eReturnValues nvme_Set_Features(tDevice *device, nvmeFeaturesCmdOpt * featCmdOpts);
-
-
-//-----------------------------------------------------------------------------
-//
-//  nvme_Format
-//
-//! \brief   Description:  Function to send NVMe Format command to a device
-//
-//  Entry:
-//!   \param[in] device = pointer to tDevice structure
-//!   \param[in] formatCmdOpts = commands options to format . 
-
-//!
-//  Exit:
-//!   \return SUCCESS = pass, !SUCCESS = something when wrong
-//
-//-----------------------------------------------------------------------------
-OPENSEA_TRANSPORT_API eReturnValues nvme_Format(tDevice *device, nvmeFormatCmdOpts * formatCmdOpts);
-=======
-
-    void print_NVMe_Cmd_Result_Verbose(const nvmeCmdCtx * cmdCtx);
-
-    void get_NVMe_Status_Fields_From_DWord(uint32_t nvmeStatusDWord, bool *doNotRetry, bool *more, uint8_t *statusCodeType, uint8_t *statusCode);
->>>>>>> 5008c645
-
-    eReturnValues check_NVMe_Status(uint32_t nvmeStatusDWord);//converts NVMe status to a return status used by open-sea libs
-
-<<<<<<< HEAD
-//!
-//  Exit:
-//!   \return SUCCESS = pass, !SUCCESS = something when wrong
-//
-//-----------------------------------------------------------------------------
-OPENSEA_TRANSPORT_API eReturnValues nvme_Read_Ctrl_Reg(tDevice *device, nvmeBarCtrlRegisters * ctrlRegs);
-=======
     //These reset functions will be defined in the os_Helper file since this is OS specific. Not all OS's will support this function either.
     eReturnValues nvme_Reset(tDevice *device);
 
@@ -539,7 +280,6 @@
     //
     //-----------------------------------------------------------------------------
     OPENSEA_TRANSPORT_API eReturnValues nvme_Read_Ctrl_Reg(tDevice *device, nvmeBarCtrlRegisters * ctrlRegs);
->>>>>>> 5008c645
 
 
 #define FORMAT_NVME_NO_SECURE_ERASE (0)
@@ -551,23 +291,6 @@
 #define FORMAT_NVME_PI_TYPE_III     (32)
 #define FORMAT_NVME_XFER_METADATA   (64)
 
-<<<<<<< HEAD
-OPENSEA_TRANSPORT_API eReturnValues nvme_Abort_Command(tDevice *device, uint16_t commandIdentifier, uint16_t submissionQueueIdentifier);
-
-//Do not use the asynchronous event request at this time. More work is required at low levels to properly support this.
-//This definition is here for completeness at this time.
-OPENSEA_TRANSPORT_API eReturnValues nvme_Asynchronous_Event_Request(tDevice *device, uint8_t *logPageIdentifier, uint8_t *asynchronousEventInformation, uint8_t *asynchronousEventType);
-
-OPENSEA_TRANSPORT_API eReturnValues nvme_Device_Self_Test(tDevice *device, uint32_t nsid, uint8_t selfTestCode);
-
-OPENSEA_TRANSPORT_API eReturnValues nvme_Security_Receive(tDevice *device, uint8_t securityProtocol, uint16_t securityProtocolSpecific, uint8_t nvmeSecuritySpecificField, uint8_t *ptrData, uint32_t dataLength);
-
-OPENSEA_TRANSPORT_API eReturnValues nvme_Security_Send(tDevice *device, uint8_t securityProtocol, uint16_t securityProtocolSpecific, uint8_t nvmeSecuritySpecificField, uint8_t *ptrData, uint32_t dataLength);
-
-OPENSEA_TRANSPORT_API eReturnValues nvme_Verify(tDevice* device, uint64_t startingLBA, bool limitedRetry, bool fua, uint16_t numberOfLogicalBlocks);
-
-OPENSEA_TRANSPORT_API eReturnValues nvme_Write_Uncorrectable(tDevice *device, uint64_t startingLBA, uint16_t numberOfLogicalBlocks);
-=======
     OPENSEA_TRANSPORT_API eReturnValues nvme_Abort_Command(tDevice *device, uint16_t commandIdentifier, uint16_t submissionQueueIdentifier);
 
     //Do not use the asynchronous event request at this time. More work is required at low levels to properly support this.
@@ -583,45 +306,12 @@
     OPENSEA_TRANSPORT_API eReturnValues nvme_Verify(tDevice* device, uint64_t startingLBA, bool limitedRetry, bool fua, uint16_t numberOfLogicalBlocks);
 
     OPENSEA_TRANSPORT_API eReturnValues nvme_Write_Uncorrectable(tDevice *device, uint64_t startingLBA, uint16_t numberOfLogicalBlocks);
->>>>>>> 5008c645
 
     #define SANITIZE_NVM_EXIT_FAILURE_MODE 1
     #define SANITIZE_NVM_BLOCK_ERASE 2
     #define SANITIZE_NVM_OVERWRITE 3
     #define SANITIZE_NVM_CRYPTO 4
 
-<<<<<<< HEAD
-OPENSEA_TRANSPORT_API eReturnValues nvme_Sanitize(tDevice *device, bool noDeallocateAfterSanitize, bool invertBetweenOverwritePasses, uint8_t overWritePassCount, bool allowUnrestrictedSanitizeExit, uint8_t sanitizeAction, uint32_t overwritePattern);
-
-OPENSEA_TRANSPORT_API eReturnValues nvme_Dataset_Management(tDevice *device, uint8_t numberOfRanges, bool deallocate, bool integralDatasetForWrite, bool integralDatasetForRead, uint8_t *ptrData, uint32_t dataLength);
-
-OPENSEA_TRANSPORT_API eReturnValues nvme_Flush(tDevice *device);
-
-OPENSEA_TRANSPORT_API eReturnValues nvme_Write(tDevice *device, uint64_t startingLBA, uint16_t numberOfLogicalBlocks, bool limitedRetry, bool fua, uint8_t protectionInformationField, uint8_t directiveType, uint8_t *ptrData, uint32_t dataLength);
-
-OPENSEA_TRANSPORT_API eReturnValues nvme_Read(tDevice *device, uint64_t startingLBA, uint16_t numberOfLogicalBlocks, bool limitedRetry, bool fua, uint8_t protectionInformationField, uint8_t *ptrData, uint32_t dataLength);
-
-OPENSEA_TRANSPORT_API eReturnValues nvme_Compare(tDevice *device, uint64_t startingLBA, uint16_t numberOfLogicalBlocks, bool limitedRetry, bool fua, uint8_t protectionInformationField, uint8_t *ptrData, uint32_t dataLength);
-
-OPENSEA_TRANSPORT_API eReturnValues nvme_Reservation_Report(tDevice *device, bool extendedDataStructure, uint8_t *ptrData, uint32_t dataSize);
-
-OPENSEA_TRANSPORT_API eReturnValues nvme_Reservation_Register(tDevice *device, uint8_t changePersistThroughPowerLossState, bool ignoreExistingKey, uint8_t reservationRegisterAction, uint8_t *ptrData, uint32_t dataSize);
-
-OPENSEA_TRANSPORT_API eReturnValues nvme_Reservation_Acquire(tDevice *device, uint8_t reservationType, bool ignoreExistingKey, uint8_t reservtionAcquireAction, uint8_t *ptrData, uint32_t dataSize);
-
-OPENSEA_TRANSPORT_API eReturnValues nvme_Reservation_Release(tDevice *device, uint8_t reservationType, bool ignoreExistingKey, uint8_t reservtionReleaseAction, uint8_t *ptrData, uint32_t dataSize);
-
-OPENSEA_TRANSPORT_API eReturnValues pci_Correctble_Err(tDevice *device,uint8_t  opcode, uint32_t  nsid, uint32_t  cdw10, uint32_t cdw11, uint32_t data_len, void *data);
-
-// \fn fill_In_NVMe_Device_Info(tDevice * device)
-// \brief Sends a set Identify etc commands & fills in the device information
-// \param device device struture
-// \return SUCCESS - pass, !SUCCESS fail or something went wrong
-eReturnValues fill_In_NVMe_Device_Info(tDevice *device);
-
-//Seagate unique?
-OPENSEA_TRANSPORT_API eReturnValues nvme_Read_Ext_Smt_Log(tDevice *device, EXTENDED_SMART_INFO_T *ExtdSMARTInfo);
-=======
     OPENSEA_TRANSPORT_API eReturnValues nvme_Sanitize(tDevice *device, bool noDeallocateAfterSanitize, bool invertBetweenOverwritePasses, uint8_t overWritePassCount, bool allowUnrestrictedSanitizeExit, uint8_t sanitizeAction, uint32_t overwritePattern);
 
     OPENSEA_TRANSPORT_API eReturnValues nvme_Dataset_Management(tDevice *device, uint8_t numberOfRanges, bool deallocate, bool integralDatasetForWrite, bool integralDatasetForRead, uint8_t *ptrData, uint32_t dataLength);
@@ -652,7 +342,6 @@
 
     //Seagate unique?
     OPENSEA_TRANSPORT_API eReturnValues nvme_Read_Ext_Smt_Log(tDevice *device, EXTENDED_SMART_INFO_T *ExtdSMARTInfo);
->>>>>>> 5008c645
 
 #if defined (__cplusplus)
 }
