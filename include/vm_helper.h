// SPDX-License-Identifier: MPL-2.0
//
// Do NOT modify or remove this copyright and license
//
// Copyright (c) 2018-2023 Seagate Technology LLC and/or its Affiliates, All Rights Reserved
//
// This software is subject to the terms of the Mozilla Public
// License, v. 2.0. If a copy of the MPL was not distributed with this
// file, You can obtain one at http://mozilla.org/MPL/2.0/.
//
// ******************************************************************************************
// 
// \file vm_helper.h
// \brief Defines the constants structures specific to VMWare Cross compiler. 
//
#ifndef VM_HELPER_H
#define VM_HELPER_H

#include "scsi_helper.h"
#include "sat_helper.h"
#include "vm_nvme.h"
#include "vm_nvme_lib.h"
#include "vm_nvme_mgmt.h"
#include "nvme_helper.h"
#include "common_public.h"

#if defined (__cplusplus)
extern "C"
{
#endif

// \file vm_helper.h
// \brief Defines the constants structures and function headers to help parse scsi drives.

    #include <stdlib.h> // for size_t types
    #include <stdio.h>  // for printf
    #include <string.h> // For memset
    #include <unistd.h> // For getpagesize
// \todo Figure out which scsi.h & sg.h should we be including kernel specific or in /usr/..../include
    #include <scsi/sg.h>
    #include <scsi/scsi.h>
    #include "nvme_helper.h"


    //This is the maximum timeout a command can use in SG passthrough with linux...1193 hours
    //NOTE: SG also supports an infinite timeout, but that is checked in a separate function
    #define SG_MAX_CMD_TIMEOUT_SECONDS 4294967

    //If this returns true, a timeout can be sent with INFINITE_TIMEOUT_VALUE definition and it will be issued, otherwise you must try MAX_CMD_TIMEOUT_SECONDS instead
    OPENSEA_TRANSPORT_API bool os_Is_Infinite_Timeout_Supported(void);


    eReturnValues map_Block_To_Generic_Handle(const char *handle, char **genericHandle, char **blockHandle);

//SG Driver status's since they are not available through standard includes we're using

#ifndef OPENSEA_SG_ERR_DRIVER_MASK
#define OPENSEA_SG_ERR_DRIVER_MASK 0x0F
#endif

#ifndef OPENSEA_SG_ERR_DRIVER_OK
#define OPENSEA_SG_ERR_DRIVER_OK 0x00
#endif

#ifndef OPENSEA_SG_ERR_DRIVER_BUSY
#define OPENSEA_SG_ERR_DRIVER_BUSY 0x01
#endif

#ifndef OPENSEA_SG_ERR_DRIVER_SOFT
#define OPENSEA_SG_ERR_DRIVER_SOFT 0x02
#endif

#ifndef OPENSEA_SG_ERR_DRIVER_MEDIA
#define OPENSEA_SG_ERR_DRIVER_MEDIA 0x03
#endif

#ifndef OPENSEA_SG_ERR_DRIVER_ERROR
#define OPENSEA_SG_ERR_DRIVER_ERROR 0x04
#endif

#ifndef OPENSEA_SG_ERR_DRIVER_INVALID
#define OPENSEA_SG_ERR_DRIVER_INVALID 0x05
#endif

#ifndef OPENSEA_SG_ERR_DRIVER_TIMEOUT
#define OPENSEA_SG_ERR_DRIVER_TIMEOUT 0x06
#endif

#ifndef OPENSEA_SG_ERR_DRIVER_HARD
#define OPENSEA_SG_ERR_DRIVER_HARD 0x07
#endif

#ifndef OPENSEA_SG_ERR_DRIVER_SENSE
#define OPENSEA_SG_ERR_DRIVER_SENSE 0x08
#endif

//Driver error suggestions
#ifndef OPENSEA_SG_ERR_SUGGEST_MASK
#define OPENSEA_SG_ERR_SUGGEST_MASK 0xF0
#endif

#ifndef OPENSEA_SG_ERR_SUGGEST_NONE
#define OPENSEA_SG_ERR_SUGGEST_NONE 0x00
#endif

#ifndef OPENSEA_SG_ERR_SUGGEST_RETRY
#define OPENSEA_SG_ERR_SUGGEST_RETRY 0x10
#endif

#ifndef OPENSEA_SG_ERR_SUGGEST_ABORT
#define OPENSEA_SG_ERR_SUGGEST_ABORT 0x20
#endif

#ifndef OPENSEA_SG_ERR_SUGGEST_REMAP
#define OPENSEA_SG_ERR_SUGGEST_REMAP 0x30
#endif

#ifndef OPENSEA_SG_ERR_SUGGEST_DIE
#define OPENSEA_SG_ERR_SUGGEST_DIE 0x40
#endif

#ifndef OPENSEA_SG_ERR_SUGGEST_SENSE
#define OPENSEA_SG_ERR_SUGGEST_SENSE 0x80
#endif

//Host errors
#ifndef OPENSEA_SG_ERR_DID_OK
#define OPENSEA_SG_ERR_DID_OK 0x0000
#endif

#ifndef OPENSEA_SG_ERR_DID_NO_CONNECT
#define OPENSEA_SG_ERR_DID_NO_CONNECT 0x0001
#endif

#ifndef OPENSEA_SG_ERR_DID_BUS_BUSY
#define OPENSEA_SG_ERR_DID_BUS_BUSY 0x0002
#endif

#ifndef OPENSEA_SG_ERR_DID_TIME_OUT
#define OPENSEA_SG_ERR_DID_TIME_OUT 0x0003
#endif

#ifndef OPENSEA_SG_ERR_DID_BAD_TARGET
#define OPENSEA_SG_ERR_DID_BAD_TARGET 0x0004
#endif

#ifndef OPENSEA_SG_ERR_DID_ABORT
#define OPENSEA_SG_ERR_DID_ABORT 0x0005
#endif

#ifndef OPENSEA_SG_ERR_DID_PARITY
#define OPENSEA_SG_ERR_DID_PARITY 0x0006
#endif

#ifndef OPENSEA_SG_ERR_DID_ERROR
#define OPENSEA_SG_ERR_DID_ERROR 0x0007
#endif

#ifndef OPENSEA_SG_ERR_DID_RESET
#define OPENSEA_SG_ERR_DID_RESET 0x0008
#endif

#ifndef OPENSEA_SG_ERR_DID_BAD_INTR
#define OPENSEA_SG_ERR_DID_BAD_INTR 0x0009
#endif

#ifndef OPENSEA_SG_ERR_DID_PASSTHROUGH
#define OPENSEA_SG_ERR_DID_PASSTHROUGH 0x000A
#endif

#ifndef OPENSEA_SG_ERR_DID_SOFT_ERROR
#define OPENSEA_SG_ERR_DID_SOFT_ERROR 0x000B
#endif

// \fn send_sg_io(scsiIoCtx * scsiIoCtx)
// \brief Function to send a SG_IO ioctl
// \param scsiIoCtx
<<<<<<< HEAD
    eReturnValues send_sg_io( ScsiIoCtx *scsiIoCtx );

// \fn send_IO(scsiIoCtx * scsiIoCtx)
// \brief Function to send IO to the device.
// \param scsiIoCtx
    eReturnValues send_IO( ScsiIoCtx *scsiIoCtx );

//-----------------------------------------------------------------------------
//
//  os_Device_Reset(tDevice *device)
//
//! \brief   Description:  Attempts a device reset through OS functions available. NOTE: This won't work on every device
//
//  Entry:
//!   \param[in]  device = pointer to device context!   
//! 
//!
//  Exit:
//!   \return SUCCESS = pass, OS_COMMAND_NOT_AVAILABLE = not support in this OS or driver of the device, OS_COMMAND_BLOCKED = failed to perform the reset
//
//-----------------------------------------------------------------------------
    OPENSEA_TRANSPORT_API eReturnValues os_Device_Reset(tDevice *device);

//-----------------------------------------------------------------------------
//
//  os_Bus_Reset(tDevice *device)
//
//! \brief   Description:  Attempts a bus reset through OS functions available. NOTE: This won't work on every device
//
//  Entry:
//!   \param[in]  device = pointer to device context!   
//! 
//!
//  Exit:
//!   \return SUCCESS = pass, OS_COMMAND_NOT_AVAILABLE = not support in this OS or driver of the device, OS_COMMAND_BLOCKED = failed to perform the reset
//
//-----------------------------------------------------------------------------
OPENSEA_TRANSPORT_API eReturnValues os_Bus_Reset(tDevice *device);

//-----------------------------------------------------------------------------
//
//  os_Controller_Reset(tDevice *device)
//
//! \brief   Description:  Attempts a controller reset through OS functions available. NOTE: This won't work on every device
//
//  Entry:
//!   \param[in]  device = pointer to device context!   
//! 
//!
//  Exit:
//!   \return SUCCESS = pass, OS_COMMAND_NOT_AVAILABLE = not support in this OS or driver of the device, OS_COMMAND_BLOCKED = failed to perform the reset
//
//-----------------------------------------------------------------------------
OPENSEA_TRANSPORT_API eReturnValues os_Controller_Reset(tDevice *device);


//-----------------------------------------------------------------------------
//
//  pci_Read_Bar_Reg()
//
//! \brief   Description:  Function to Read PCI Bar register
//
//  Entry:
//!   \param[in]  device = pointer to device context!   
//!   \param[out] pData =  pointer to data that need to be filled.
//!                        this needs to be at least the size of a page
//!                        e.g. getPageSize() in Linux
//!   \param[out] dataSize =  size of the data
//! 
//!
//  Exit:
//!   \return SUCCESS = pass, !SUCCESS = something when wrong
//
//-----------------------------------------------------------------------------
eReturnValues pci_Read_Bar_Reg( tDevice * device, uint8_t * pData, uint32_t dataSize );

OPENSEA_TRANSPORT_API eReturnValues send_NVMe_IO(nvmeCmdCtx *nvmeIoCtx);

OPENSEA_TRANSPORT_API eReturnValues os_nvme_Reset(tDevice *device);

OPENSEA_TRANSPORT_API eReturnValues os_nvme_Subsystem_Reset(tDevice *device);

//int map_Block_To_Generic_Handle(char *handle, char **genericHandle, char **blockHandle);

eReturnValues device_Reset(int fd);

eReturnValues bus_Reset(int fd);

eReturnValues host_Reset(int fd);

//-----------------------------------------------------------------------------
//
//  os_Lock_Device(tDevice *device)
//
//! \brief   Description:  removes the O_NONBLOCK flag from the handle to get exclusive access to the device.
//
//  Entry:
//!   \param[in]  device = pointer to device context!   
//! 
//  Exit:
//!   \return SUCCESS = pass, OS_COMMAND_NOT_AVAILABLE = not support in this OS or driver of the device, OS_COMMAND_BLOCKED = failed to perform the reset
//
//-----------------------------------------------------------------------------
OPENSEA_TRANSPORT_API eReturnValues os_Lock_Device(tDevice *device);

//-----------------------------------------------------------------------------
//
//  os_Unlock_Device(tDevice *device)
//
//! \brief   Description:  adds the O_NONBLOCK flag to the handle to restore shared access to the device.
//
//  Entry:
//!   \param[in]  device = pointer to device context!   
//! 
//  Exit:
//!   \return SUCCESS = pass, OS_COMMAND_NOT_AVAILABLE = not support in this OS or driver of the device, OS_COMMAND_BLOCKED = failed to perform the reset
//
//-----------------------------------------------------------------------------
OPENSEA_TRANSPORT_API eReturnValues os_Unlock_Device(tDevice *device);

OPENSEA_TRANSPORT_API eReturnValues os_Update_File_System_Cache(tDevice* device);

OPENSEA_TRANSPORT_API eReturnValues os_Unmount_File_Systems_On_Device(tDevice *device);

OPENSEA_TRANSPORT_API eReturnValues os_Erase_Boot_Sectors(tDevice* device);
=======
    eReturnValues send_sg_io(ScsiIoCtx *scsiIoCtx);

    // \fn send_IO(scsiIoCtx * scsiIoCtx)
    // \brief Function to send IO to the device.
    // \param scsiIoCtx
    eReturnValues send_IO(ScsiIoCtx *scsiIoCtx);

    //-----------------------------------------------------------------------------
    //
    //  os_Device_Reset(tDevice *device)
    //
    //! \brief   Description:  Attempts a device reset through OS functions available. NOTE: This won't work on every device
    //
    //  Entry:
    //!   \param[in]  device = pointer to device context!   
    //! 
    //!
    //  Exit:
    //!   \return SUCCESS = pass, OS_COMMAND_NOT_AVAILABLE = not support in this OS or driver of the device, OS_COMMAND_BLOCKED = failed to perform the reset
    //
    //-----------------------------------------------------------------------------
    OPENSEA_TRANSPORT_API eReturnValues os_Device_Reset(tDevice *device);

    //-----------------------------------------------------------------------------
    //
    //  os_Bus_Reset(tDevice *device)
    //
    //! \brief   Description:  Attempts a bus reset through OS functions available. NOTE: This won't work on every device
    //
    //  Entry:
    //!   \param[in]  device = pointer to device context!   
    //! 
    //!
    //  Exit:
    //!   \return SUCCESS = pass, OS_COMMAND_NOT_AVAILABLE = not support in this OS or driver of the device, OS_COMMAND_BLOCKED = failed to perform the reset
    //
    //-----------------------------------------------------------------------------
    OPENSEA_TRANSPORT_API eReturnValues os_Bus_Reset(tDevice *device);

    //-----------------------------------------------------------------------------
    //
    //  os_Controller_Reset(tDevice *device)
    //
    //! \brief   Description:  Attempts a controller reset through OS functions available. NOTE: This won't work on every device
    //
    //  Entry:
    //!   \param[in]  device = pointer to device context!   
    //! 
    //!
    //  Exit:
    //!   \return SUCCESS = pass, OS_COMMAND_NOT_AVAILABLE = not support in this OS or driver of the device, OS_COMMAND_BLOCKED = failed to perform the reset
    //
    //-----------------------------------------------------------------------------
    OPENSEA_TRANSPORT_API eReturnValues os_Controller_Reset(tDevice *device);


    //-----------------------------------------------------------------------------
    //
    //  pci_Read_Bar_Reg()
    //
    //! \brief   Description:  Function to Read PCI Bar register
    //
    //  Entry:
    //!   \param[in]  device = pointer to device context!   
    //!   \param[out] pData =  pointer to data that need to be filled.
    //!                        this needs to be at least the size of a page
    //!                        e.g. getPageSize() in Linux
    //!   \param[out] dataSize =  size of the data
    //! 
    //!
    //  Exit:
    //!   \return SUCCESS = pass, !SUCCESS = something when wrong
    //
    //-----------------------------------------------------------------------------
    eReturnValues pci_Read_Bar_Reg(tDevice * device, uint8_t * pData, uint32_t dataSize);

    OPENSEA_TRANSPORT_API eReturnValues send_NVMe_IO(nvmeCmdCtx *nvmeIoCtx);

    OPENSEA_TRANSPORT_API eReturnValues os_nvme_Reset(tDevice *device);

    OPENSEA_TRANSPORT_API eReturnValues os_nvme_Subsystem_Reset(tDevice *device);

    //eReturnValues map_Block_To_Generic_Handle(char *handle, char **genericHandle, char **blockHandle);

    eReturnValues device_Reset(int fd);

    eReturnValues bus_Reset(int fd);

    eReturnValues host_Reset(int fd);

    //-----------------------------------------------------------------------------
    //
    //  os_Lock_Device(tDevice *device)
    //
    //! \brief   Description:  removes the O_NONBLOCK flag from the handle to get exclusive access to the device.
    //
    //  Entry:
    //!   \param[in]  device = pointer to device context!   
    //! 
    //  Exit:
    //!   \return SUCCESS = pass, OS_COMMAND_NOT_AVAILABLE = not support in this OS or driver of the device, OS_COMMAND_BLOCKED = failed to perform the reset
    //
    //-----------------------------------------------------------------------------
    OPENSEA_TRANSPORT_API eReturnValues os_Lock_Device(tDevice *device);

    //-----------------------------------------------------------------------------
    //
    //  os_Unlock_Device(tDevice *device)
    //
    //! \brief   Description:  adds the O_NONBLOCK flag to the handle to restore shared access to the device.
    //
    //  Entry:
    //!   \param[in]  device = pointer to device context!   
    //! 
    //  Exit:
    //!   \return SUCCESS = pass, OS_COMMAND_NOT_AVAILABLE = not support in this OS or driver of the device, OS_COMMAND_BLOCKED = failed to perform the reset
    //
    //-----------------------------------------------------------------------------
    OPENSEA_TRANSPORT_API eReturnValues os_Unlock_Device(tDevice *device);

    OPENSEA_TRANSPORT_API eReturnValues os_Update_File_System_Cache(tDevice* device);

    OPENSEA_TRANSPORT_API eReturnValues os_Unmount_File_Systems_On_Device(tDevice *device);

    OPENSEA_TRANSPORT_API eReturnValues os_Erase_Boot_Sectors(tDevice* device);
>>>>>>> 5008c645

#if defined (__cplusplus)
}
#endif

#endif<|MERGE_RESOLUTION|>--- conflicted
+++ resolved
@@ -175,133 +175,6 @@
 // \fn send_sg_io(scsiIoCtx * scsiIoCtx)
 // \brief Function to send a SG_IO ioctl
 // \param scsiIoCtx
-<<<<<<< HEAD
-    eReturnValues send_sg_io( ScsiIoCtx *scsiIoCtx );
-
-// \fn send_IO(scsiIoCtx * scsiIoCtx)
-// \brief Function to send IO to the device.
-// \param scsiIoCtx
-    eReturnValues send_IO( ScsiIoCtx *scsiIoCtx );
-
-//-----------------------------------------------------------------------------
-//
-//  os_Device_Reset(tDevice *device)
-//
-//! \brief   Description:  Attempts a device reset through OS functions available. NOTE: This won't work on every device
-//
-//  Entry:
-//!   \param[in]  device = pointer to device context!   
-//! 
-//!
-//  Exit:
-//!   \return SUCCESS = pass, OS_COMMAND_NOT_AVAILABLE = not support in this OS or driver of the device, OS_COMMAND_BLOCKED = failed to perform the reset
-//
-//-----------------------------------------------------------------------------
-    OPENSEA_TRANSPORT_API eReturnValues os_Device_Reset(tDevice *device);
-
-//-----------------------------------------------------------------------------
-//
-//  os_Bus_Reset(tDevice *device)
-//
-//! \brief   Description:  Attempts a bus reset through OS functions available. NOTE: This won't work on every device
-//
-//  Entry:
-//!   \param[in]  device = pointer to device context!   
-//! 
-//!
-//  Exit:
-//!   \return SUCCESS = pass, OS_COMMAND_NOT_AVAILABLE = not support in this OS or driver of the device, OS_COMMAND_BLOCKED = failed to perform the reset
-//
-//-----------------------------------------------------------------------------
-OPENSEA_TRANSPORT_API eReturnValues os_Bus_Reset(tDevice *device);
-
-//-----------------------------------------------------------------------------
-//
-//  os_Controller_Reset(tDevice *device)
-//
-//! \brief   Description:  Attempts a controller reset through OS functions available. NOTE: This won't work on every device
-//
-//  Entry:
-//!   \param[in]  device = pointer to device context!   
-//! 
-//!
-//  Exit:
-//!   \return SUCCESS = pass, OS_COMMAND_NOT_AVAILABLE = not support in this OS or driver of the device, OS_COMMAND_BLOCKED = failed to perform the reset
-//
-//-----------------------------------------------------------------------------
-OPENSEA_TRANSPORT_API eReturnValues os_Controller_Reset(tDevice *device);
-
-
-//-----------------------------------------------------------------------------
-//
-//  pci_Read_Bar_Reg()
-//
-//! \brief   Description:  Function to Read PCI Bar register
-//
-//  Entry:
-//!   \param[in]  device = pointer to device context!   
-//!   \param[out] pData =  pointer to data that need to be filled.
-//!                        this needs to be at least the size of a page
-//!                        e.g. getPageSize() in Linux
-//!   \param[out] dataSize =  size of the data
-//! 
-//!
-//  Exit:
-//!   \return SUCCESS = pass, !SUCCESS = something when wrong
-//
-//-----------------------------------------------------------------------------
-eReturnValues pci_Read_Bar_Reg( tDevice * device, uint8_t * pData, uint32_t dataSize );
-
-OPENSEA_TRANSPORT_API eReturnValues send_NVMe_IO(nvmeCmdCtx *nvmeIoCtx);
-
-OPENSEA_TRANSPORT_API eReturnValues os_nvme_Reset(tDevice *device);
-
-OPENSEA_TRANSPORT_API eReturnValues os_nvme_Subsystem_Reset(tDevice *device);
-
-//int map_Block_To_Generic_Handle(char *handle, char **genericHandle, char **blockHandle);
-
-eReturnValues device_Reset(int fd);
-
-eReturnValues bus_Reset(int fd);
-
-eReturnValues host_Reset(int fd);
-
-//-----------------------------------------------------------------------------
-//
-//  os_Lock_Device(tDevice *device)
-//
-//! \brief   Description:  removes the O_NONBLOCK flag from the handle to get exclusive access to the device.
-//
-//  Entry:
-//!   \param[in]  device = pointer to device context!   
-//! 
-//  Exit:
-//!   \return SUCCESS = pass, OS_COMMAND_NOT_AVAILABLE = not support in this OS or driver of the device, OS_COMMAND_BLOCKED = failed to perform the reset
-//
-//-----------------------------------------------------------------------------
-OPENSEA_TRANSPORT_API eReturnValues os_Lock_Device(tDevice *device);
-
-//-----------------------------------------------------------------------------
-//
-//  os_Unlock_Device(tDevice *device)
-//
-//! \brief   Description:  adds the O_NONBLOCK flag to the handle to restore shared access to the device.
-//
-//  Entry:
-//!   \param[in]  device = pointer to device context!   
-//! 
-//  Exit:
-//!   \return SUCCESS = pass, OS_COMMAND_NOT_AVAILABLE = not support in this OS or driver of the device, OS_COMMAND_BLOCKED = failed to perform the reset
-//
-//-----------------------------------------------------------------------------
-OPENSEA_TRANSPORT_API eReturnValues os_Unlock_Device(tDevice *device);
-
-OPENSEA_TRANSPORT_API eReturnValues os_Update_File_System_Cache(tDevice* device);
-
-OPENSEA_TRANSPORT_API eReturnValues os_Unmount_File_Systems_On_Device(tDevice *device);
-
-OPENSEA_TRANSPORT_API eReturnValues os_Erase_Boot_Sectors(tDevice* device);
-=======
     eReturnValues send_sg_io(ScsiIoCtx *scsiIoCtx);
 
     // \fn send_IO(scsiIoCtx * scsiIoCtx)
@@ -427,7 +300,6 @@
     OPENSEA_TRANSPORT_API eReturnValues os_Unmount_File_Systems_On_Device(tDevice *device);
 
     OPENSEA_TRANSPORT_API eReturnValues os_Erase_Boot_Sectors(tDevice* device);
->>>>>>> 5008c645
 
 #if defined (__cplusplus)
 }
