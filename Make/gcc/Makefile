--- conflicted
+++ resolved
@@ -19,11 +19,7 @@
 #Change the Minor version when new features are added. 
 MINOR=21
 #Change the patch version when only bug fixes are made.
-<<<<<<< HEAD
-PATCH=16
-=======
 PATCH=20
->>>>>>> c774b88e
 VERSION=$(MAJOR).$(MINOR).$(PATCH)
 SRC_DIR=../../src/
 INC_DIR=-I../../include -I../../include/vendor -I../../../opensea-common/include  
