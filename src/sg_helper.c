//
// Do NOT modify or remove this copyright and license
//
// Copyright (c) 2012 - 2017 Seagate Technology LLC and/or its Affiliates, All Rights Reserved
//
// This software is subject to the terms of the Mozilla Public
// License, v. 2.0. If a copy of the MPL was not distributed with this
// file, You can obtain one at http://mozilla.org/MPL/2.0/.
//
// ******************************************************************************************
// 
#include <stdio.h>
#include <dirent.h>
#include <ctype.h>
#include <time.h>
#include <unistd.h> // for close
#include <sys/types.h>
#include <sys/stat.h>
#include <sys/mman.h> //for mmap pci reads. Potential to move. 
#include <fcntl.h>
#include <sys/ioctl.h>
#include <errno.h>
#include <libgen.h>//for basename and dirname
#include "sg_helper.h"
#include "cmds.h"
#include "scsi_helper_func.h"
#include "ata_helper_func.h"
#if !defined(DISABLE_NVME_PASSTHROUGH)
#include "nvme_helper_func.h"
#endif

#if defined(DEGUG_SCAN_TIME)
#include "common_platform.h"
#endif

extern bool validate_Device_Struct(versionBlock);

void decipher_maskedStatus( unsigned char maskedStatus )
{
    if (CHECK_CONDITION == maskedStatus)
        printf("CHECK CONDITION\n");
    else if (BUSY == maskedStatus)
        printf("BUSY\n");
    else if (COMMAND_TERMINATED == maskedStatus)
        printf("COMMAND TERMINATED\n");
    else if (QUEUE_FULL == maskedStatus)
        printf("QUEUE FULL\n");
}

// Local helper functions for debugging
void print_io_hdr( sg_io_hdr_t *pIo )
{
    time_t time_now;
    time_now = time(NULL);
    printf("\n%s: %s---------------------------------\n", __FUNCTION__, ctime(&time_now));
    printf("type int interface_id %d\n", pIo->interface_id);           /* [i] 'S' (required) */
    printf("type int  dxfer_direction %d\n", pIo->dxfer_direction);        /* [i] */
    printf("type unsigned char cmd_len 0x%x\n", pIo->cmd_len);      /* [i] */
    printf("type unsigned char mx_sb_len 0x%x\n", pIo->mx_sb_len);    /* [i] */
    printf("type unsigned short iovec_count 0x%x\n", pIo->iovec_count); /* [i] */
    printf("type unsigned int dxfer_len %d\n", pIo->dxfer_len);     /* [i] */
    printf("type void * dxferp %p\n", (unsigned int *)pIo->dxferp);              /* [i], [*io] */
    printf("type unsigned char * cmdp %p\n", (unsigned int *)pIo->cmdp);       /* [i], [*i]  */
    printf("type unsigned char * sbp %p\n", (unsigned int *)pIo->sbp);        /* [i], [*o]  */
    printf("type unsigned int timeout %d\n", pIo->timeout);       /* [i] unit: millisecs */
    printf("type unsigned int flags 0x%x\n", pIo->flags);         /* [i] */
    printf("type int pack_id %d\n", pIo->pack_id);                /* [i->o] */
    printf("type void * usr_ptr %p\n", (unsigned int *)pIo->usr_ptr);             /* [i->o] */
    printf("type unsigned char status 0x%x\n", pIo->status);       /* [o] */
    printf("type unsigned char maskedStatus 0x%x\n", pIo->masked_status); /* [o] */
    printf("type unsigned char msg_status 0x%x\n", pIo->msg_status);   /* [o] */
    printf("type unsigned char sb_len_wr 0x%x\n", pIo->sb_len_wr);    /* [o] */
    printf("type unsigned short host_status 0x%x\n", pIo->host_status); /* [o] */
    printf("type unsigned short driver_status 0x%x\n", pIo->driver_status); /* [o] */
    printf("type int resid %d\n", pIo->resid);                  /* [o] */
    printf("type unsigned int duration %d\n", pIo->duration);      /* [o] */
    printf("type unsigned int info 0x%x\n", pIo->info);          /* [o] */
    printf("-----------------------------------------\n");
}

static int sg_filter( const struct dirent *entry )
{
    return !strncmp("sg", entry->d_name, 2);
}

//get sd devices, but ignore any partition number information since that isn't something we can actually send commands to
static int sd_filter( const struct dirent *entry )
{
    int sdHandle = strncmp("sd",entry->d_name,2);
    if(sdHandle != 0)
    {
      return !sdHandle;
    }
    char* partition = strpbrk(entry->d_name,"0123456789");
    if(partition != NULL)
    {
        return sdHandle;
    }
    else
    {
        return !sdHandle;
    }
}


//This function is not currently used or tested...if we need to make more changes for pre-2.6 kernels, we may need this.
//bool does_Kernel_Support_SysFS_Link_Mapping()
//{
//    bool linkMappingSupported = false;
//    //kernel version 2.6 and higher is required to map the handles between sg and sd/sr/st/scd
//    OSVersionNumber linuxVersion;
//    memset(&linuxVersion, 0, sizeof(OSVersionNumber));
//    if(SUCCESS == get_Operating_System_Version_And_Name(&linuxVersion, NULL))
//    {
//        if (linuxVersion.versionType.linuxVersion.kernelVersion >= 2 && linuxVersion.versionType.linuxVersion.majorVersion >= 6)
//        {
//            linkMappingSupported = true;
//        }
//    }
//    return linkMappingSupported;
//}

bool is_Block_Device_Handle(char *handle)
{
    bool isBlockDevice = false;
    if (handle && strlen(handle))
    {
        if(strstr(handle,"sd") || strstr(handle, "st") || strstr(handle, "sr") || strstr(handle, "scd"))
        {
            isBlockDevice = true;
        }
    }
    return isBlockDevice;
}

bool is_SCSI_Generic_Handle(char *handle)
{
    bool isGenericDevice = false;
    if (handle && strlen(handle))
    {
        if(strstr(handle,"sg") && !strstr(handle, "bsg"))
        {
            isGenericDevice = true;
        }
    }
    return isGenericDevice;
}

bool is_Block_SCSI_Generic_Handle(char *handle)
{
    bool isBlockGenericDevice = false;
    if (handle && strlen(handle))
    {
        if(strstr(handle,"bsg"))
        {
            isBlockGenericDevice = true;
        }
    }
    return isBlockGenericDevice;
}

//while similar to the function below, this is used only by get_Device to set up some fields in the device structure for the above layers
static void set_Device_Fields_From_Handle(const char* handle, tDevice *device)
{
    //check if it's a block handle, bsg, or scsi_generic handle, then setup the path we need to read.
    if (handle && device)
    {
        if (strstr(handle,"nvme") != NULL)
        {
            device->drive_info.interface_type = NVME_INTERFACE;
    		device->drive_info.drive_type = NVME_DRIVE;
        }
        else //not NVMe, so we need to do some investigation of the handle. NOTE: this requires 2.6 and later kernel since it reads a link in the /sys/class/ filesystem
        {
            bool incomingBlock = false;//only set for SD!
            bool bsg = false;
            char incomingHandleClassPath[PATH_MAX] = { 0 };
            char *incomingClassName = NULL;
            strcat(incomingHandleClassPath, "/sys/class/");
            if (is_Block_Device_Handle(handle))
            {
                strcat(incomingHandleClassPath, "block/");
                incomingBlock = true;
                incomingClassName = strdup("block");
            }
            else if (is_Block_SCSI_Generic_Handle(handle))
            {
                bsg = true;
                strcat(incomingHandleClassPath, "bsg/");
                incomingClassName = strdup("bsg");
            }
            else if (is_SCSI_Generic_Handle(handle))
            {
                strcat(incomingHandleClassPath, "scsi_generic/");
                incomingClassName = strdup("scsi_generic");
            }
            else
            {
                //unknown. Time to exit gracefully
                device->drive_info.interface_type = SCSI_INTERFACE;
                device->drive_info.drive_type = UNKNOWN_DRIVE;
                device->drive_info.media_type = MEDIA_UNKNOWN;
                return UNKNOWN;
            }
            //first make sure this directory exists
            struct stat inHandleStat;
            if (stat(incomingHandleClassPath, &inHandleStat) == 0 && S_ISDIR(inHandleStat.st_mode))
            {
                struct stat link;
                strcat(incomingHandleClassPath, basename(handle));
                //now read the link with the handle appended on the end
                if (lstat(incomingHandleClassPath,&link) == 0 && S_ISLNK(link.st_mode))
                {
                    char inHandleLink[PATH_MAX] = { 0 };
                    if (readlink(incomingHandleClassPath, inHandleLink, PATH_MAX) > 0)
                    {
                        //Read the link and set up all the fields we want to setup.
                        //Start with setting the device interface
                        //example ata device link: ../../devices/pci0000:00/0000:00:1f.2/ata8/host8/target8:0:0/8:0:0:0/scsi_generic/sg2
                        //example usb device link: ../../devices/pci0000:00/0000:00:1c.1/0000:03:00.0/usb4/4-1/4-1:1.0/host21/target21:0:0/21:0:0:0/scsi_generic/sg4
                        //example sas device link: ../../devices/pci0000:00/0000:00:1c.0/0000:02:00.0/host0/port-0:0/end_device-0:0/target0:0:0/0:0:0:0/scsi_generic/sg3
    					//example firewire device link: ../../devices/pci0000:00/0000:00:1c.5/0000:04:00.0/0000:05:09.0/0000:0b:00.0/0000:0c:02.0/fw1/fw1.0/host13/target13:0:0/13:0:0:0/scsi_generic/sg3
                        //example sata over sas device link: ../../devices/pci0000:00/0000:00:1c.0/0000:02:00.0/host0/port-0:1/end_device-0:1/target0:0:1/0:0:1:0/scsi_generic/sg5
                        if (strstr(inHandleLink,"ata") != 0)
                        {
                            #if defined (_DEBUG)
                            printf("ATA interface!\n");
                            #endif
                            device->drive_info.interface_type = IDE_INTERFACE;
                        }
                        else if (strstr(inHandleLink,"usb") != 0)
                        {
                            #if defined (_DEBUG)
                            printf("USB interface!\n");
                            #endif
                            device->drive_info.interface_type = USB_INTERFACE;
                        }
    					else if (strstr(inHandleLink,"fw") != 0)
                        {
                            #if defined (_DEBUG)
                            printf("FireWire interface!\n");
                            #endif
                            device->drive_info.interface_type = IEEE_1394_INTERFACE;
                        }
                        //if the link doesn't conatin ata or usb in it, then we are assuming it's scsi since scsi doesn't have a nice simple string to check
                        else
                        {
                            #if defined (_DEBUG)
                            printf("SCSI interface!\n");
                            #endif
                            device->drive_info.interface_type = SCSI_INTERFACE;
                        }
                        char *baseLink = basename(inHandleLink);
                        //Now we will set up the device name, etc fields in the os_info structure.
                        if (bsg)
                        {
                            sprintf(device->os_info.name, "/dev/bsg/%s", baseLink);
                        }
                        else
                        {
                            sprintf(device->os_info.name, "/dev/%s", baseLink);
                        }
                        sprintf(device->os_info.friendlyName, "%s", baseLink);

                        //printf("getting SCSI address\n");
                        //set the scsi address field
                        char *scsiAddress = basename(dirname(dirname(inHandleLink)));//SCSI address should be 2nd from the end of the link
                        if (scsiAddress)
                        {
                            char *token = strtok(scsiAddress, ":");
                            uint8_t counter = 0;
                            while (token)
                            {
                                switch (counter)
                                {
                                case 0://host
                                    device->os_info.scsiAddress.host = (uint8_t)atoi(token);
                                    break;
                                case 1://bus
                                    device->os_info.scsiAddress.channel = (uint8_t)atoi(token);
                                    break;
                                case 2://target
                                    device->os_info.scsiAddress.target = (uint8_t)atoi(token);
                                    break;
                                case 3://lun
                                    device->os_info.scsiAddress.lun = (uint8_t)atoi(token);
                                    break;
                                default:
                                    break;
                                }
                                token = strtok(NULL, ":");
                                ++counter;
                            }
                            if (counter >= 4)
                            {
                                device->os_info.scsiAddressValid = true;
                            }
                        }
                        //printf("attempting to map the handle\n");
                        //Lastly, call the mapping function to get the matching block handle and check what we got to set ATAPI, TAPE or leave as-is. Setting these is necessary to prevent talking to ATAPI as HDD due to overlapping A1h opcode
                        char *block = NULL;
                        char *gen = NULL;
                        if (SUCCESS == map_Block_To_Generic_Handle((char*)handle, &gen, &block))
                        {
                            //printf("successfully mapped the handle. gen = %s\tblock=%s\n", gen, block);
                            //Our incoming handle SHOULD always be sg/bsg, but just in case, we need to check before we setup the second handle (mapped handle) information
                            if (incomingBlock)
                            {
                                //block device handle was sent into here (and we made it this far...unlikely)
                                //Secondary handle will be a generic handle
                                if (is_Block_SCSI_Generic_Handle(gen))
                                {
                                    device->os_info.secondHandleValid = true;
                                    sprintf(device->os_info.secondName, "/dev/bsg/%s", gen);
                                    sprintf(device->os_info.secondFriendlyName, "%s", gen);
                                }
                                else
                                {
                                    device->os_info.secondHandleValid = true;
                                    sprintf(device->os_info.secondName, "/dev/%s", gen);
                                    sprintf(device->os_info.secondFriendlyName, "%s", gen);
                                }
                            }
                            else
                            {
                                //generic handle was sent in
                                //secondary handle will be a block handle
                                device->os_info.secondHandleValid = true;
                                sprintf(device->os_info.secondName, "/dev/%s", block);
                                sprintf(device->os_info.secondFriendlyName, "%s", block);
                            }

                            if (strstr(block, "sr") || strstr(block, "scd"))
                            {
                                device->drive_info.drive_type = ATAPI_DRIVE;
                            }
                            else if (strstr(block, "st"))
                            {
                                device->drive_info.drive_type = LEGACY_TAPE_DRIVE;
                            }
                        }
                        //printf("Finish handle mapping\n");
                        safe_Free(block);
                        safe_Free(gen);
                    }
                    else
                    {
                        //couldn't read the link...for who knows what reason...
                    }
                }
                else
                {
                    //Not a link...nothing further to do
                }
            }
        }
    }
    return;
}

//map a block handle (sd) to a generic handle (sg or bsg)
//incoming handle can be either sd, sg, or bsg type
//TODO: handle kernels before 2.6 in some other way. This depends on mapping in the file system provided by 2.6 and later.
int map_Block_To_Generic_Handle(char *handle, char **genericHandle, char **blockHandle)
{
    if (handle == NULL)
    {
        return BAD_PARAMETER;
    }
    //if the handle passed in contains "nvme" then we know it's a device on the nvme interface
    if (strstr(handle,"nvme") != NULL)
    {
        return NOT_SUPPORTED;
    }
    else
    {
        bool incomingBlock = false;//only set for SD!
        char incomingHandleClassPath[PATH_MAX] = { 0 };
        char *incomingClassName = NULL;
        strcat(incomingHandleClassPath, "/sys/class/");
        if (is_Block_Device_Handle(handle))
        {
            strcat(incomingHandleClassPath, "block/");
            incomingBlock = true;
            incomingClassName = strdup("block");
        }
        else if (is_Block_SCSI_Generic_Handle(handle))
        {
            strcat(incomingHandleClassPath, "bsg/");
            incomingClassName = strdup("bsg");
        }
        else if (is_SCSI_Generic_Handle(handle))
        {
            strcat(incomingHandleClassPath, "scsi_generic/");
            incomingClassName = strdup("scsi_generic");
        }
        //first make sure this directory exists
        struct stat inHandleStat;
        if (stat(incomingHandleClassPath, &inHandleStat) == 0 && S_ISDIR(inHandleStat.st_mode))
        {
            strcat(incomingHandleClassPath, basename(handle));
            //now read the link with the handle appended on the end
            char inHandleLink[PATH_MAX] = { 0 };
            if (readlink(incomingHandleClassPath, inHandleLink, PATH_MAX) > 0)
            {
                //printf("full in handleLink = %s\n", inHandleLink);
                //now we need to map it to a generic handle (sg...if sg not available, bsg)
                const char* scsiGenericClass = "/sys/class/scsi_generic/";
                const char* bsgClass = "/sys/class/bsg/";
                const char* blockClass = "/sys/class/block/";
                struct stat mapStat;
                char classPath[PATH_MAX] = { 0 };
                bool bsg = false;
                if (incomingBlock)
                {
                    //check for sg, then bsg
                    if (stat(scsiGenericClass, &mapStat) == 0 && S_ISDIR(mapStat.st_mode))
                    {
                        strcpy(classPath, scsiGenericClass);
                    }
                    else if (stat(bsgClass, &mapStat) == 0 && S_ISDIR(mapStat.st_mode))
                    {
                        strcpy(classPath, bsgClass);
                        bsg = true;
                    }
                    else
                    {
                        //printf ("could not map to generic class");
                        safe_Free(incomingClassName);
                        return NOT_SUPPORTED;
                    }
                }
                else
                {
                    //check for block
                    strcpy(classPath, blockClass);
                    if (!(stat(classPath, &mapStat) == 0 && S_ISDIR(mapStat.st_mode)))
                    {
                        //printf ("could not map to block class");
                        safe_Free(incomingClassName);
                        return NOT_SUPPORTED;
                    }
                }
                //now we need to loop through each think in the class folder, read the link, and check if we match.
                struct dirent **classList;
                int numberOfItems = scandir(classPath, &classList, NULL /*not filtering anything. Just go through each item*/, alphasort);
                for (int iter = 0; iter < numberOfItems; ++iter)
                {
                    //printf("item = %s\n", classList[iter]->d_name);
                    //now we need to read the link for classPath/d_name into a buffer...then compare it to the one we read earlier.
                    char temp[PATH_MAX] = { 0 };
                    strcpy(temp, classPath);
                    strcat(temp, classList[iter]->d_name);
                    struct stat tempStat;
                    if (lstat(temp,&tempStat) == 0 && S_ISLNK(tempStat.st_mode))/*check if this is a link*/
                    {
                        char mapLink[PATH_MAX] = { 0 };
                        if (readlink(temp, mapLink, PATH_MAX) > 0)
                        {
                            char *className = NULL;
                            //printf("read link as: %s\n", mapLink);
                            //now, we need to check the links and see if they match.
                            //NOTE: If we are in the block class, we will see sda, sda1, sda 2. These are all matches (technically)
                            //      We SHOULD match on the first disk without partition numbers since we did alphasort
                            //We need to match up until the class name (ex: block, bsg, scsi_generic)
                            if (incomingBlock)//block class
                            {
                                className = (char*)calloc(strlen("scsi_generic") + 1, sizeof(char));
                                if (className)
                                {
                                    strcat(className, "scsi_generic");
                                }
                            }
                            else if (bsg) //bsg class
                            {
                                className = (char*)calloc(strlen("bsg") + 1, sizeof(char));
                                if (className)
                                {
                                    strcat(className, "bsg");
                                }
                            }
                            else //scsi_generic class
                            {
                                className = (char*)calloc(strlen("block") + 1, sizeof(char));
                                if (className)
                                {
                                    strcat(className, "block");
                                }
                            }
                            if (className)
                            {
                                char *classPtr = strstr(mapLink, className);
                                //need to match up to the classname
                                if (NULL != classPtr && strncmp(mapLink, inHandleLink, (classPtr - mapLink)) == 0)
                                {
                                    if (incomingBlock)
                                    {
                                        *blockHandle = strndup(basename(handle), strlen(basename(handle)));
                                        *genericHandle = strdup(basename(classPtr));
                                    }
                                    else
                                    {
<<<<<<< HEAD
                                        *blockHandle = strndup(basename(classPtr), strlen(basename(classPtr));
=======
                                        *blockHandle = strndup(basename(classPtr), strlen(basename(classPtr)));
>>>>>>> e0e74548
                                        *genericHandle = strdup(basename(handle));
                                    }
                                    safe_Free(className);
                                    safe_Free(incomingClassName);
                                    return SUCCESS;
                                    break;//found a match, exit the loop
                                }
                            }
                            safe_Free(className);
                        }
                    }
                }
                safe_Free(classList);
            }
            else
            {
                //not a link, or some other error....probably an old kernel
                safe_Free(incomingClassName);
                return NOT_SUPPORTED;
            }
        }
        else
        {
            //Mapping is not supported...probably an old kernel
            safe_Free(incomingClassName);
            return NOT_SUPPORTED;
        }
        safe_Free(incomingClassName);
    }
    return UNKNOWN;
}
#define LIN_MAX_HANDLE_LENGTH 16
int get_Device(const char *filename, tDevice *device)
{
    char *deviceHandle = NULL;
    int ret = SUCCESS, k = 0;

    //printf("Getting device for %s\n", filename);

    if(is_Block_Device_Handle((char*)filename))
    {
        //printf("\tBlock handle found, mapping...\n");
        char *genHandle = NULL;
        char *blockHandle = NULL;
        int mapResult = map_Block_To_Generic_Handle((char*)filename, &genHandle, &blockHandle);
        //printf("sg = %s\tsd = %s\n", sgHandle, sdHandle);
        if(mapResult == SUCCESS && strlen(genHandle))
        {
            deviceHandle = (char*)calloc(LIN_MAX_HANDLE_LENGTH, sizeof(char));
            //printf("Changing filename to SG device....\n");
            if (is_SCSI_Generic_Handle(genHandle))
            {
                sprintf(deviceHandle, "/dev/%s", genHandle);
            }
            else
            {   
                sprintf(deviceHandle, "/dev/bsg/%s", genHandle);
            }
            #if defined (_DEBUG)
            printf("\tfilename = %s\n", deviceHandle);
            #endif
        }
        safe_Free(genHandle);
        safe_Free(blockHandle);
    }
    else
    {
        deviceHandle = strdup(filename);
    }
    #if defined (_DEBUG)
    printf("Attempting to open %s\n", deviceHandle);
    #endif
    // Note: We are opening a READ/Write flag
    if ((device->os_info.fd = open(deviceHandle, O_RDWR | O_NONBLOCK)) < 0)
    {
        perror("open");
        device->os_info.fd = errno;
        printf("open failure\n");
        printf("Error: ");
        print_Errno_To_Screen(errno);
        if (device->os_info.fd == EACCES) 
        {
            safe_Free(deviceHandle);
            return PERMISSION_DENIED;
        }
        else
        {
            safe_Free(deviceHandle);
            return FAILURE;
        }
    }

    //Adding support for different device discovery options. 
    if (device->dFlags == OPEN_HANDLE_ONLY)
    {
        safe_Free(deviceHandle);
        return ret;
    }
    //\\TODO: Add support for other flags. 

    if ((device->os_info.fd >= 0) && (ret == SUCCESS))
    {
        #if defined (_DEBUG)
        printf("Getting SG driver version\n");
        #endif
        // Check we have a valid device by trying an ioctl
        // From http://tldp.org/HOWTO/SCSI-Generic-HOWTO/pexample.html
        if ((ioctl(device->os_info.fd, SG_GET_VERSION_NUM, &k) < 0) || (k < 30000))
        {
            printf("%s: SG_GET_VERSION_NUM on %s failed version=%d\n", __FUNCTION__, filename,k);
            perror("SG_GET_VERSION_NUM");
            close(device->os_info.fd);
        }
        else
        {
            //http://www.faqs.org/docs/Linux-HOWTO/SCSI-Generic-HOWTO.html#IDDRIVER
            device->os_info.sgDriverVersion.driverVersionValid = true;
            device->os_info.sgDriverVersion.majorVersion = (uint8_t)(k / 10000);
            device->os_info.sgDriverVersion.minorVersion = (uint8_t)((k - (device->os_info.sgDriverVersion.majorVersion * 10000)) / 100);
            device->os_info.sgDriverVersion.revision = (uint8_t)(k - (device->os_info.sgDriverVersion.majorVersion * 10000) - (device->os_info.sgDriverVersion.minorVersion * 100));
            
            //set the OS Type
            device->os_info.osType = OS_LINUX;

            //set scsi interface and scsi drive until we know otherwise
            device->drive_info.drive_type = SCSI_DRIVE;
            device->drive_info.interface_type = SCSI_INTERFACE;
			device->drive_info.media_type = MEDIA_HDD;
            //now have the device information fields set
            #if defined (_DEBUG)
            printf("Setting interface, drive type, secondary handles\n");
            #endif
            set_Device_Fields_From_Handle(deviceHandle, device);

            #if defined (_DEBUG)
            printf("name = %s\t friendly name = %s\n2ndName = %s\t2ndFName = %s\n",
                   device->os_info.name,
                   device->os_info.friendlyName,
                   device->os_info.secondName,
                   device->os_info.secondFriendlyName
                   );
            printf("h:c:t:l = %u:%u:%u:%u\n", device->os_info.scsiAddress.host, device->os_info.scsiAddress.channel, device->os_info.scsiAddress.target, device->os_info.scsiAddress.lun);

            printf("SG driver version = %u.%u.%u\n", device->os_info.sgDriverVersion.majorVersion, device->os_info.sgDriverVersion.minorVersion, device->os_info.sgDriverVersion.revision);
            #endif
            
			#if !defined(DISABLE_NVME_PASSTHROUGH)
            if (device->drive_info.interface_type == NVME_INTERFACE) 
            {
                ret = ioctl(device->os_info.fd, NVME_IOCTL_ID);
                if (ret < 0)
                {
                     perror("nvme_ioctl_id");
                     return ret;
                }
                device->drive_info.lunOrNSID = (uint32_t) ret;
                ret = fill_In_NVMe_Device_Info(device);
            }
            else
			#endif
            {
                // Fill in all the device info.
                //this code to set up passthrough commands for USB and IEEE1394 has been removed for now to match Windows functionality. Need better intelligence than this.
                //Some of these old pass-through types issue vendor specific op codes that could be misinterpretted on some devices.
//              if (device->drive_info.interface_type == USB_INTERFACE || device->drive_info.interface_type == IEEE_1394_INTERFACE)
//              {
//                  //TODO: Actually get the VID and PID set before calling this...currently it just issues an identify command to test which passthrough to use until it works. - TJE
//                  set_ATA_Passthrough_Type_By_PID_and_VID(device);
//              }

                ret = fill_Drive_Info_Data(device);
            }
            #if defined (_DEBUG)
			printf("\nsg helper\n");
			printf("Drive type: %d\n",device->drive_info.drive_type);
			printf("Interface type: %d\n",device->drive_info.interface_type);
			printf("Media type: %d\n",device->drive_info.media_type);
			#endif
        }
    }
    safe_Free(deviceHandle);
    return ret;
}
//http://www.tldp.org/HOWTO/SCSI-Generic-HOWTO/scsi_reset.html
//sgResetType should be one of the values from the link above...so bus or device...controller will work but that shouldn't be done ever.
int sg_reset(int fd, int resetType)
{
    int ret = UNKNOWN;
    
    ret = ioctl(fd, SG_SCSI_RESET, &resetType);

    if (ret < 0)
    {
        #if defined(_DEBUG)
        printf("Reset failure! errorcode: %d, errno: %d\n",ret, errno);
        print_Errno_To_Screen(errno);
        #endif
        if (errno == EAFNOSUPPORT)
        {
            ret = NOT_SUPPORTED;
            /*
            scsiIoCtx->returnStatus.format = SCSI_SENSE_CUR_INFO_FIXED;
            scsiIoCtx->returnStatus.senseKey = 0x05;
            scsiIoCtx->returnStatus.acq = 0x20;
            scsiIoCtx->returnStatus.ascq = 0x00;
            //dummy up sense data
            if (scsiIoCtx->psense != NULL)
            {
                memset(scsiIoCtx->psense, 0, scsiIoCtx->senseDataSize);
                //fill in not supported
                scsiIoCtx->psense[0] = SCSI_SENSE_CUR_INFO_FIXED;
                scsiIoCtx->psense[2] = 0x05;
                //acq
                scsiIoCtx->psense[12] = 0x20;//invalid operation code
                //acsq
                scsiIoCtx->psense[13] = 0x00;
            }
            */
        }
        else
        {
            ret = FAILURE;
            /*
            scsiIoCtx->returnStatus.format = SCSI_SENSE_CUR_INFO_FIXED;
            scsiIoCtx->returnStatus.senseKey = 0x05;
            scsiIoCtx->returnStatus.acq = 0x24;
            scsiIoCtx->returnStatus.ascq = 0x00;
            //dummy up sense data
            if (scsiIoCtx->psense != NULL)
            {
                memset(scsiIoCtx->psense,0,scsiIoCtx->senseDataSize);
                //fill in not supported
                scsiIoCtx->psense[0] = SCSI_SENSE_CUR_INFO_FIXED;
                scsiIoCtx->psense[2] = 0x05;
                //acq
                scsiIoCtx->psense[12] = 0x24;//invalid field in CDB
                //acsq
                scsiIoCtx->psense[13] = 0x00;
            }
            */
        }
    }
    else
    {
        //poll for reset completion
        #if defined(_DEBUG)
        printf("Reset in progress, polling for completion!\n");
        #endif
        resetType = SG_SCSI_RESET_NOTHING;
        while (errno == EBUSY)
        {
            ret = ioctl(fd, SG_SCSI_RESET, &resetType);
        }
        ret = SUCCESS;
        //printf("Reset Success!\n");
    }
    return ret;
}

int device_Reset(int fd)
{
    return sg_reset(fd, SG_SCSI_RESET_DEVICE);
}

int bus_Reset(int fd)
{
    return sg_reset(fd, SG_SCSI_RESET_BUS);
}

int host_Reset(int fd)
{
    return sg_reset(fd, SG_SCSI_RESET_HOST);
}

int send_IO( ScsiIoCtx *scsiIoCtx )
{
    int ret = FAILURE;    
#ifdef _DEBUG
    printf("-->%s \n",__FUNCTION__);
#endif
    switch (scsiIoCtx->device->drive_info.interface_type)
    {
    case NVME_INTERFACE://send_IO only sends ATA and SCSI IOs, so if we are here, we must be sending a SCSI command, so just send an sg_io
        //USB, ATA, and SCSI interface all use sg, so just issue an SG IO.
    case SCSI_INTERFACE:
    case IDE_INTERFACE:
    case USB_INTERFACE:
    case IEEE_1394_INTERFACE:
        ret = send_sg_io(scsiIoCtx); 
        break;
    case RAID_INTERFACE:
        if (scsiIoCtx->device->issue_io != NULL)
        {
            ret = scsiIoCtx->device->issue_io(scsiIoCtx);
        }
        else
        {
            if (VERBOSITY_QUIET < g_verbosity)
            {
                printf("No Raid PassThrough IO Routine present for this device\n");
            }
        }
        break;
    default:
        if (VERBOSITY_QUIET < g_verbosity)
        {
            printf("Target Device does not have a valid interface %d\n",\
                        scsiIoCtx->device->drive_info.interface_type);
        }
        break;
    }
#ifdef _DEBUG
    printf("<--%s (%d)\n",__FUNCTION__, ret);
#endif
    return ret;
}

int send_sg_io( ScsiIoCtx *scsiIoCtx )
{
    sg_io_hdr_t io_hdr;
    uint8_t     sense_buffer[SPC3_SENSE_LEN] = { 0 };
    int         ret          = SUCCESS;
	seatimer_t  commandTimer;
#ifdef _DEBUG
    printf("-->%s \n",__FUNCTION__);
#endif


	memset(&commandTimer,0,sizeof(seatimer_t));
    //int idx = 0;
    memset(sense_buffer, 0, SPC3_SENSE_LEN);
    // Start with zapping the io_hdr
    memset(&io_hdr, 0, sizeof(sg_io_hdr_t));

    if (VERBOSITY_BUFFERS <= g_verbosity)
    {
        printf("Sending command with send_IO\n");
    }

    // Set up the io_hdr
    io_hdr.interface_id = 'S';
    io_hdr.cmd_len = scsiIoCtx->cdbLength;
    // Use user's sense or local?
    if ((scsiIoCtx->senseDataSize) && (scsiIoCtx->psense != NULL))
    {
        io_hdr.mx_sb_len = scsiIoCtx->senseDataSize;
        io_hdr.sbp = scsiIoCtx->psense;
    }
    else
    {
        io_hdr.mx_sb_len = sizeof(sense_buffer);
        io_hdr.sbp = (unsigned char *)&sense_buffer;
    }

    switch (scsiIoCtx->direction)
    {
    case XFER_NO_DATA:
    case SG_DXFER_NONE:
        io_hdr.dxfer_direction = SG_DXFER_NONE;
        break;
    case XFER_DATA_IN:
    case SG_DXFER_FROM_DEV:
        io_hdr.dxfer_direction = SG_DXFER_FROM_DEV;
        break;
    case XFER_DATA_OUT:
    case SG_DXFER_TO_DEV:
        io_hdr.dxfer_direction = SG_DXFER_TO_DEV;
        break;
    case SG_DXFER_TO_FROM_DEV:
        io_hdr.dxfer_direction = SG_DXFER_TO_FROM_DEV;
        break;
        //case SG_DXFER_UNKNOWN:
        //io_hdr.dxfer_direction = SG_DXFER_UNKNOWN;
        //break;
    default:
        if (VERBOSITY_QUIET < g_verbosity)
        {
            printf("%s Didn't understand direction\n", __FUNCTION__);
        }
        return BAD_PARAMETER;
    }

    io_hdr.dxfer_len = scsiIoCtx->dataLength;
    io_hdr.dxferp = scsiIoCtx->pdata;
    io_hdr.cmdp = scsiIoCtx->cdb;
    if (scsiIoCtx->timeout != 0)
    {
        io_hdr.timeout = scsiIoCtx->timeout;
        //this check is to make sure on commands that set a very VERY large timeout (*cough* *cough* ata security) that we DON'T do a conversion and leave the time as the max...
        if (scsiIoCtx->timeout < 4294966)
        {
            io_hdr.timeout *= 1000;//convert to milliseconds
        }
    }
    else
    {
        io_hdr.timeout = 15 * 1000;
    }
    
    // \revisit: should this be FF or something invalid than 0?
    scsiIoCtx->returnStatus.format = 0xFF;
    scsiIoCtx->returnStatus.senseKey = 0;
    scsiIoCtx->returnStatus.acq = 0;
    scsiIoCtx->returnStatus.ascq = 0;
    //print_io_hdr(&io_hdr);
    //printf("scsiIoCtx->device->os_info.fd = %d\n", scsiIoCtx->device->os_info.fd);
	start_Timer(&commandTimer);
    ret = ioctl(scsiIoCtx->device->os_info.fd, SG_IO, &io_hdr);
	stop_Timer(&commandTimer);
    scsiIoCtx->device->os_info.last_error = errno;
    if (ret < 0)
    {
        ret = OS_PASSTHROUGH_FAILURE;
        if (VERBOSITY_COMMAND_VERBOSE <= g_verbosity)
        {
            if (scsiIoCtx->device->os_info.last_error != 0)
            {
                printf("Error: ");
                print_Errno_To_Screen(scsiIoCtx->device->os_info.last_error);
            }
        }
    }

    //print_io_hdr(&io_hdr);

    if (io_hdr.sb_len_wr)
    {
        scsiIoCtx->returnStatus.format  = io_hdr.sbp[0];
        get_Sense_Key_ASC_ASCQ_FRU(io_hdr.sbp, io_hdr.mx_sb_len, &scsiIoCtx->returnStatus.senseKey, &scsiIoCtx->returnStatus.acq, &scsiIoCtx->returnStatus.ascq, &scsiIoCtx->returnStatus.fru);
    }

    // \todo shouldn't this be done at a higher level?
    if (((io_hdr.info & SG_INFO_OK_MASK) != SG_INFO_OK) || // check info
        (io_hdr.masked_status != 0x00) ||                  // check status(0 if ioctl success)
        (io_hdr.msg_status != 0x00) ||                     // check message status
        (io_hdr.host_status != 0x00) ||                    // check host status
        (io_hdr.driver_status != 0x00))                   // check driver status
    {
        if (scsiIoCtx->verbose)
        {
            printf(" info 0x%x\n maskedStatus 0x%x\n msg_status 0x%x\n host_status 0x%x\n driver_status 0x%x\n",\
                       io_hdr.info, io_hdr.masked_status, io_hdr.msg_status, io_hdr.host_status,\
                       io_hdr.driver_status);


            decipher_maskedStatus(io_hdr.masked_status);

            //if (io_hdr.driver_status & SG_ERR_DRIVER_SENSE)
            if ((io_hdr.driver_status & 0x08) && (io_hdr.sb_len_wr))
            {
                print_Data_Buffer( (uint8_t *)io_hdr.sbp, io_hdr.sb_len_wr, true );
            }
        }
    }
    scsiIoCtx->device->drive_info.lastCommandTimeNanoSeconds = get_Nano_Seconds(commandTimer);
#ifdef _DEBUG
    printf("<--%s (%d)\n",__FUNCTION__, ret);
#endif
    return ret;
}

static int nvme_filter( const struct dirent *entry)
{
    int nvmeHandle = strncmp("nvme",entry->d_name,4);
    if (nvmeHandle != 0)
    {
        return !nvmeHandle;
    }
    if (strlen(entry->d_name) > 5)
    {
        char* partition = strpbrk(entry->d_name,"p");
        if(partition != NULL)
        {
            return nvmeHandle;
        }
        else
        {
            return !nvmeHandle;
        }
    }
    else
    {
        return 0;
    }
}

//-----------------------------------------------------------------------------
//
//  get_Device_Count()
//
//! \brief   Description:  Get the count of devices in the system that this library
//!                        can talk to. This function is used in conjunction with
//!                        get_Device_List, so that enough memory is allocated.
//
//  Entry:
//!   \param[out] numberOfDevices = integer to hold the number of devices found. 
//!   \param[in] flags = eScanFlags based mask to let application control. 
//!						 NOTE: currently flags param is not being used.  
//!
//  Exit:
//!   \return SUCCESS - pass, !SUCCESS fail or something went wrong
//
//-----------------------------------------------------------------------------
int get_Device_Count(uint32_t * numberOfDevices, uint64_t flags)
{
    int  num_devs = 0, num_nvme_devs = 0;

    struct dirent **namelist;
    struct dirent **nvmenamelist;
    num_devs = scandir("/dev", &namelist, sg_filter, alphasort); 
    if(num_devs == 0)
    {
        //check for SD devices
        num_devs = scandir("/dev", &namelist, sd_filter, alphasort); 
    }
    //add nvme devices to the list
    num_nvme_devs = scandir("/dev", &nvmenamelist, nvme_filter,alphasort);

    *numberOfDevices = num_devs + num_nvme_devs;
    /*

	int fd = -1;
	char deviceName[40];	
	int  driveNumber = 0, found = 0;	
    //Currently lets just do MAX_DEVICE_PER_CONTROLLER. 
    //Because this function essentially should only be used by GUIs
    //If we find a GUI that is trying to handle more than 256 devices, we can revisit. 
	for (driveNumber = 0; driveNumber < MAX_DEVICES_PER_CONTROLLER; driveNumber++)
	{
		snprintf(deviceName, sizeof(deviceName), "%s%d",SG_PHYSICAL_DRIVE, driveNumber);	
        fd = -1;
		//lets try to open the device.		
        fd = open(deviceName, O_RDWR | O_NONBLOCK);
        if (fd >= 0)
		{
			++found;
			close(fd);
		}
	}
	*numberOfDevices = found;
	*/
	
	return SUCCESS;
}

//-----------------------------------------------------------------------------
//
//  get_Device_List()
//
//! \brief   Description:  Get a list of devices that the library supports. 
//!                        Use get_Device_Count to figure out how much memory is
//!                        needed to be allocated for the device list. The memory 
//!						   allocated must be the multiple of device structure. 
//!						   The application can pass in less memory than needed 
//!						   for all devices in the system, in which case the library 
//!                        will fill the provided memory with how ever many device 
//!						   structures it can hold. 
//  Entry:
//!   \param[out] ptrToDeviceList = pointer to the allocated memory for the device list
//!   \param[in]  sizeInBytes = size of the entire list in bytes. 
//!   \param[in]  versionBlock = versionBlock structure filled in by application for 
//!								 sanity check by library. 
//!   \param[in] flags = eScanFlags based mask to let application control. 
//!						 NOTE: currently flags param is not being used.  
//!
//  Exit:
//!   \return SUCCESS - pass, !SUCCESS fail or something went wrong
//
//-----------------------------------------------------------------------------
int get_Device_List(tDevice * const ptrToDeviceList, uint32_t sizeInBytes, versionBlock ver, uint64_t flags)
{
	int returnValue = SUCCESS;
	int numberOfDevices = 0;
    int driveNumber = 0, found = 0, failedGetDeviceCount = 0;
	char name[80] = { 0 }; //Because get device needs char
	int fd;
	tDevice * d = NULL;
#if defined (DEGUG_SCAN_TIME)
    seatimer_t getDeviceTimer;
    seatimer_t getDeviceListTimer;
    memset(&getDeviceTimer, 0, sizeof(seatimer_t));
    memset(&getDeviceListTimer, 0, sizeof(seatimer_t));
#endif
	
	int  num_sg_devs = 0, num_sd_devs = 0, num_nvme_devs = 0;

    struct dirent **namelist;
    struct dirent **nvmenamelist;
    num_sg_devs = scandir("/dev", &namelist, sg_filter, alphasort); 
    if(num_sg_devs == 0)
    {
        //check for SD devices
        num_sd_devs = scandir("/dev", &namelist, sd_filter, alphasort); 
    }
    //add nvme devices to the list
    num_nvme_devs = scandir("/dev", &nvmenamelist, nvme_filter,alphasort);
    
    char **devs = (char **)calloc(MAX_DEVICES_TO_SCAN, sizeof(char *));
    int i = 0, j = 0;
    //add sg/sd devices to the list
    for (; i < (num_sg_devs + num_sd_devs); i++)
    {
        devs[i] = (char *)malloc((strlen("/dev/") + strlen(namelist[i]->d_name) + 1) * sizeof(char));
        strcpy(devs[i], "/dev/");
        strcat(devs[i], namelist[i]->d_name);
        free(namelist[i]);
    }
    //add nvme devices to the list
    for (j = 0; i < (num_sg_devs + num_sd_devs + num_nvme_devs) && i < MAX_DEVICES_PER_CONTROLLER;i++, j++)
    {
        devs[i] = (char *)malloc((strlen("/dev/") + strlen(nvmenamelist[j]->d_name) + 1) * sizeof(char));
        strcpy(devs[i], "/dev/");
        strcat(devs[i], nvmenamelist[j]->d_name);
        free(nvmenamelist[j]);
    }
    devs[i] = NULL; //Added this so the for loop down doesn't cause a segmentation fault.
    safe_Free(namelist);
    safe_Free(nvmenamelist);

	//TODO: Check if sizeInBytes is a multiple of 
	if (!(ptrToDeviceList) || (!sizeInBytes))
	{
		returnValue = BAD_PARAMETER;
	}
    else if ((!(validate_Device_Struct(ver))))
    {
        returnValue = LIBRARY_MISMATCH;
    }
	else
	{
		numberOfDevices = sizeInBytes / sizeof(tDevice);
		d = ptrToDeviceList;
#if defined (DEGUG_SCAN_TIME)
        start_Timer(&getDeviceListTimer);
#endif
		for (driveNumber = 0; ((driveNumber < MAX_DEVICES_PER_CONTROLLER && driveNumber < (num_sg_devs + num_sd_devs + num_nvme_devs)) || (found < numberOfDevices)); driveNumber++)
		{
    		if(strlen(devs[driveNumber]) == 0)
    		{
        	    continue;
    		}
    		memset(name, 0, sizeof(name));//clear name before reusing it
		    strncpy(name, devs[driveNumber], M_Min(sizeof(name), strlen(devs[driveNumber])));
            fd = -1;
            //lets try to open the device.		
            fd = open(name, O_RDWR | O_NONBLOCK);
            if (fd >= 0)
            {
				close(fd);
				memset(d, 0, sizeof(tDevice));
				d->sanity.size = ver.size;
				d->sanity.version = ver.version;
#if defined (DEGUG_SCAN_TIME)
                seatimer_t getDeviceTimer;
                memset(&getDeviceTimer, 0, sizeof(seatimer_t));
                start_Timer(&getDeviceTimer);
#endif
                d->dFlags = flags;
				returnValue = get_Device(name, d);
#if defined (DEGUG_SCAN_TIME)
                stop_Timer(&getDeviceTimer);
                printf("Time to get %s = %fms\n", name, get_Milli_Seconds(getDeviceTimer));
#endif
				if (returnValue != SUCCESS)
				{
                    failedGetDeviceCount++;
				}
				found++;
				d++;
			}
            else if (errno == EACCES) //quick fix for opening drives without sudo
            {
                return PERMISSION_DENIED;
            }
		}
#if defined (DEGUG_SCAN_TIME)
        stop_Timer(&getDeviceListTimer);
        printf("Time to get all device = %fms\n", get_Milli_Seconds(getDeviceListTimer));
#endif
        if (found == failedGetDeviceCount)
        {
            returnValue = FAILURE;
        }
        else if (failedGetDeviceCount)
        {
            returnValue = WARN_NOT_ALL_DEVICES_ENUMERATED;
        }
	}
    safe_Free(devs);
	return returnValue;
}

//-----------------------------------------------------------------------------
//
//  close_Device()
//
//! \brief   Description:  Given a device, close it's handle. 
//
//  Entry:
//!   \param[in] device = device stuct that holds device information. 
//!
//  Exit:
//!   \return SUCCESS - pass, !SUCCESS fail or something went wrong
//
//-----------------------------------------------------------------------------
int close_Device(tDevice *dev)
{
	int retValue = 0;
	if (dev)
	{
		retValue = close(dev->os_info.fd);
		dev->os_info.last_error = errno;
		if ( retValue == 0)
		{
			dev->os_info.fd = -1;
			return SUCCESS;
		}
		else
		{
			return FAILURE;
		}
	}
	else
	{
		return MEMORY_FAILURE;
	}
}

#if !defined(DISABLE_NVME_PASSTHROUGH)
int send_NVMe_IO(nvmeCmdCtx *nvmeIoCtx )
{
    int ret = 0;//NVME_SC_SUCCESS;//This defined value used to exist in some version of nvme.h but is missing in nvme_ioctl.h...it was a value of zero, so this should be ok.
    struct nvme_admin_cmd adminCmd;
    #if defined (SEA_NVME_IOCTL_H)
        struct nvme_user_io nvmCmd;
    #else
        struct nvme_command nvmCmd;
    #endif
#ifdef _DEBUG
    printf("-->%s\n",__FUNCTION__);
#endif

    if ( nvmeIoCtx == NULL )
    {
#ifdef _DEBUG
    printf("-->%s\n",__FUNCTION__);
#endif
        return BAD_PARAMETER; 
    }

    switch (nvmeIoCtx->commandType) 
    {
    case NVM_ADMIN_CMD:
        memset(&adminCmd, 0,sizeof(struct nvme_admin_cmd));
        adminCmd.opcode = nvmeIoCtx->cmd.adminCmd.opcode;
        adminCmd.flags = nvmeIoCtx->cmd.adminCmd.flags;
        adminCmd.rsvd1 = nvmeIoCtx->cmd.adminCmd.rsvd1;
        adminCmd.nsid = nvmeIoCtx->cmd.adminCmd.nsid;
        adminCmd.cdw2 = nvmeIoCtx->cmd.adminCmd.cdw2;
        adminCmd.cdw3 = nvmeIoCtx->cmd.adminCmd.cdw3;
        adminCmd.metadata = nvmeIoCtx->cmd.adminCmd.metadata;
        adminCmd.addr = nvmeIoCtx->cmd.adminCmd.addr;
        adminCmd.metadata_len = nvmeIoCtx->cmd.adminCmd.metadataLen;
        adminCmd.data_len = nvmeIoCtx->cmd.adminCmd.dataLen;
        adminCmd.cdw10 = nvmeIoCtx->cmd.adminCmd.cdw10;
        adminCmd.cdw11 = nvmeIoCtx->cmd.adminCmd.cdw11;
        adminCmd.cdw12 = nvmeIoCtx->cmd.adminCmd.cdw12;
        adminCmd.cdw13 = nvmeIoCtx->cmd.adminCmd.cdw13;
        adminCmd.cdw14 = nvmeIoCtx->cmd.adminCmd.cdw14;
        adminCmd.cdw15 = nvmeIoCtx->cmd.adminCmd.cdw15;
        adminCmd.timeout_ms = nvmeIoCtx->timeout ? nvmeIoCtx->timeout * 1000 : 15000;

		
        //printf("sizeof(adminCmd)=%d, fd = %d, opcode=%x, nsid=%u, cdw10=%u, timeout=%d\n", sizeof(adminCmd),nvmeIoCtx->device->os_info.fd, adminCmd.opcode, adminCmd.nsid, adminCmd.cdw10, adminCmd.timeout_ms);
		

        ret = ioctl(nvmeIoCtx->device->os_info.fd, NVME_IOCTL_ADMIN_CMD, &adminCmd);
        nvmeIoCtx->device->os_info.last_error = ret;
        //Get error? 
        if (ret < 0) 
        {
            if (VERBOSITY_QUIET < g_verbosity)
            {
                perror("send_IO");
            }
        }
        nvmeIoCtx->result = adminCmd.result;

        break;

    case NVM_CMD:
        memset(&nvmCmd,0,sizeof(nvmCmd));
        ret = ioctl(nvmeIoCtx->device->os_info.fd, NVME_IOCTL_SUBMIT_IO, &nvmCmd);
        break;

    default:
        return BAD_PARAMETER;
        break;
    }
    if (VERBOSITY_COMMAND_VERBOSE <= g_verbosity)
    {
        if (nvmeIoCtx->device->os_info.last_error != 0)
        {
            printf("Error: ");
            print_Errno_To_Screen(nvmeIoCtx->device->os_info.last_error);
        }
    }
#ifdef _DEBUG
    printf("<--%s (%d)\n",__FUNCTION__, ret);
#endif
    return ret;
}

//Case to remove this from sg_helper.h/c and have a platform/lin/pci-herlper.h vs platform/win/pci-helper.c 

int pci_Read_Bar_Reg( tDevice * device, uint8_t * pData, uint32_t dataSize )
{
    int ret = UNKNOWN;
    int fd=0;
    void * barRegs = NULL;
    char sysfsPath[PATH_MAX];
    sprintf(sysfsPath,"/sys/block/%s/device/resource0",device->os_info.name);
    fd = open(sysfsPath, O_RDONLY);
    if (fd >= 0) 
    {
        //
        barRegs = mmap(0,dataSize,PROT_READ, MAP_SHARED, fd, 0);
        if (barRegs != MAP_FAILED) 
        {
            ret = SUCCESS;
            memcpy(pData,barRegs,dataSize);
        }
        else
        {
            ret = FAILURE;
        }
        close(fd);
    }
    else
    {
        if (VERBOSITY_QUIET < g_verbosity)
        {
            printf("couldn't open device %s\n", device->os_info.name);
        }
        ret = BAD_PARAMETER;
    }
    return ret;
}
#endif
int os_Read(tDevice *device, uint64_t lba, bool async, uint8_t *ptrData, uint32_t dataSize)
{
    return NOT_SUPPORTED;
}

int os_Write(tDevice *device, uint64_t lba, bool async, uint8_t *ptrData, uint32_t dataSize)
{
    return NOT_SUPPORTED;
}

int os_Verify(tDevice *device, uint64_t lba, uint32_t range)
{
    return NOT_SUPPORTED;
}

int os_Flush(tDevice *device)
{
    return NOT_SUPPORTED;
}<|MERGE_RESOLUTION|>--- conflicted
+++ resolved
@@ -500,11 +500,7 @@
                                     }
                                     else
                                     {
-<<<<<<< HEAD
-                                        *blockHandle = strndup(basename(classPtr), strlen(basename(classPtr));
-=======
                                         *blockHandle = strndup(basename(classPtr), strlen(basename(classPtr)));
->>>>>>> e0e74548
                                         *genericHandle = strdup(basename(handle));
                                     }
                                     safe_Free(className);
