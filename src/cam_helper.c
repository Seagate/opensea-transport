//
// Do NOT modify or remove this copyright and license
//
// Copyright (c) 2012 - 2020 Seagate Technology LLC and/or its Affiliates, All Rights Reserved
//
// This software is subject to the terms of the Mozilla Public
// License, v. 2.0. If a copy of the MPL was not distributed with this
// file, You can obtain one at http://mozilla.org/MPL/2.0/.
//
// ******************************************************************************************
// 
#include <stdio.h>
#include <dirent.h>
#include "cam_helper.h"
#include "scsi_helper_func.h"
#include "ata_helper_func.h"
#include "sat_helper_func.h"
#include "usb_hacks.h"
<<<<<<< HEAD
#if !defined(DISABLE_NVME_PASSTHROUGH)
#include <sys/ioctl.h>
#include <libgen.h>
#include "nvme_helper_func.h"
#include "sntl_helper.h"
#include <dev/nvme/nvme.h>
#include "common.h"
#endif
=======
#include <sys/param.h>
>>>>>>> 41218a8b

extern bool validate_Device_Struct(versionBlock);

#if !defined (CCB_CLEAR_ALL_EXCEPT_HDR)
//This is defined in newer versions of cam in FreeBSD, and is really useful.
//This is being redefined here in case it is missing for backwards compatibiity with old FreeBSD versions
    #define CCB_CLEAR_ALL_EXCEPT_HDR(ccbp)			\
	    bzero((char *)(ccbp) + sizeof((ccbp)->ccb_h),	\
	        sizeof(*(ccbp)) - sizeof((ccbp)->ccb_h))
#endif


//If this returns true, a timeout can be sent with INFINITE_TIMEOUT_VALUE definition and it will be issued, otherwise you must try MAX_CMD_TIMEOUT_SECONDS instead
bool os_Is_Infinite_Timeout_Supported()
{
    return true;
}

#if !defined(DISABLE_NVME_PASSTHROUGH)
bool is_NVMe_Handle(char *handle)
{
	bool isNVMeDevice = false;
	if (handle && strlen(handle))
	{
		if (strstr(handle, "nvme"))
		{
			isNVMeDevice = true;
		}
	}
	return isNVMeDevice;
}
#endif

int get_Device( const char *filename, tDevice *device )
{
    struct ccb_getdev cgd;
    struct ccb_pathinq cpi;
    union ccb         *ccb = NULL;
    int               ret  = SUCCESS, this_drive_type = 0;
    char devName[20] = { 0 };
    int devUnit = 0;
<<<<<<< HEAD
	char *deviceHandle = NULL;
	deviceHandle = strdup(filename);
#if !defined(DISABLE_NVME_PASSTHROUGH)
	struct nvme_get_nsid gnsid;

	if (is_NVMe_Handle(deviceHandle))
	{
		if ((device->os_info.fd = open(deviceHandle, O_RDWR | O_NONBLOCK)) < 0)
		{
			perror("open");
			device->os_info.fd = errno;
			printf("open failure");
			printf("Error:");
			print_Errno_To_Screen(errno);
			if (device->os_info.fd == EACCES)
			{
				safe_Free(deviceHandle);
				return PERMISSION_DENIED;
			}
			else
			{
				safe_Free(deviceHandle);
				return FAILURE;
			}
		}

		device->os_info.minimumAlignment = sizeof(void *);

		device->drive_info.drive_type = NVME_DRIVE;
		device->drive_info.interface_type = NVME_INTERFACE;
		device->drive_info.media_type = MEDIA_NVM;
		//ret = ioctl(device->os_info.fd, NVME_IOCTL_ID)
		//if ( ret < 0 )
		//{
		//    perror("nvme_ioctl_id");
		//	  return ret;
		//}
		ioctl(device->os_info.fd, NVME_GET_NSID, &gnsid);
		device->drive_info.namespaceID = gnsid.nsid;
		device->os_info.osType = OS_FREEBSD;

		char *baseLink = basename(deviceHandle);
		// Now we will set up the device name, etc fields in the os_info structure
		sprintf(device->os_info.name, "/dev/%s", baseLink);
		sprintf(device->os_info.friendlyName, "%s", baseLink);

		ret = fill_Drive_Info_Data(device);

		safe_Free(deviceHandle);
		return ret;
	} else
#endif

=======

    device->os_info.cam_dev = NULL;//initialize this to NULL (which it already should be) just to make sure everything else functions as expected
    
>>>>>>> 41218a8b
    if (cam_get_device(filename, devName, 20, &devUnit) == -1)
    {
        ret = FAILURE;
        device->os_info.fd = -1;
        printf("%s failed\n", __FUNCTION__);
    }
    else
    {
        //printf("%s fd %d name %s\n",__FUNCTION__, device->os_info.fd, device->os_info.name);
        device->os_info.cam_dev = cam_open_spec_device(devName, devUnit, O_RDWR, NULL); //O_NONBLOCK is not allowed
        if (device->os_info.cam_dev != NULL)
        {
            //Set name and friendly name
            //name
            strcpy(device->os_info.name, filename);
            //friendly name
            sprintf(device->os_info.friendlyName, "%s%d", devName, devUnit);

            device->os_info.fd = devUnit;

            //set the OS Type
            device->os_info.osType = OS_FREEBSD;
            device->os_info.minimumAlignment = sizeof(void *);
            
            if (device->dFlags == OPEN_HANDLE_ONLY)
            {
                return ret;
            }

            //printf("%s Successfully opened\n",__FUNCTION__);
            ccb = cam_getccb(device->os_info.cam_dev);
            if (ccb != NULL)
            {
                CCB_CLEAR_ALL_EXCEPT_HDR(ccb);
                ccb->ccb_h.func_code = XPT_GDEV_TYPE;
                if (cam_send_ccb(device->os_info.cam_dev, ccb) >= 0)
                {
                    if ((ccb->ccb_h.status & CAM_STATUS_MASK) == CAM_REQ_CMP)
                    {
                        bcopy(&ccb->cgd, &cgd, sizeof(struct ccb_getdev));
                        
                        //default to scsi drive and scsi interface
                        device->drive_info.drive_type = SCSI_DRIVE;
                        device->drive_info.interface_type = SCSI_INTERFACE;
                        //start checking what information we got from the OS
                        if (cgd.protocol == PROTO_SCSI)
                        {
                            device->drive_info.interface_type = SCSI_INTERFACE;

                            memcpy(&device->drive_info.T10_vendor_ident, cgd.inq_data.vendor, SID_VENDOR_SIZE);
                            memcpy(&device->drive_info.product_identification, cgd.inq_data.product,\
                                       M_Min(MODEL_NUM_LEN, SID_PRODUCT_SIZE));
                            memcpy(&device->drive_info.product_revision, cgd.inq_data.revision,\
                                       M_Min(FW_REV_LEN, SID_REVISION_SIZE));
                            memcpy(&device->drive_info.serialNumber, cgd.serial_num, SERIAL_NUM_LEN);

                            // 0 - means ATA. 1 - means SCSI
                            this_drive_type = memcmp(device->drive_info.T10_vendor_ident, "ATA", 3);
                            if (this_drive_type == 0)
                            {
                                device->drive_info.drive_type = ATA_DRIVE;
                            }
                            else
                            {
                                device->drive_info.drive_type = SCSI_DRIVE;
                            }

                        }
                        else if (cgd.protocol == PROTO_ATA || cgd.protocol == PROTO_ATAPI)
                        {
                            device->drive_info.interface_type = IDE_INTERFACE;
                            device->drive_info.drive_type = ATA_DRIVE;
                            if (cgd.protocol == PROTO_ATAPI)
                            {
                                device->drive_info.drive_type = ATAPI_DRIVE;
                            }
                            memcpy(&device->drive_info.T10_vendor_ident, "ATA", 3);
                            memcpy(&device->drive_info.product_identification, cgd.ident_data.model,\
                                       M_Min(MODEL_NUM_LEN, 40)); //40 comes from ata_param stuct in the ata.h
                            memcpy(&device->drive_info.product_revision, cgd.ident_data.revision,\
                                       M_Min(FW_REV_LEN, 8)); //8 comes from ata_param stuct in the ata.h
                            memcpy(&device->drive_info.serialNumber, cgd.ident_data.serial,\
                                       M_Min(SERIAL_NUM_LEN, 20)); //20 comes from ata_param stuct in the ata.h
                        }
                        else
                        {
                            printf("Unsupported interface %d\n", cgd.protocol);
                        }
                        //get interface info
                        CCB_CLEAR_ALL_EXCEPT_HDR(ccb);
                        ccb->ccb_h.func_code = XPT_PATH_INQ;
                        if (cam_send_ccb(device->os_info.cam_dev, ccb) >= 0)
                        {
                            if ((ccb->ccb_h.status & CAM_STATUS_MASK) == CAM_REQ_CMP)
                            {
                                bcopy(&ccb->cpi, &cpi, sizeof(struct ccb_pathinq));
                                //set the interface from a ccb_pathinq struct
                                switch (cpi.transport)
                                {
                                case XPORT_SATA:
                                case XPORT_ATA:
                                    device->drive_info.interface_type = IDE_INTERFACE;//Seeing IDE may look strange, but that is how old code was written to identify an ATA interface regardless of parallel or serial.
                                    break;
                                case XPORT_USB:
                                    device->drive_info.interface_type = USB_INTERFACE;
                                    break;
                                case XPORT_SPI:
                                    device->drive_info.interface_type = SCSI_INTERFACE;
                                    //firewire is reported as SPI.
                                    //Check hba_vid for "SBP" to tell the difference and set the proper interface
                                    if (strncmp(cpi.hba_vid, "SBP", 3) == 0 && cpi.hba_misc & (PIM_NOBUSRESET | PIM_NO_6_BYTE))//or check initiator_id? That's defined but not sure if that could be confused with other SPI devices - TJE
                                    {
                                        device->drive_info.interface_type = IEEE_1394_INTERFACE;
                                        //TODO: Figure out where to get device unique firewire IDs for specific device compatibility lookups
                                    }
                                    break;
                                case XPORT_SAS:
                                case XPORT_ISCSI:
                                case XPORT_SSA:
                                case XPORT_FC:
                                case XPORT_UNSPECIFIED:
                                case XPORT_UNKNOWN:
                                default:
                                    device->drive_info.interface_type = SCSI_INTERFACE;
                                    break;
                                }
                                //TODO: Parse other flags to set hacks and capabilities to help with adapter or interface specific limitations
                                //       - target flags which may help identify device capabilities (no 6-byte commands, group 6 & 7 command support, ata_ext request support.
                                //       - target flag that says no 6-byte commands can help uniquly identify IEEE1394 devices
                                //      These should be saved later when we run into compatibility issues or need to make other improvements. For now, getting the interface is a huge help

#if defined (__FreeBSD__) && __FreeBSD__ >= 9
                                if (device->drive_info.interface_type != USB_INTERFACE && device->drive_info.interface_type != IEEE_1394_INTERFACE)
                                {
                                    //NOTE: Not entirely sure EXACTLY when this was introduced, but this is a best guess from looking through cam_ccb.h history
                                    if (cpi.hba_vendor != 0 && cpi.hba_device != 0)//try to filter out when information is not available
                                    {
                                        device->drive_info.adapter_info.infoType = ADAPTER_INFO_PCI;
                                        device->drive_info.adapter_info.productIDValid = true;
                                        device->drive_info.adapter_info.vendorIDValid = true;
                                        device->drive_info.adapter_info.productID = cpi.hba_device;
                                        device->drive_info.adapter_info.vendorID = cpi.hba_vendor;
                                        //NOT: Subvendor and subdevice seem to specify something further up the tree from the adapter itself.
                                    }
                                }
#endif
                            }
                            else
                            {
                                printf("WARN: XPT_PATH_INQ I/O status failed\n");
                            }
                        }
                        //let the library now go out and set up the device struct after sending some commands.
                        if (device->drive_info.interface_type == USB_INTERFACE || device->drive_info.interface_type == IEEE_1394_INTERFACE)
                        {
                            //TODO: Actually get the VID and PID set before calling this.
                            //      This will require some more research, but we should be able to do this now that we know the interface
                            setup_Passthrough_Hacks_By_ID(device);
                        }
                        ret = fill_Drive_Info_Data(device);
                    }
                    else
                    {
                        printf("WARN: XPT_GDEV_TYPE I/O status failed\n");
                        ret = FAILURE;
                    }
                }
                else
                {
                    printf("WARN: XPT_GDEV_TYPE I/O failed\n");
                    ret = FAILURE;
                }
            }
            else
            {
                printf("WARN: Could not allocate CCB\n");
                ret = FAILURE;
            }
        }
        else
        {
            printf("%s Opened Failed\n", __FUNCTION__);
            ret = FAILURE;
        }
    }

    if (ccb != NULL)
    {
        cam_freeccb(ccb);
    }

    return ret;
}

int send_IO( ScsiIoCtx *scsiIoCtx )
{
    int ret = FAILURE;
    //printf("%s -->\n",__FUNCTION__);

    if (scsiIoCtx->device->drive_info.interface_type == SCSI_INTERFACE)
    {
        ret = send_Scsi_Cam_IO(scsiIoCtx);
    }
#if !defined(DISABLE_NVME_PASSTHROUGH)
	else if (scsiIoCtx->device->drive_info.interface_type == NVME_INTERFACE)
	{
		ret = sntl_Translate_SCSI_Command(scsiIoCtx->device, scsiIoCtx);
	}
#endif
    else if (scsiIoCtx->device->drive_info.interface_type == IDE_INTERFACE)
    {
        if (scsiIoCtx->pAtaCmdOpts)
        {
            ret = send_Ata_Cam_IO(scsiIoCtx);
        }
        else
        {
            ret = translate_SCSI_Command(scsiIoCtx->device, scsiIoCtx);
        }
    }
    else if (scsiIoCtx->device->drive_info.interface_type == RAID_INTERFACE)
    {
        if (scsiIoCtx->device->issue_io != NULL)
        {
            ret = scsiIoCtx->device->issue_io(scsiIoCtx);
        }
        else
        {
            if (VERBOSITY_QUIET < scsiIoCtx->device->deviceVerbosity)
            {
                printf("No Raid PassThrough IO Routine present for this device\n");
            }
        }
    }
    else
    {
        if (VERBOSITY_QUIET < scsiIoCtx->device->deviceVerbosity)
        {
            printf("Target Device does not have a valid interface %d\n",\
                       scsiIoCtx->device->drive_info.interface_type);
        }
    }
    //printf("<-- %s\n",__FUNCTION__);
    return ret;
}

int send_Ata_Cam_IO( ScsiIoCtx *scsiIoCtx )
{
    int              ret       = SUCCESS;
    union ccb        *ccb      = NULL;
    struct ccb_ataio *ataio    = NULL;
    u_int32_t        direction = 0;

    ccb = cam_getccb(scsiIoCtx->device->os_info.cam_dev);

    if (ccb != NULL)
    {
        ataio = &ccb->ataio;

        /* cam_getccb cleans up the header, caller has to zero the payload */
        bzero(&(&ccb->ccb_h)[1],
              sizeof(struct ccb_ataio) - sizeof(struct ccb_hdr));

        switch (scsiIoCtx->direction)
        {
        case XFER_NO_DATA:
            direction = CAM_DIR_NONE;
            break;
        case XFER_DATA_IN:
            direction = CAM_DIR_IN;
            break;
        case XFER_DATA_OUT:
            direction = CAM_DIR_OUT;
            break;
        case XFER_DATA_OUT_IN:
        case XFER_DATA_IN_OUT:
            direction = CAM_DIR_BOTH;
            break;
        default:
            if (VERBOSITY_QUIET < scsiIoCtx->device->deviceVerbosity)
            {
                printf("%s Didn't understand I/O direction\n", __FUNCTION__);
            }
            return -1;
        }

        uint32_t camTimeout = scsiIoCtx->timeout;
        if (scsiIoCtx->device->drive_info.defaultTimeoutSeconds > 0 && scsiIoCtx->device->drive_info.defaultTimeoutSeconds > scsiIoCtx->timeout)
        {
            camTimeout = scsiIoCtx->device->drive_info.defaultTimeoutSeconds;
            //this check is to make sure on commands that set a very VERY large timeout (*cough* *cough* ata security) that we DON'T do a conversion and leave the time as the max...
            if (scsiIoCtx->device->drive_info.defaultTimeoutSeconds < CAM_MAX_CMD_TIMEOUT_SECONDS)
            {
                camTimeout *= 1000;//convert to milliseconds
            }
            else
            {
                camTimeout = UINT32_MAX;//no timeout or maximum timeout
            }
        }
        else
        {
            if (scsiIoCtx->timeout != 0)
            {
                camTimeout = scsiIoCtx->timeout;
                //this check is to make sure on commands that set a very VERY large timeout (*cough* *cough* ata security) that we DON'T do a conversion and leave the time as the max...
                if (scsiIoCtx->timeout < CAM_MAX_CMD_TIMEOUT_SECONDS)
                {
                    camTimeout *= 1000;//convert to milliseconds
                }
                else
                {
                    camTimeout = UINT32_MAX;//no timeout or maximum timeout
                }
            }
            else
            {
                camTimeout = 15 * 1000;//default to 15 second timeout
            }
        }

        cam_fill_ataio(&ccb->ataio,
                       0, /* retry_count */
                       NULL,
                       direction, /*flags*/
                       MSG_SIMPLE_Q_TAG,
                       (u_int8_t *)scsiIoCtx->pdata, /*data_ptr*/
                       scsiIoCtx->dataLength, /*dxfer_len*/
                       camTimeout);

        /* Disable freezing the device queue */
        ccb->ccb_h.flags |= CAM_DEV_QFRZDIS;
        /* We set this flag here because cam_fill_atatio clears the flags*/
        if (scsiIoCtx->direction == XFER_NO_DATA)
        {
            ccb->ataio.cmd.flags |= CAM_ATAIO_NEEDRESULT;
        }

        if (scsiIoCtx->pAtaCmdOpts != NULL)
        {
            bzero(&ataio->cmd, sizeof(ataio->cmd));
            if (scsiIoCtx->pAtaCmdOpts->commandType == ATA_CMD_TYPE_TASKFILE)
            {
                //ataio->cmd.flags = 0;
                if (scsiIoCtx->pAtaCmdOpts->commadProtocol == ATA_PROTOCOL_DMA ||
                    scsiIoCtx->pAtaCmdOpts->commadProtocol == ATA_PROTOCOL_DMA_QUE ||
                    scsiIoCtx->pAtaCmdOpts->commadProtocol == ATA_PROTOCOL_PACKET_DMA ||
                    scsiIoCtx->pAtaCmdOpts->commadProtocol == ATA_PROTOCOL_DMA_FPDMA ||
                    scsiIoCtx->pAtaCmdOpts->commadProtocol == ATA_PROTOCOL_UDMA
                    )
                {
                    ataio->cmd.flags |= CAM_ATAIO_DMA;
                }
                ataio->cmd.command = scsiIoCtx->pAtaCmdOpts->tfr.CommandStatus;
                ataio->cmd.features = scsiIoCtx->pAtaCmdOpts->tfr.ErrorFeature;
                ataio->cmd.lba_low = scsiIoCtx->pAtaCmdOpts->tfr.LbaLow;
                ataio->cmd.lba_mid = scsiIoCtx->pAtaCmdOpts->tfr.LbaMid;
                ataio->cmd.lba_high = scsiIoCtx->pAtaCmdOpts->tfr.LbaHi;
                ataio->cmd.device = scsiIoCtx->pAtaCmdOpts->tfr.DeviceHead;
                ataio->cmd.sector_count = scsiIoCtx->pAtaCmdOpts->tfr.SectorCount;
            }
            else if (scsiIoCtx->pAtaCmdOpts->commandType == ATA_CMD_TYPE_EXTENDED_TASKFILE)
            {
                ataio->cmd.flags |= CAM_ATAIO_48BIT;
                if (scsiIoCtx->pAtaCmdOpts->commadProtocol == ATA_PROTOCOL_DMA ||
                    scsiIoCtx->pAtaCmdOpts->commadProtocol == ATA_PROTOCOL_DMA_QUE ||
                    scsiIoCtx->pAtaCmdOpts->commadProtocol == ATA_PROTOCOL_PACKET_DMA ||
                    scsiIoCtx->pAtaCmdOpts->commadProtocol == ATA_PROTOCOL_DMA_FPDMA ||
                    scsiIoCtx->pAtaCmdOpts->commadProtocol == ATA_PROTOCOL_UDMA
                    )
                {
                    ataio->cmd.flags |= CAM_ATAIO_DMA;
                }
                ataio->cmd.command = scsiIoCtx->pAtaCmdOpts->tfr.CommandStatus;
                ataio->cmd.lba_low = scsiIoCtx->pAtaCmdOpts->tfr.LbaLow;
                ataio->cmd.lba_mid = scsiIoCtx->pAtaCmdOpts->tfr.LbaMid;
                ataio->cmd.lba_high = scsiIoCtx->pAtaCmdOpts->tfr.LbaHi;
                ataio->cmd.device = scsiIoCtx->pAtaCmdOpts->tfr.DeviceHead;
                ataio->cmd.lba_low_exp = scsiIoCtx->pAtaCmdOpts->tfr.LbaLow48;
                ataio->cmd.lba_mid_exp = scsiIoCtx->pAtaCmdOpts->tfr.LbaMid48;
                ataio->cmd.lba_high_exp = scsiIoCtx->pAtaCmdOpts->tfr.LbaHi48;
                ataio->cmd.features = scsiIoCtx->pAtaCmdOpts->tfr.ErrorFeature;
                ataio->cmd.features_exp = scsiIoCtx->pAtaCmdOpts->tfr.Feature48;
                ataio->cmd.sector_count = scsiIoCtx->pAtaCmdOpts->tfr.SectorCount;
                ataio->cmd.sector_count_exp = scsiIoCtx->pAtaCmdOpts->tfr.SectorCount48;
            }
            else
            {
                ret = BAD_PARAMETER;
                printf("WARN: Unsupported ATA Command type\n");
            }

            if (ret == SUCCESS)
            {
                seatimer_t commandTimer;
                memset(&commandTimer, 0, sizeof(seatimer_t));
                #if defined (_DEBUG)
                printf("ATAIO: cmd=0x%02"PRIX8" feat=0x%02"PRIX8" lbalow=0x%02"PRIX8" lbamid=0x%02"PRIX8" lbahi=0x%02"PRIX8" sc=0x%02"PRIX8"\n",\
                           ataio->cmd.command, ataio->cmd.features, ataio->cmd.lba_low, ataio->cmd.lba_mid,\
                           ataio->cmd.lba_high, ataio->cmd.sector_count);
                printf("\tfeatext=0x%02"PRIX8" lbalowExp=0x%02"PRIX8" lbamidExp=0x%02"PRIX8" lbahiExp=0x%02"PRIX8" scExp=0x%02"PRIX8"\n",\
                           ataio->cmd.features_exp, ataio->cmd.lba_low_exp, ataio->cmd.lba_mid_exp,\
                           ataio->cmd.lba_high_exp, ataio->cmd.sector_count_exp);

                printf("\tData Ptr %p, xfer len %d\n", ataio->data_ptr, ataio->dxfer_len);
                #endif
                start_Timer(&commandTimer);
                ret = cam_send_ccb(scsiIoCtx->device->os_info.cam_dev, ccb);
                stop_Timer(&commandTimer);
                if (ret < 0)
                {
                    perror("error sending ATA I/O");
                    ret = FAILURE;
                }
                else
                {
                    if ((ccb->ccb_h.status & CAM_STATUS_MASK) != CAM_REQ_CMP)
                    {
                        if ((ccb->ccb_h.status & CAM_STATUS_MASK) == CAM_ATA_STATUS_ERROR)
                        {
                            ret = COMMAND_FAILURE;
                            if (VERBOSITY_QUIET < scsiIoCtx->device->deviceVerbosity)
                            {
                                printf("WARN: I/O went through but drive returned status=0x%02"PRIX8" error=0x%02"PRIX8"\n",\
                                           ataio->res.status, ataio->res.error);
                            }
                        }
                        else if ((ccb->ccb_h.status & CAM_STATUS_MASK) == CAM_CMD_TIMEOUT)
                        {
                            if (VERBOSITY_QUIET < scsiIoCtx->device->deviceVerbosity)
                            {
                                printf("WARN: I/O CAM_CMD_TIMEOUT occured\n");
                            }
                        }
                        else
                        {
                            if (VERBOSITY_QUIET < scsiIoCtx->device->deviceVerbosity)
                            {
                                printf("WARN: I/O error occurred %d\n", (ccb->ccb_h.status & CAM_STATUS_MASK));
                            }
                        }
                    }
                    else
                    {
                        #if defined (_DEBUG)
                        printf("I/O went through status %d\n",\
                                   (ccb->ccb_h.status & CAM_STATUS_MASK));
                        #endif
                    }
                    ret = SUCCESS;

                    //get the rtfrs and put them into a "sense buffer". In other words, fill in the sense buffer with the rtfrs in descriptor format
                    if (scsiIoCtx->psense != NULL)//check that the pointer is valid
                    {
                        if (scsiIoCtx->senseDataSize >= 22)//check that the sense data buffer is big enough to fill in our rtfrs using descriptor format
                        {
                            scsiIoCtx->returnStatus.format = 0x72;
                            scsiIoCtx->returnStatus.senseKey = 0x01;//Not setting check condition since the IO was in fact successful
                            //setting ASC/ASCQ to ATA Passthrough Information Available
                            scsiIoCtx->returnStatus.asc = 0x00;
                            scsiIoCtx->returnStatus.ascq = 0x1D;
                            //now fill in the sens buffer
                            scsiIoCtx->psense[0] = 0x72;
                            scsiIoCtx->psense[1] = 0x01;//recovered error
                            //setting ASC/ASCQ to ATA Passthrough Information Available
                            scsiIoCtx->psense[2] = 0x00;//ASC
                            scsiIoCtx->psense[3] = 0x1D;//ASCQ
                            scsiIoCtx->psense[4] = 0;
                            scsiIoCtx->psense[5] = 0;
                            scsiIoCtx->psense[6] = 0;
                            scsiIoCtx->psense[7] = 0x0E;//additional sense length
                            scsiIoCtx->psense[8] = 0x09;//descriptor code
                            scsiIoCtx->psense[9] = 0x0C;//additional descriptor length
                            scsiIoCtx->psense[10] = 0;
                            if (scsiIoCtx->pAtaCmdOpts->commandType == ATA_CMD_TYPE_EXTENDED_TASKFILE)
                            {
                                scsiIoCtx->psense[10] |= 0x01;//set the extend bit
                                //fill in the ext registers while we're in this if...no need for another one
                                scsiIoCtx->psense[12] = ataio->res.sector_count_exp;// Sector Count Ext
                                scsiIoCtx->psense[14] = ataio->res.lba_low_exp;// LBA Lo Ext
                                scsiIoCtx->psense[16] = ataio->res.lba_mid_exp;// LBA Mid Ext
                                scsiIoCtx->psense[18] = ataio->res.lba_high_exp;// LBA Hi
                            }
                            //fill in the returned 28bit registers
                            scsiIoCtx->psense[11] = ataio->res.error;// Error
                            scsiIoCtx->psense[13] = ataio->res.sector_count;// Sector Count
                            scsiIoCtx->psense[15] = ataio->res.lba_low;// LBA Lo
                            scsiIoCtx->psense[17] = ataio->res.lba_mid;// LBA Mid
                            scsiIoCtx->psense[19] = ataio->res.lba_high;// LBA Hi
                            scsiIoCtx->psense[20] = ataio->res.device;// Device/Head
                            scsiIoCtx->psense[21] = ataio->res.status;// Status
                        }
                    }
                }
                scsiIoCtx->device->drive_info.lastCommandTimeNanoSeconds = get_Nano_Seconds(commandTimer);
            }
        }
        else
        {
            if (VERBOSITY_DEFAULT < scsiIoCtx->device->deviceVerbosity)
            {
                printf("WARN: Sending non-ATA commnad to ATA Drive [FreeBSD CAM driver does not support SAT Specification]\n");
            }
            ret = BAD_PARAMETER;
        }

    }
    else
    {
        printf("WARN: couldn't allocate CCB");
    }

    return ret;
}


int send_Scsi_Cam_IO( ScsiIoCtx *scsiIoCtx )
{
    #if defined (_DEBUG)
    printf("--> %s\n", __FUNCTION__);
    #endif
    int ret = 0;
    //device * device = scsiIoCtx->device;
    struct ccb_scsiio *csio = NULL;
    union ccb         *ccb  = NULL;

    if (scsiIoCtx->device->os_info.cam_dev == NULL)
    {
        printf("%s dev is NULL\n", __FUNCTION__);
        return FAILURE;
    }
    else if (scsiIoCtx->cdbLength > IOCDBLEN)
    {
        printf("%s too big CDB\n", __FUNCTION__);
        return BAD_PARAMETER;
    }

    ccb = cam_getccb(scsiIoCtx->device->os_info.cam_dev);

    if (ccb != NULL)
    {
        // Following is copy/paste from different funtions in camcontrol.c
        /* cam_getccb cleans up the header, caller has to zero the payload */
        bzero(&(&ccb->ccb_h)[1],
              sizeof(struct ccb_scsiio) - sizeof(struct ccb_hdr));

        csio = &ccb->csio;

        csio->ccb_h.func_code = XPT_SCSI_IO;
        csio->ccb_h.retry_count = 0; // should we change it to 1?
        csio->ccb_h.cbfcnp = NULL;
        uint32_t camTimeout = scsiIoCtx->timeout;
        if (scsiIoCtx->device->drive_info.defaultTimeoutSeconds > 0 && scsiIoCtx->device->drive_info.defaultTimeoutSeconds > scsiIoCtx->timeout)
        {
            camTimeout = scsiIoCtx->device->drive_info.defaultTimeoutSeconds;
            //this check is to make sure on commands that set a very VERY large timeout (*cough* *cough* ata security) that we DON'T do a conversion and leave the time as the max...
            if (scsiIoCtx->device->drive_info.defaultTimeoutSeconds < CAM_MAX_CMD_TIMEOUT_SECONDS)
            {
                camTimeout *= 1000;//convert to milliseconds
            }
            else
            {
                camTimeout = CAM_TIME_INFINITY;//no timeout or maximum timeout
            }
        }
        else
        {
            if (scsiIoCtx->timeout != 0)
            {
                camTimeout = scsiIoCtx->timeout;
                //this check is to make sure on commands that set a very VERY large timeout (*cough* *cough* ata security) that we DON'T do a conversion and leave the time as the max...
                if (scsiIoCtx->timeout < CAM_MAX_CMD_TIMEOUT_SECONDS)
                {
                    camTimeout *= 1000;//convert to milliseconds
                }
                else
                {
                    camTimeout = CAM_TIME_INFINITY;//no timeout or maximum timeout
                }
            }
            else
            {
                camTimeout = 15 * 1000;//default to 15 second timeout
            }
        }
        csio->ccb_h.timeout = camTimeout;
        csio->cdb_len = scsiIoCtx->cdbLength;
        csio->sense_len = scsiIoCtx->senseDataSize; //So it seems the csio has it's own buffer for Sense...so revist.
        csio->tag_action = MSG_SIMPLE_Q_TAG; // TODO: will we have anything else ever?

        switch (scsiIoCtx->direction)
        {
        case XFER_NO_DATA:
            csio->ccb_h.flags = CAM_DIR_NONE;
            break;
        case XFER_DATA_IN:
            csio->ccb_h.flags = CAM_DIR_IN;
            break;
        case XFER_DATA_OUT:
            csio->ccb_h.flags = CAM_DIR_OUT;
            break;
        case XFER_DATA_OUT_IN:
        case XFER_DATA_IN_OUT:
            csio->ccb_h.flags = CAM_DIR_BOTH;
            break;
            //case SG_DXFER_UNKNOWN:
            //io_hdr.dxfer_direction = SG_DXFER_UNKNOWN;
            //break;
        default:
            if (VERBOSITY_QUIET < scsiIoCtx->device->deviceVerbosity)
            {
                printf("%s Didn't understand direction\n", __FUNCTION__);
            }
            return -1;
        }

        csio->dxfer_len = scsiIoCtx->dataLength;
        csio->data_ptr = scsiIoCtx->pdata;

        /* Disable freezing the device queue */
        ccb->ccb_h.flags |= CAM_DEV_QFRZDIS;
        //ccb->ccb_h.flags |= CAM_PASS_ERR_RECOVER; // Needed?

        memcpy(&csio->cdb_io.cdb_bytes[0], &scsiIoCtx->cdb[0], IOCDBLEN);
        #if defined (_DEBUG)
        printf("%s cdb [%x] [%x] [%x] [%x] [%x] [%x] [%x] [%x] \n\t \
               [%x] [%x] [%x] [%x] [%x] [%x] [%x] [%x]\n",\
                   __FUNCTION__,\
                   csio->cdb_io.cdb_bytes[0],\
                   csio->cdb_io.cdb_bytes[1],\
                   csio->cdb_io.cdb_bytes[2],\
                   csio->cdb_io.cdb_bytes[3],\
                   csio->cdb_io.cdb_bytes[4],\
                   csio->cdb_io.cdb_bytes[5],\
                   csio->cdb_io.cdb_bytes[6],\
                   csio->cdb_io.cdb_bytes[7],\
                   csio->cdb_io.cdb_bytes[8],\
                   csio->cdb_io.cdb_bytes[9],\
                   csio->cdb_io.cdb_bytes[10],\
                   csio->cdb_io.cdb_bytes[11],\
                   csio->cdb_io.cdb_bytes[12],\
                   csio->cdb_io.cdb_bytes[13],\
                   csio->cdb_io.cdb_bytes[14],\
                   csio->cdb_io.cdb_bytes[15]
              );
        #endif
        seatimer_t commandTimer;
        memset(&commandTimer, 0, sizeof(seatimer_t));
        start_Timer(&commandTimer);
        ret = cam_send_ccb(scsiIoCtx->device->os_info.cam_dev, ccb);
        stop_Timer(&commandTimer);
        if (ret < 0)
        {
            perror("cam_send_cdb");
        }

        if ((ccb->ccb_h.status & CAM_STATUS_MASK) == CAM_REQ_CMP)
        {
            #if defined (_DEBUG)  
            printf("%s success with ret %d & valid sense=%d\n",\
                       __FUNCTION__, ret, (ccb->ccb_h.status & CAM_AUTOSNS_VALID));
            printf("%s error code %d, sense [%x] [%x] [%x] [%x] [%x] [%x] [%x] [%x] \n\t \
               [%x] [%x] [%x] [%x] [%x] [%x] [%x] [%x]\n",\
                       __FUNCTION__,\
                       csio->sense_data.error_code,\
                       csio->sense_data.sense_buf[0],\
                       csio->sense_data.sense_buf[1],\
                       csio->sense_data.sense_buf[2],\
                       csio->sense_data.sense_buf[3],\
                       csio->sense_data.sense_buf[4],\
                       csio->sense_data.sense_buf[5],\
                       csio->sense_data.sense_buf[6],\
                       csio->sense_data.sense_buf[7],\
                       csio->sense_data.sense_buf[8],\
                       csio->sense_data.sense_buf[9],\
                       csio->sense_data.sense_buf[10],\
                       csio->sense_data.sense_buf[11],\
                       csio->sense_data.sense_buf[12],\
                       csio->sense_data.sense_buf[13],\
                       csio->sense_data.sense_buf[14],\
                       csio->sense_data.sense_buf[15]
                  );
            #endif
            scsiIoCtx->returnStatus.senseKey = csio->scsi_status;

            if ((ccb->ccb_h.status & CAM_AUTOSNS_VALID) == 0)
            {
                // Since we have no sense data fake it for ATA
                if (scsiIoCtx->device->drive_info.drive_type == ATA_DRIVE)
                {
                    if (scsiIoCtx->returnStatus.senseKey == SCSI_STATUS_OK)
                    {
                        //scsiIoCtx->rtfrs.status = ATA_GOOD_STATUS;
                        //scsiIoCtx->rtfrs.error = 0;
                    }
                    else
                    {
                        //scsiIoCtx->rtfrs.status = 0x51;
                        //scsiIoCtx->rtfrs.error = 0x4;
                    }
                }
            }
            else // we have some valid sense?
            {

            }
        }
        else
        {
            ret = COMMAND_FAILURE;

            if (VERBOSITY_DEFAULT < scsiIoCtx->device->deviceVerbosity)
            {
                printf("%s cam error %d, scsi error %d\n",\
                           __FUNCTION__, (ccb->ccb_h.status & CAM_STATUS_MASK), ccb->csio.scsi_status);
            }

            if (((ccb->ccb_h.status & CAM_STATUS_MASK) == CAM_SCSI_STATUS_ERROR)
                && (ccb->csio.scsi_status == SCSI_STATUS_CHECK_COND)
                && ((ccb->ccb_h.status & CAM_AUTOSNS_VALID) != 0))
            {
                //memcpy(scsiIoCtx->psense, &csio->sense_data.sense_buf[0], scsiIoCtx->senseDataSize);
                memcpy(scsiIoCtx->psense, &csio->sense_data.error_code, sizeof(uint8_t));
                memcpy(scsiIoCtx->psense+1, &csio->sense_data.sense_buf[0], (scsiIoCtx->senseDataSize)-1);
                #if defined (_DEBUG)  
                printf("%s error code %d, sense [%x] [%x] [%x] [%x] [%x] [%x] [%x] [%x] \n\t \
                   [%x] [%x] [%x] [%x] [%x] [%x] [%x] [%x]\n",\
                           __FUNCTION__,\
                           csio->sense_data.error_code,\
                           csio->sense_data.sense_buf[0],\
                           csio->sense_data.sense_buf[1],\
                           csio->sense_data.sense_buf[2],\
                           csio->sense_data.sense_buf[3],\
                           csio->sense_data.sense_buf[4],\
                           csio->sense_data.sense_buf[5],\
                           csio->sense_data.sense_buf[6],\
                           csio->sense_data.sense_buf[7],\
                           csio->sense_data.sense_buf[8],\
                           csio->sense_data.sense_buf[9],\
                           csio->sense_data.sense_buf[10],\
                           csio->sense_data.sense_buf[11],\
                           csio->sense_data.sense_buf[12],\
                           csio->sense_data.sense_buf[13],\
                           csio->sense_data.sense_buf[14],\
                           csio->sense_data.sense_buf[15]
                      );
                #endif
            }
        }
        scsiIoCtx->device->drive_info.lastCommandTimeNanoSeconds = get_Nano_Seconds(commandTimer);
    }
    else
    {
        printf("ccb is Null\n");
        ret = BAD_PARAMETER; //Should this be MEMORY FAILURE?
    }

    cam_freeccb(ccb);

    #if defined (_DEBUG)  
    printf("<-- %s ret=[%d]\n", __FUNCTION__, ret);
    #endif

    return ret;
}

#if !defined(DISABLE_NVME_PASSTHROUGH)
static int nvme_filter(const struct dirent *entry)
{
	int nvmeHandle = strncmp("nvme", entry->d_name, 3);
	if (nvmeHandle != 0)
	{
		return !nvmeHandle;
	}
	char* partition = strpbrk(entry->d_name, "pPsS");
	if (partition != NULL)
	{
		return 0;
	}
	else
	{
		return !nvmeHandle;
	}
}
#endif

static int da_filter( const struct dirent *entry )
{
    int daHandle = strncmp("da", entry->d_name, 2);
    if(daHandle != 0)
    {
      return !daHandle;
    }
    char* partition = strpbrk(entry->d_name,"pPsS");
    if(partition != NULL)
    {
        return 0;
    }
    else
    {
        return !daHandle;
    }
}

static int ada_filter( const struct dirent *entry )
{
    int adaHandle = strncmp("ada", entry->d_name, 3);
    if(adaHandle != 0)
    {
      return !adaHandle;
    }
    char* partition = strpbrk(entry->d_name,"pPsS");
    if(partition != NULL)
    {
        return 0;
    }
    else
    {
        return !adaHandle;
    }
}

int close_Device(tDevice *dev)
{
    if (dev->os_info.cam_dev)
    {
        cam_close_device(dev->os_info.cam_dev);
        dev->os_info.cam_dev = NULL;
    }
    return SUCCESS;
}

//-----------------------------------------------------------------------------
//
//  get_Device_Count()
//
//! \brief   Description:  Get the count of devices in the system that this library
//!                        can talk to. This function is used in conjunction with
//!                        get_Device_List, so that enough memory is allocated.
//
//  Entry:
//!   \param[out] numberOfDevices = integer to hold the number of devices found. 
//!   \param[in] flags = eScanFlags based mask to let application control. 
//!                      NOTE: currently flags param is not being used.  
//!
//  Exit:
//!   \return SUCCESS - pass, !SUCCESS fail or something went wrong
//
//-----------------------------------------------------------------------------
int get_Device_Count(uint32_t * numberOfDevices, uint64_t flags)
{
	int  num_da_devs = 0, num_ada_devs = 0;
#if !defined(DISABLE_NVME_PASSTHROUGH)
	int num_nvme_devs = 0;
#endif

    struct dirent **danamelist;
    struct dirent **adanamelist;
#if !defined(DISABLE_NVME_PASSTHROUGH)
	struct dirent **nvmenamelist;
#endif

    num_da_devs = scandir("/dev", &danamelist, da_filter, alphasort);
    num_ada_devs = scandir("/dev", &adanamelist, ada_filter, alphasort);

#if !defined(DISABLE_NVME_PASSTHROUGH)
	num_nvme_devs = scandir("/dev", &nvmenamelist, nvme_filter, alphasort);
#endif

    //free the list of names to not leak memory
    for (int iter = 0; iter < num_da_devs; ++iter)
    {
        safe_Free(danamelist[iter]);
    }
    safe_Free(danamelist);
    //free the list of names to not leak memory
    for (int iter = 0; iter < num_ada_devs; ++iter)
    {
        safe_Free(adanamelist[iter]);
    }
    safe_Free(adanamelist);

#if !defined(DISABLE_NVME_PASSTHROUGH)
	//free the list of names to not leak memory
	for (int iter = 0; iter < num_nvme_devs; ++iter)
	{
		safe_Free(nvmenamelist);
	}
	*numberOfDevices = num_da_devs + num_ada_devs + num_nvme_devs;
#else
  *numberOfDevices = num_da_devs + num_ada_devs;
#endif
    M_USE_UNUSED(flags);  
    return SUCCESS;
}

//-----------------------------------------------------------------------------
//
//  get_Device_List()
//
//! \brief   Description:  Get a list of devices that the library supports. 
//!                        Use get_Device_Count to figure out how much memory is
//!                        needed to be allocated for the device list. The memory 
//!                        allocated must be the multiple of device structure. 
//!                        The application can pass in less memory than needed 
//!                        for all devices in the system, in which case the library 
//!                        will fill the provided memory with how ever many device 
//!                        structures it can hold. 
//  Entry:
//!   \param[out] ptrToDeviceList = pointer to the allocated memory for the device list
//!   \param[in]  sizeInBytes = size of the entire list in bytes. 
//!   \param[in]  versionBlock = versionBlock structure filled in by application for 
//!                              sanity check by library. 
//!   \param[in] flags = eScanFlags based mask to let application control. 
//!                      NOTE: currently flags param is not being used.  
//!
//  Exit:
//!   \return SUCCESS - pass, !SUCCESS fail or something went wrong
//
//-----------------------------------------------------------------------------
int get_Device_List(tDevice * const ptrToDeviceList, uint32_t sizeInBytes, versionBlock ver, uint64_t flags)
{
    int returnValue = SUCCESS;
    int numberOfDevices = 0;
    int driveNumber = 0, found = 0, failedGetDeviceCount = 0, permissionDeniedCount = 0;
    char name[80]; //Because get device needs char
    int fd = 0;
    tDevice * d = NULL;
	int num_da_devs = 0, num_ada_devs = 0, num_nvme_devs = 0;
	
    struct dirent **danamelist;
    struct dirent **adanamelist;

#if !defined(DISABLE_NVME_PASSTHROUGH)
	struct dirent **nvmenamelist;
#endif

    num_da_devs = scandir("/dev", &danamelist, da_filter, alphasort);
    num_ada_devs = scandir("/dev", &adanamelist, ada_filter, alphasort);

#if !defined(DISABLE_NVME_PASSTHROUGH)
	num_nvme_devs = scandir("/dev", &nvmenamelist, nvme_filter, alphasort);
#endif

    char **devs = (char **)calloc(num_da_devs + num_ada_devs + num_nvme_devs + 1, sizeof(char *));
    int i = 0, j = 0, k=0;
    for (i = 0; i < num_da_devs; ++i)
    {
        devs[i] = (char *)malloc((strlen("/dev/") + strlen(danamelist[i]->d_name) + 1) * sizeof(char));
        strcpy(devs[i], "/dev/");
        strcat(devs[i], danamelist[i]->d_name);
        safe_Free(danamelist[i]);
    }
    for (j = 0; i < (num_da_devs + num_ada_devs) && j < num_ada_devs; ++i, j++)
    {
        devs[i] = (char *)malloc((strlen("/dev/") + strlen(adanamelist[j]->d_name) + 1) * sizeof(char));
        strcpy(devs[i], "/dev/");
        strcat(devs[i], adanamelist[j]->d_name);
        safe_Free(adanamelist[j]);
    }

#if !defined(DISABLE_NVME_PASSTHROUGH)
	for (k = 0; i < (num_da_devs + num_ada_devs + num_nvme_devs) && k < num_nvme_devs; ++i, ++j, ++k)
	{
		devs[i] = (char *)malloc((strlen("/dev/") + strlen(nvmenamelist[k]->d_name) + 1) * sizeof(char));
		strcpy(devs[i], "/dev/");
		strcat(devs[i], nvmenamelist[k]->d_name);
		safe_Free(nvmenamelist[k]);
	}
#endif

    devs[i] = NULL; //Added this so the for loop down doesn't cause a segmentation fault.
    safe_Free(danamelist);
    safe_Free(adanamelist);
#if !defined(DISABLE_NVME_PASSTHROUGH)
	safe_Free(nvmenamelist);
#endif

    //TODO: Check if sizeInBytes is a multiple of 
    if (!(ptrToDeviceList) || (!sizeInBytes))
    {
        returnValue = BAD_PARAMETER;
    }
    else if ((!(validate_Device_Struct(ver))))
    {
        returnValue = LIBRARY_MISMATCH;
    }
    else
    {
        numberOfDevices = sizeInBytes / sizeof(tDevice);
        d = ptrToDeviceList;
        for (driveNumber = 0; ((driveNumber >= 0 && (unsigned int)driveNumber < MAX_DEVICES_TO_SCAN && driveNumber < (num_da_devs + num_ada_devs + num_nvme_devs)) && (found < numberOfDevices)); ++driveNumber)
        {
            if(!devs[driveNumber] || strlen(devs[driveNumber]) == 0)
            {
                continue;
            }
            memset(name, 0, sizeof(name));//clear name before reusing it
            strcpy(name, devs[driveNumber]);
            fd = -1;
            //lets try to open the device.      
            fd = cam_get_device(name, d->os_info.name, sizeof(d->os_info.name), &d->os_info.fd);
            if (fd >= 0)
            {
                //Not sure this is necessary, but add back in if we find any issues - TJE
                /*if (d->os_info.cam_dev)
                {
                    cam_close_device(d->os_info.cam_dev);
                    d->os_info.cam_dev = NULL;
                }*/
                eVerbosityLevels temp = d->deviceVerbosity;
                memset(d, 0, sizeof(tDevice));
                d->deviceVerbosity = temp;
                d->sanity.size = ver.size;
                d->sanity.version = ver.version;
                int ret = get_Device(name, d);
                if (ret != SUCCESS)
                {
                    failedGetDeviceCount++;
                }
                found++;
                d++;
            }
            else if (errno == EACCES) //quick fix for opening drives without sudo
            {
                ++permissionDeniedCount;
                failedGetDeviceCount++;
            }
            else
            {
                failedGetDeviceCount++;
            }
            //free the dev[deviceNumber] since we are done with it now.
            safe_Free(devs[driveNumber]);
        }
        if (found == failedGetDeviceCount)
        {
            returnValue = FAILURE;
        }
        else if(permissionDeniedCount == (num_da_devs + num_ada_devs + num_nvme_devs))
        {
            returnValue = PERMISSION_DENIED;
        }
	    else if (failedGetDeviceCount && returnValue != PERMISSION_DENIED)
        {
            returnValue = WARN_NOT_ALL_DEVICES_ENUMERATED;
        }
    }
    safe_Free(devs);
    return returnValue;
}

int os_Read(M_ATTR_UNUSED tDevice *device, M_ATTR_UNUSED uint64_t lba, M_ATTR_UNUSED bool async, M_ATTR_UNUSED uint8_t *ptrData, M_ATTR_UNUSED uint32_t dataSize)
{
    return NOT_SUPPORTED;
}

int os_Write(M_ATTR_UNUSED tDevice *device, M_ATTR_UNUSED uint64_t lba, M_ATTR_UNUSED bool async, M_ATTR_UNUSED uint8_t *ptrData, M_ATTR_UNUSED uint32_t dataSize)
{
    return NOT_SUPPORTED;
}

int os_Verify(M_ATTR_UNUSED tDevice *device, M_ATTR_UNUSED uint64_t lba, M_ATTR_UNUSED uint32_t range)
{
    return NOT_SUPPORTED;
}

int os_Flush(M_ATTR_UNUSED tDevice *device)
{
    return NOT_SUPPORTED;
}

int os_Device_Reset(tDevice *device)
{
    int ret = OS_COMMAND_NOT_AVAILABLE;
    union ccb *ccb = cam_getccb(device->os_info.cam_dev);
    if (ccb)
    {
        CCB_CLEAR_ALL_EXCEPT_HDR(ccb);
        ccb->ccb_h.func_code = XPT_RESET_DEV;
        if (cam_send_ccb(device->os_info.cam_dev, ccb) >= 0)
        {
            if ((ccb->ccb_h.status & CAM_STATUS_MASK) == CAM_REQ_CMP)//maybe also this? CAM_SCSI_BUS_RESET
            {
                ret = SUCCESS;
            }
            //TODO: Do we need other errors? It's probably fine to say OS_COMMAND_NOT_AVAILABLE at least for now.
        }
        cam_freeccb(ccb);
    }
    else
    {
        ret = MEMORY_FAILURE;
    }
    return ret;
}
    
int os_Bus_Reset(tDevice *device)
{
    int ret = OS_COMMAND_NOT_AVAILABLE;
    union ccb *ccb = cam_getccb(device->os_info.cam_dev);
    if (ccb)
    {
        CCB_CLEAR_ALL_EXCEPT_HDR(ccb);
        ccb->ccb_h.func_code = XPT_RESET_BUS;
        if (cam_send_ccb(device->os_info.cam_dev, ccb) >= 0)
        {
            if ((ccb->ccb_h.status & CAM_STATUS_MASK) == CAM_REQ_CMP)//maybe also this? CAM_SCSI_BUS_RESET
            {
                ret = SUCCESS;
            }
            //TODO: Do we need other errors? It's probably fine to say OS_COMMAND_NOT_AVAILABLE at least for now.
        }
        cam_freeccb(ccb);
    }
    else
    {
        ret = MEMORY_FAILURE;
    }
    return ret;
}

int os_Controller_Reset(M_ATTR_UNUSED tDevice *device)
{
    return OS_COMMAND_NOT_AVAILABLE;
}

#if !defined(DISABLE_NVME_PASSTHROUGH)
int send_NVMe_IO(M_ATTR_UNUSED nvmeCmdCtx *nvmeIoCtx)
{
	int ret = SUCCESS;
	int32_t ioctlResult = 0;
	seatimer_t commandTimer;
	memset(&commandTimer, 0, sizeof(commandTimer));
	struct nvme_get_nsid gnsid;
	struct nvme_pt_command pt;
	memset(&pt, 0, sizeof(pt));

	switch (nvmeIoCtx->commandType)
	{
	case NVM_ADMIN_CMD:
		pt.cmd.opc = nvmeIoCtx->cmd.adminCmd.opcode;
		pt.cmd.cdw10 = nvmeIoCtx->cmd.adminCmd.cdw10;
		pt.cmd.nsid = nvmeIoCtx->cmd.adminCmd.nsid;
		pt.buf = nvmeIoCtx->ptrData;
		pt.len = nvmeIoCtx->dataSize;
		if (nvmeIoCtx->commandDirection == 1)
			pt.is_read = 1;
		else
			pt.is_read = 0;
		//pt.nvme_sqe.flags = nvmeIoCtx->cmd.adminCmd.flags;
		pt.cpl.rsvd1 = nvmeIoCtx->cmd.adminCmd.rsvd1;
		pt.cmd.rsvd2 = nvmeIoCtx->cmd.adminCmd.cdw2;
		pt.cmd.rsvd3 = nvmeIoCtx->cmd.adminCmd.cdw3;
		pt.cmd.mptr = (uint64_t)(uintptr_t)nvmeIoCtx->cmd.adminCmd.metadata;

		pt.cmd.cdw10 = nvmeIoCtx->cmd.adminCmd.cdw10;
		pt.cmd.cdw11 = nvmeIoCtx->cmd.adminCmd.cdw11;
		pt.cmd.cdw12 = nvmeIoCtx->cmd.adminCmd.cdw12;
		pt.cmd.cdw13 = nvmeIoCtx->cmd.adminCmd.cdw13;
		pt.cmd.cdw14 = nvmeIoCtx->cmd.adminCmd.cdw14;
		pt.cmd.cdw15 = nvmeIoCtx->cmd.adminCmd.cdw15;
		break;
	case NVM_CMD:
		pt.cmd.opc = nvmeIoCtx->cmd.nvmCmd.opcode;
		pt.cmd.cdw10 = nvmeIoCtx->cmd.nvmCmd.cdw10;
		ioctl(nvmeIoCtx->device->os_info.fd, NVME_GET_NSID, &gnsid);
		pt.cmd.nsid = gnsid.nsid;
		pt.buf = nvmeIoCtx->ptrData;
		pt.len = nvmeIoCtx->dataSize;
		if (nvmeIoCtx->commandDirection == 1)
			pt.is_read = 1;
		else
			pt.is_read = 0;
		//pt.nvme_sqe.flags = nvmeIoCtx->cmd.adminCmd.flags;
		pt.cpl.rsvd1 = nvmeIoCtx->cmd.nvmCmd.commandId;
		pt.cmd.rsvd2 = nvmeIoCtx->cmd.nvmCmd.cdw2;
		pt.cmd.rsvd3 = nvmeIoCtx->cmd.nvmCmd.cdw3;
		pt.cmd.mptr = (uint64_t)(uintptr_t)nvmeIoCtx->cmd.adminCmd.metadata;

		pt.cmd.cdw10 = nvmeIoCtx->cmd.nvmCmd.cdw10;
		pt.cmd.cdw11 = nvmeIoCtx->cmd.nvmCmd.cdw11;
		pt.cmd.cdw12 = nvmeIoCtx->cmd.nvmCmd.cdw12;
		pt.cmd.cdw13 = nvmeIoCtx->cmd.nvmCmd.cdw13;
		pt.cmd.cdw14 = nvmeIoCtx->cmd.nvmCmd.cdw14;
		pt.cmd.cdw15 = nvmeIoCtx->cmd.nvmCmd.cdw15;
		break;
	default:
		return BAD_PARAMETER;
		break;

	}

	start_Timer(&commandTimer);
	ioctlResult = ioctl(nvmeIoCtx->device->os_info.fd, NVME_PASSTHROUGH_CMD, &pt);
	stop_Timer(&commandTimer);
	nvmeIoCtx->device->os_info.last_error = errno;
	if (ioctlResult < 0)
	{
		ret = OS_PASSTHROUGH_FAILURE;
		printf("\nError : %d", nvmeIoCtx->device->os_info.last_error);
		printf("Error %s\n", strerror(nvmeIoCtx->device->os_info.last_error));
		printf("\n OS_PASSTHROUGH_FAILURE. ");
		print_Errno_To_Screen(nvmeIoCtx->device->os_info.last_error);
	}
	else
	{
		//Fill the nvme CommandCompletionData
		nvmeIoCtx->commandCompletionData.dw0 = pt.cpl.cdw0;
		nvmeIoCtx->commandCompletionData.dw1 = pt.cpl.rsvd1;
		nvmeIoCtx->commandCompletionData.dw2 = M_BytesTo2ByteValue(pt.cpl.sqid, pt.cpl.sqhd);
		nvmeIoCtx->commandCompletionData.dw3 = M_BytesTo2ByteValue(pt.cpl.status, pt.cpl.cid);
		nvmeIoCtx->commandCompletionData.dw0Valid = true;
		nvmeIoCtx->commandCompletionData.dw1Valid = true;
		nvmeIoCtx->commandCompletionData.dw2Valid = true;
		nvmeIoCtx->commandCompletionData.dw3Valid = true;
	}

	return ret;
}

int os_nvme_Reset(tDevice *device)
{
	int ret = OS_PASSTHROUGH_FAILURE;
	int handleToReset = device->os_info.fd;
	seatimer_t commandTimer;
	int ioRes = 0;
	memset(&commandTimer, 0, sizeof(commandTimer));

	start_Timer(&commandTimer);
	ioRes = ioctl(handleToReset, NVME_RESET_CONTROLLER);
	stop_Timer(&commandTimer);

	device->drive_info.lastCommandTimeNanoSeconds = get_Nano_Seconds(commandTimer);
	device->drive_info.lastNVMeResult.lastNVMeStatus = 0;
	device->drive_info.lastNVMeResult.lastNVMeCommandSpecific = 0;

	if (device->deviceVerbosity >= VERBOSITY_COMMAND_VERBOSE)
	{
		print_Command_Time(device->drive_info.lastCommandTimeNanoSeconds);
	}

	if (ioRes < 0)
	{
		//failed
		device->os_info.last_error = errno;
		if (device->deviceVerbosity > VERBOSITY_COMMAND_VERBOSE && device->os_info.last_error != 0)
		{
			printf("Error :");
			print_Errno_To_Screen(device->os_info.last_error);
		}
	}
	else
	{
		// success
		ret = SUCCESS;
	}

    return ret;
}

int os_nvme_Subsystem_Reset(M_ATTR_UNUSED tDevice *device)
{
    return NOT_SUPPORTED;
}

int pci_Read_Bar_Reg(M_ATTR_UNUSED tDevice * device, M_ATTR_UNUSED uint8_t * pData, M_ATTR_UNUSED uint32_t dataSize)
{
    return NOT_SUPPORTED;
}
#endif

int os_Lock_Device(M_ATTR_UNUSED tDevice *device)
{
    //There is nothing to lock since you cannot open a CAM device with O_NONBLOCK
    return SUCCESS;
}

int os_Unlock_Device(M_ATTR_UNUSED tDevice *device)
{
    //There is nothing to unlock since you cannot open a CAM device with O_NONBLOCK
    return SUCCESS;
}<|MERGE_RESOLUTION|>--- conflicted
+++ resolved
@@ -16,7 +16,6 @@
 #include "ata_helper_func.h"
 #include "sat_helper_func.h"
 #include "usb_hacks.h"
-<<<<<<< HEAD
 #if !defined(DISABLE_NVME_PASSTHROUGH)
 #include <sys/ioctl.h>
 #include <libgen.h>
@@ -25,9 +24,6 @@
 #include <dev/nvme/nvme.h>
 #include "common.h"
 #endif
-=======
-#include <sys/param.h>
->>>>>>> 41218a8b
 
 extern bool validate_Device_Struct(versionBlock);
 
@@ -69,9 +65,9 @@
     int               ret  = SUCCESS, this_drive_type = 0;
     char devName[20] = { 0 };
     int devUnit = 0;
-<<<<<<< HEAD
 	char *deviceHandle = NULL;
 	deviceHandle = strdup(filename);
+	device->os_info.cam_dev = NULL;//initialize this to NULL (which it already should be) just to make sure everything else functions as expected
 #if !defined(DISABLE_NVME_PASSTHROUGH)
 	struct nvme_get_nsid gnsid;
 
@@ -123,11 +119,6 @@
 	} else
 #endif
 
-=======
-
-    device->os_info.cam_dev = NULL;//initialize this to NULL (which it already should be) just to make sure everything else functions as expected
-    
->>>>>>> 41218a8b
     if (cam_get_device(filename, devName, 20, &devUnit) == -1)
     {
         ret = FAILURE;
