// SPDX-License-Identifier: MPL-2.0
//
// Do NOT modify or remove this copyright and license
//
// Copyright (c) 2012-2023 Seagate Technology LLC and/or its Affiliates, All Rights Reserved
//
// This software is subject to the terms of the Mozilla Public
// License, v. 2.0. If a copy of the MPL was not distributed with this
// file, You can obtain one at http://mozilla.org/MPL/2.0/.
//
// ******************************************************************************************
// 

#include "common_types.h"
#include "precision_timer.h"
#include "memory_safety.h"
#include "type_conversion.h"
#include "string_utils.h"
#include "bit_manip.h"
#include "code_attributes.h"
#include "math_utils.h"
#include "error_translation.h"

#include "common_public.h"
#include "platform_helper.h"
#include "csmi_helper_func.h"

void print_Low_Level_Info(tDevice* device)
{
    if (device)
    {
		int adapterIDWidthSpec;
        //Print out things useful for low-level debugging of the tDevice.
        //hacks
        //IOCTL type
        //CSMI information, if any
        //other APIs available from the OS
        //other handles that were found or open
        //Anything operating system specific would also be useful to output in here. Do this last and try to do common stuff up front.
        printf("\n---Low Level tDevice information---\n");
        if (device->issue_io)
        {
            printf("\tissue io function pointer set\n");
        }
        if (device->issue_nvme_io)
        {
            printf("\tissue nvme io function pointer set\n");
        }
        if (device->dFlags & FORCE_ATA_PIO_ONLY)
        {
            printf("\tForcing ATA PIO only\n");
        }
        if (device->dFlags & FORCE_ATA_DMA_SAT_MODE)
        {
            printf("\tForcing ATA DMA mode\n");
        }
        if (device->dFlags & FORCE_ATA_UDMA_SAT_MODE)
        {
            printf("\tForcing ATA UDMA mode\n");
        }
        printf("\t---Drive Info---\n");
        //print things from drive info structure that will be useful
        printf("\t\tmedia type: ");
        switch (device->drive_info.media_type)
        {
        case MEDIA_HDD:
            printf("HDD\n");
            break;
        case MEDIA_SSD:
            printf("SDD\n");
            break;
        case MEDIA_SSM_FLASH:
            printf("SSM Flash\n");
            break;
        case MEDIA_SSHD:
            printf("SSHD\n");
            break;
        case MEDIA_OPTICAL:
            printf("Optical\n");
            break;
        case MEDIA_TAPE:
            printf("Tape\n");
            break;
        case MEDIA_NVM:
            printf("NVM\n");
            break;
        default:
            printf("unknown\n");
            break;
        }
        printf("\t\tdrive type: ");
        switch (device->drive_info.drive_type)
        {
        case ATA_DRIVE:
            printf("ATA\n");
            break;
        case SCSI_DRIVE:
            printf("SCSI\n");
            break;
        case RAID_DRIVE:
            printf("RAID\n");
            break;
        case NVME_DRIVE:
            printf("NVMe\n");
            break;
        case ATAPI_DRIVE:
            printf("ATAPI\n");
            break;
        case FLASH_DRIVE:
            printf("Flash\n");
            break;
        case LEGACY_TAPE_DRIVE:
            printf("Tape\n");
            break;
        case UNKNOWN_DRIVE:
        default:
            printf("unknown\n");
            break;
        }
        printf("\t\tinterface type: ");
        switch (device->drive_info.interface_type)
        {
        case IDE_INTERFACE:
            printf("IDE/ATA\n");
            break;
        case SCSI_INTERFACE:
            printf("SCSI/SAS/FC/etc\n");
            break;
        case RAID_INTERFACE:
            printf("RAID\n");
            break;
        case NVME_INTERFACE:
            printf("NVMe\n");
            break;
        case USB_INTERFACE:
            printf("USB\n");
            break;
        case MMC_INTERFACE:
            printf("MMC\n");
            break;
        case SD_INTERFACE:
            printf("SD\n");
            break;
        case IEEE_1394_INTERFACE:
            printf("IEEE 1394/Firewire\n");
            break;
        case UNKNOWN_INTERFACE:
        default:
            printf("unknown\n");
            break;
        }
        printf("\t\tzoned type: ");
        switch (device->drive_info.zonedType)
        {
        case ZONED_TYPE_NOT_ZONED:
            printf("not zoned\n");
            break;
        case ZONED_TYPE_HOST_AWARE:
            printf("host aware\n");
            break;
        case ZONED_TYPE_DEVICE_MANAGED:
            printf("device managed\n");
            break;
        case ZONED_TYPE_HOST_MANAGED:
            printf("host managed\n");
            break;
        default:
            printf("unknown\n");
            break;
        }
        /*if (device->drive_info.bridge_info.isValid)
        {
            printf("\t\t---Bridge Info---\n");
        }*/
        printf("\t\t---adapter info---\n");
        adapterIDWidthSpec = 8;
        switch (device->drive_info.adapter_info.infoType)
        {
        case ADAPTER_INFO_USB:
            printf("\t\t\tUSB:\n");
            adapterIDWidthSpec = 4;
            break;
        case ADAPTER_INFO_IEEE1394:
            printf("\t\t\tIEEE1394:\n");
            adapterIDWidthSpec = 6;//these are 24bits
            break;
        case ADAPTER_INFO_PCI:
            printf("\t\t\tPCI/PCIe:\n");
            adapterIDWidthSpec = 4;
            break;
        default:
            printf("\t\t\tUnknown or no adapter info available\n");
            break;
        }
        if (device->drive_info.adapter_info.vendorIDValid)
        {
            printf("\t\t\tVendorID: %0*" PRIX32 "h\n", adapterIDWidthSpec, device->drive_info.adapter_info.vendorID);
        }
        if (device->drive_info.adapter_info.productIDValid)
        {
            printf("\t\t\tProductID: %0*" PRIX32 "h\n", adapterIDWidthSpec, device->drive_info.adapter_info.productID);
        }
        if (device->drive_info.adapter_info.revisionValid)
        {
            printf("\t\t\tRevision: %0*" PRIX32 "h\n", adapterIDWidthSpec, device->drive_info.adapter_info.revision);
        }
        if (device->drive_info.adapter_info.specifierIDValid)
        {
            printf("\t\t\tSpecifierID: %0*" PRIX32 "h\n", adapterIDWidthSpec, device->drive_info.adapter_info.specifierID);
        }
        printf("\t\t---driver info---\n");
        printf("\t\t\tdriver name: %s\n", device->drive_info.driver_info.driverName);
        printf("\t\t\tdriver version string: %s\n", device->drive_info.driver_info.driverVersionString);
        if (device->drive_info.driver_info.majorVerValid)
        {
            printf("\t\t\t\tmajor ver: %" PRIu32 "\n", device->drive_info.driver_info.driverMajorVersion);
        }
        if (device->drive_info.driver_info.minorVerValid)
        {
            printf("\t\t\t\tminor ver: %" PRIu32 "\n", device->drive_info.driver_info.driverMinorVersion);
        }
        if (device->drive_info.driver_info.revisionVerValid)
        {
            printf("\t\t\t\trevision: %" PRIu32 "\n", device->drive_info.driver_info.driverRevision);
        }
        if (device->drive_info.driver_info.buildVerValid)
        {
            printf("\t\t\t\tbuild number: %" PRIu32 "\n", device->drive_info.driver_info.driverBuildNumber);
        }
        if (device->drive_info.drive_type == ATA_DRIVE)
        {
            //TODO: print ataoptions struct? This is things setup based on detection from identify and helps with how some commands are built/issued
            printf("\t\t---ata flags---\n");
        }
        //TODO: Software SAT flags? These are currently always setup even when software translator is not active.
        if (device->drive_info.defaultTimeoutSeconds > 0)
        {
            printf("\t\tDefault timeout overridden as %" PRIu32 " seconds\n", device->drive_info.defaultTimeoutSeconds);
        }
        if (device->drive_info.drive_type == NVME_DRIVE)
        {
            printf("\t\tNamespace ID set as %" PRIX32 "\n", device->drive_info.namespaceID);
        }
        //TODO: Protection info?
        printf("\t\tSCSI Version: %" PRIu8 "\n", device->drive_info.scsiVersion);
        printf("\t\t---Passthrough Hacks---\n");
        if (device->drive_info.passThroughHacks.hacksSetByReportedID)
        {
            printf("\t\t\tHacks were setup from the reported adapter information\n");
        }
        if (device->drive_info.passThroughHacks.someHacksSetByOSDiscovery)
        {
            printf("\t\t\tSome hacks setup by OS discovery level\n");
        }
        printf("\t\t\tPassthrough type: ");
        switch (device->drive_info.passThroughHacks.passthroughType)
        {
        case ATA_PASSTHROUGH_SAT:
            printf("SAT/system/none\n");
            break;
        case ATA_PASSTHROUGH_CYPRESS:
            printf("ATA Cypress\n");
            break;
        case ATA_PASSTHROUGH_PROLIFIC:
            printf("ATA prolific\n");
            break;
        case ATA_PASSTHROUGH_TI:
            printf("ATA TI\n");
            break;
        case ATA_PASSTHROUGH_NEC:
            printf("ATA NEC\n");
            break;
        case ATA_PASSTHROUGH_PSP:
            printf("ATA PSP\n");
            break;
        case ATA_PASSTHROUGH_CSMI:
            printf("ATA CSMI CDBs (legacy, should be using SAT)\n");
            break;
        case ATA_PASSTHROUGH_UNKNOWN:
            printf("ATA unknown\n");
            break;
        case NVME_PASSTHROUGH_JMICRON:
            printf("NVMe JMicron\n");
            break;
        case NVME_PASSTHROUGH_ASMEDIA:
            printf("NVMe ASMedia\n");
            break;
        case NVME_PASSTHROUGH_ASMEDIA_BASIC:
            printf("NVMe ASMedia Basic\n");
            break;
        default:
            printf("unknown or none\n");
            break;
        }
        //TODO: Test unit ready command after a failure value
        printf("\t\t\t\t---SCSI Hacks---\n");
        if (device->drive_info.passThroughHacks.scsiHacks.unitSNAvailable)
        {
            printf("\t\t\t\t\tUNA (unit serial number available)\n");
        }
        if (device->drive_info.passThroughHacks.scsiHacks.readWrite.available)
        {
            if (device->drive_info.passThroughHacks.scsiHacks.readWrite.rw6)
            {
                printf("\t\t\t\t\tRW6 (read/write 6 byte commands)\n");
            }
            if (device->drive_info.passThroughHacks.scsiHacks.readWrite.rw10)
            {
                printf("\t\t\t\t\tRW10 (read/write 10 byte commands)\n");
            }
            if (device->drive_info.passThroughHacks.scsiHacks.readWrite.rw12)
            {
                printf("\t\t\t\t\tRW12 (read/write 12 byte commands)\n");
            }
            if (device->drive_info.passThroughHacks.scsiHacks.readWrite.rw16)
            {
                printf("\t\t\t\t\tRW16 (read/write 16 byte commands)\n");
            }
        }
        if (device->drive_info.passThroughHacks.scsiHacks.noVPDPages)
        {
            printf("\t\t\t\t\tNVPD (no VPD pages supported)\n");
        }
        if (device->drive_info.passThroughHacks.scsiHacks.noModePages)
        {
            printf("\t\t\t\t\tNMP (no Mode pages supported)\n");
        }
        if (device->drive_info.passThroughHacks.scsiHacks.noModeSubPages)
        {
            printf("\t\t\t\t\tNMSP (no Mode page subpages supported)\n");
        }
        if (device->drive_info.passThroughHacks.scsiHacks.noLogPages)
        {
            printf("\t\t\t\t\tNLP (no Log pages supported)\n");
        }
        if (device->drive_info.passThroughHacks.scsiHacks.noLogSubPages)
        {
            printf("\t\t\t\t\tNLPS (no Log page subpages supported)\n");
        }
        if (device->drive_info.passThroughHacks.scsiHacks.mode6bytes)
        {
            printf("\t\t\t\t\tMP6 (mode pages with 6byte commands only)\n");
        }
        if (device->drive_info.passThroughHacks.scsiHacks.noReportSupportedOperations)
        {
            printf("\t\t\t\t\tNRSUPOP (no report supported operation codes command)\n");
        }
        else
        {
            if (device->drive_info.passThroughHacks.scsiHacks.mode6bytes)
            {
                printf("\t\t\t\t\tSUPSOP (report single operation codes supported)\n");
            }
            if (device->drive_info.passThroughHacks.scsiHacks.mode6bytes)
            {
                printf("\t\t\t\t\tREPALLOP (report all operation codes supported)\n");
            }
        }
        if (device->drive_info.passThroughHacks.scsiHacks.securityProtocolSupported)
        {
            printf("\t\t\t\t\tSECPROT (security protocol command is supported)\n");
        }
        if (device->drive_info.passThroughHacks.scsiHacks.securityProtocolWithInc512)
        {
            printf("\t\t\t\t\tSECPROTI512 (security protocol command with inc512 bit supported)\n");
        }
        if (device->drive_info.passThroughHacks.scsiHacks.preSCSI2InqData)
        {
            printf("\t\t\t\t\tPRESCSI2 (inquiry data is pre-SCSI 2)\n");
        }
        if (device->drive_info.passThroughHacks.scsiHacks.writeBufferNoDeferredDownload)
        {
            printf("\t\t\t\t\tWBND (HBA blocks SCSI write buffer - deferred download modes)\n");
        }
        //MXFER > 0 means we know a maximum transfer size available
        if (device->drive_info.passThroughHacks.scsiHacks.maxTransferLength > 0)
        {
            printf("\t\t\t\t\tMXFER = %" PRIu32 "B\n", device->drive_info.passThroughHacks.scsiHacks.maxTransferLength);
        }
        //list any NVMe hacks
        printf("\t\t\t\t---NVMe Hacks---\n");
        if (device->drive_info.passThroughHacks.nvmePTHacks.limitedPassthroughCapabilities)
        {
            printf("\t\t\t\t\tLIMPT (Limited passthrough capabilities. Only specific commands are allowed)\n");
            printf("\t\t\t\t\tAllowed commands:\n");
            if (device->drive_info.passThroughHacks.nvmePTHacks.limitedCommandsSupported.identifyGeneric)
            {
                printf("\t\t\t\t\t\tAny identify command\n");
            }
            else
            {
                if (device->drive_info.passThroughHacks.nvmePTHacks.limitedCommandsSupported.identifyController)
                {
                    printf("\t\t\t\t\t\tIdentify controller\n");
                }
                if (device->drive_info.passThroughHacks.nvmePTHacks.limitedCommandsSupported.identifyNamespace)
                {
                    printf("\t\t\t\t\t\tIdentify namespace\n");
                }
            }
            if (device->drive_info.passThroughHacks.nvmePTHacks.limitedCommandsSupported.getLogPage)
            {
                printf("\t\t\t\t\t\tGet Log Page\n");
            }
            if (device->drive_info.passThroughHacks.nvmePTHacks.limitedCommandsSupported.format)
            {
                printf("\t\t\t\t\t\tFormat NVM\n");
            }
            if (device->drive_info.passThroughHacks.nvmePTHacks.limitedCommandsSupported.getFeatures)
            {
                printf("\t\t\t\t\t\tGet Features\n");
            }
            if (device->drive_info.passThroughHacks.nvmePTHacks.limitedCommandsSupported.firmwareDownload)
            {
                printf("\t\t\t\t\t\tFirmware Download\n");
            }
            if (device->drive_info.passThroughHacks.nvmePTHacks.limitedCommandsSupported.firmwareCommit)
            {
                printf("\t\t\t\t\t\tFirmware Commit\n");
            }
            if (device->drive_info.passThroughHacks.nvmePTHacks.limitedCommandsSupported.vendorUnique)
            {
                printf("\t\t\t\t\t\tVendor Unique (Commands effects log)\n");
            }
            if (device->drive_info.passThroughHacks.nvmePTHacks.limitedCommandsSupported.deviceSelfTest)
            {
                printf("\t\t\t\t\t\tDevice Self Test\n");
            }
            if (device->drive_info.passThroughHacks.nvmePTHacks.limitedCommandsSupported.sanitize)
            {
                printf("\t\t\t\t\t\tSanitize\n");
            }
            if (device->drive_info.passThroughHacks.nvmePTHacks.limitedCommandsSupported.sanitizeCrypto)
            {
                printf("\t\t\t\t\t\tSanitize Crypto Erase\n");
            }
            if (device->drive_info.passThroughHacks.nvmePTHacks.limitedCommandsSupported.sanitizeBlock)
            {
                printf("\t\t\t\t\t\tSanitize Block Erase\n");
            }
            if (device->drive_info.passThroughHacks.nvmePTHacks.limitedCommandsSupported.sanitizeOverwrite)
            {
                printf("\t\t\t\t\t\tSanitize Overwrite Erase\n");
            }
            if (device->drive_info.passThroughHacks.nvmePTHacks.limitedCommandsSupported.namespaceManagement)
            {
                printf("\t\t\t\t\t\tNamespace Management\n");
            }
            if (device->drive_info.passThroughHacks.nvmePTHacks.limitedCommandsSupported.namespaceAttachment)
            {
                printf("\t\t\t\t\t\tNamespace Attachment\n");
            }
            if (device->drive_info.passThroughHacks.nvmePTHacks.limitedCommandsSupported.setFeatures)
            {
                printf("\t\t\t\t\t\tSet Features\n");
            }
            if (device->drive_info.passThroughHacks.nvmePTHacks.limitedCommandsSupported.miSend)
            {
                printf("\t\t\t\t\t\tMI Send\n");
            }
            if (device->drive_info.passThroughHacks.nvmePTHacks.limitedCommandsSupported.miReceive)
            {
                printf("\t\t\t\t\t\tMI Receive\n");
            }
            if (device->drive_info.passThroughHacks.nvmePTHacks.limitedCommandsSupported.securitySend)
            {
                printf("\t\t\t\t\t\tSecurity Send\n");
            }
            if (device->drive_info.passThroughHacks.nvmePTHacks.limitedCommandsSupported.securityReceive)
            {
                printf("\t\t\t\t\t\tSecurity Receive\n");
            }
            if (device->drive_info.passThroughHacks.nvmePTHacks.limitedCommandsSupported.formatCryptoSecureErase)
            {
                printf("\t\t\t\t\t\tFormat - SES = crypto erase\n");
            }
            if (device->drive_info.passThroughHacks.nvmePTHacks.limitedCommandsSupported.formatUserSecureErase)
            {
                printf("\t\t\t\t\t\tFormat - SES = user erase\n");
            }
        }
        if (device->drive_info.passThroughHacks.nvmePTHacks.maxTransferLength > 0)
        {
            printf("\t\t\t\t\tMPTLENGTH = %" PRIu32 "B\n", device->drive_info.passThroughHacks.nvmePTHacks.maxTransferLength);
        }
        //list any ATA hacks
        printf("\t\t\t\t---ATA Hacks---\n");
        if (device->drive_info.passThroughHacks.ataPTHacks.smartCommandTransportWithSMARTLogCommandsOnly)
        {
            printf("\t\t\t\t\tSCTSM (SCT commands only compatible with smart commands)\n");
        }
        if (device->drive_info.passThroughHacks.ataPTHacks.a1NeverSupported)
        {
            printf("\t\t\t\t\tNA1 (A1h opcode, 12B SAT, is NOT supported by this device at all)\n");
        }
        if (device->drive_info.passThroughHacks.ataPTHacks.a1ExtCommandWhenPossible)
        {
            printf("\t\t\t\t\tA1EXT (Some 48 bit commands must be issued with A1h opcode. Many limitations to this device)\n");
        }
        if (device->drive_info.passThroughHacks.ataPTHacks.returnResponseInfoSupported)
        {
            printf("\t\t\t\t\tRS (SAT return response info protocol is supported for determining command completion)\n");
        }
        if (device->drive_info.passThroughHacks.ataPTHacks.returnResponseInfoNeedsTDIR)
        {
            printf("\t\t\t\t\tRSTD (SAT return response info TDIR bit can be set to ensure proper interpretation of data direction)\n");
        }
        if (device->drive_info.passThroughHacks.ataPTHacks.returnResponseIgnoreExtendBit)
        {
            printf("\t\t\t\t\tRSIE (SAT return response info data requires ignoring the extend bit as it isn't handled properly)\n");
        }
        if (device->drive_info.passThroughHacks.ataPTHacks.alwaysUseTPSIUForSATPassthrough)
        {
            printf("\t\t\t\t\tTSPIU (SAT commands must use the TSPIU transfer type for all commands to work properly)\n");
        }
        if (device->drive_info.passThroughHacks.ataPTHacks.alwaysCheckConditionAvailable)
        {
            printf("\t\t\t\t\tCHK (SAT check condition bit is always supported)\n");
        }
        if (device->drive_info.passThroughHacks.ataPTHacks.alwaysUseDMAInsteadOfUDMA)
        {
            printf("\t\t\t\t\tFDMA (SAT dma commands MUST use protocol set to DMA instead of UDMA-in/out)\n");
        }
        if (device->drive_info.passThroughHacks.ataPTHacks.dmaNotSupported)
        {
            printf("\t\t\t\t\tNDMA (No DMA commands are supported on this adapter. Must use PIO only)\n");
        }
        if (device->drive_info.passThroughHacks.ataPTHacks.partialRTFRs)
        {
            printf("\t\t\t\t\tPARTRTFR (Only 28bit responses are available. All extended registers are missing)\n");
        }
        if (device->drive_info.passThroughHacks.ataPTHacks.noRTFRsPossible)
        {
            printf("\t\t\t\t\tNORTFR (It is impossible to get the drive's response. Can only rely on SAT translation of errors if that is even available)\n");
        }
        if (device->drive_info.passThroughHacks.ataPTHacks.multiSectorPIOWithMultipleMode)
        {
            printf("\t\t\t\t\tMMPIO (Multi-sector PIO commands are only possible if multiple mode configuration is done first)\n");
        }
        if (device->drive_info.passThroughHacks.ataPTHacks.singleSectorPIOOnly)
        {
            printf("\t\t\t\t\tSPIO (Only single sector PIO commands are possible. Any attempts at multiple-sectors will cause massive problems)\n");
        }
        if (device->drive_info.passThroughHacks.ataPTHacks.ata28BitOnly)
        {
            printf("\t\t\t\t\tATA28 (Only 28bit ATA commands are possible on this adapter)\n");
        }
        if (device->drive_info.passThroughHacks.ataPTHacks.noMultipleModeCommands)
        {
            printf("\t\t\t\t\tNOMMPIO (Do not use multiple mode read/write commands on this device. They are not handled correctly)\n");
        }
        if (device->drive_info.passThroughHacks.ataPTHacks.maxTransferLength > 0)
        {
            printf("\t\t\t\t\tMPTXFER = %" PRIu32 "B\n", device->drive_info.passThroughHacks.ataPTHacks.maxTransferLength);
        }
        if (device->drive_info.passThroughHacks.ataPTHacks.limitedUseTPSIU)
        {
            printf("\t\t\t\t\tTPID (TSPIU can be used on identify commands and possibly a few others, but it cannot be used on every command)\n");
        }
        if (device->drive_info.passThroughHacks.ataPTHacks.disableCheckCondition)
        {
            printf("\t\t\t\t\tNCHK (Do not use the check condition bit. It causes problems on this system)\n");
        }
        if (device->drive_info.passThroughHacks.ataPTHacks.checkConditionEmpty)
        {
            printf("\t\t\t\t\tCHKE (Check condition bit is accepted but sense data is empty, so this bit is unusable)\n");
        }
        if (device->drive_info.passThroughHacks.ataPTHacks.possilbyEmulatedNVMe)
        {
            printf("\t\t\t\t\tPEMUNV (Adapter is possibly a USB to NVMe adapter that responds to SAT ATA identify CDBs with only MN, SN, FW)\n");
        }
        //print out the os_info unique things. This has a lot of ifdefs for the different OSs/configurations so need to watch out for the differences in here
        printf("\t---OS Info---\n");
        printf("\t\thandle name: %s\n", device->os_info.name);
        printf("\t\tfriendly name: %s\n", device->os_info.friendlyName);
        printf("\t\tminimum memory alignment: %" PRIu8 "\n", device->os_info.minimumAlignment);
#if defined(UEFI_C_SOURCE)
        printf("\t\t---UEFI Unique Info---\n");
        //TODO: fd and device path
        printf("\t\t\tPassthrough type: ");
        switch (device->os_info.passthroughType)
        {
        case UEFI_PASSTHROUGH_UNKNOWN:
            printf("Unknown\n");
            break;
        case UEFI_PASSTHROUGH_SCSI:
            printf("SCSI\n");
            printf("\t\t\tSCSI Address:\n");
            printf("\t\t\t\tTarget: %" PRIu32 "\n", device->os_info.address.scsi.target);
            printf("\t\t\t\tLun: %" PRIu64 "\n", device->os_info.address.scsi.lun);
            break;
        case UEFI_PASSTHROUGH_SCSI_EXT:
            printf("SCSI Ext\n");
            printf("\t\t\t\tTarget: ");
            for (int i = 0; i < TARGET_MAX_BYTES; ++i)
            {
                printf("%02" PRIX8, device->os_info.address.scsiEx.target[i]);
            }
            printf("\n\t\t\t\tLun: %" PRIu64 "\n", device->os_info.address.scsiEx.lun);
            break;
        case UEFI_PASSTHROUGH_ATA:
            printf("ATA\n");
            printf("\t\t\t\tPort: %" PRIu16 "\n", device->os_info.address.ata.port);
            printf("\t\t\t\tPMP: %" PRIu16 "\n", device->os_info.address.ata.portMultiplierPort);
            break;
        case UEFI_PASSTHROUGH_NVME:
            printf("NVMe\n");
            printf("\t\t\t\tNamespace ID: %" PRIu32 "\n", device->os_info.address.nvme.namespaceID);
            break;
        }
        printf("\t\t\tController Number: %" PRIu16 "\n", device->os_info.controllerNum);
#elif defined (_WIN32)
        printf("\t\t---Windows Unique Info---\n");
        //show if handle and scsiSRBHandle are there
        if (device->os_info.fd != INVALID_HANDLE_VALUE && device->os_info.fd != 0)
        {
            printf("\t\t\tPrimary handle opened\n");
        }
        if (device->os_info.scsiSRBHandle != INVALID_HANDLE_VALUE && device->os_info.scsiSRBHandle != 0)
        {
            printf("\t\t\tSCSI SRB handle opened\n");
        }
        printf("\t\t\tSCSI Address:\n");
        printf("\t\t\t\tPort Number: %" PRIu8 "\n", device->os_info.scsi_addr.PortNumber);
        printf("\t\t\t\tPath ID: %" PRIu8 "\n", device->os_info.scsi_addr.PathId);
        printf("\t\t\t\tTarget ID: %" PRIu8 "\n", device->os_info.scsi_addr.TargetId);
        printf("\t\t\t\tLUN: %" PRIu8 "\n", device->os_info.scsi_addr.Lun);
        printf("\t\t\tos drive number: %" PRIu32 "\n", device->os_info.os_drive_number);
        printf("\t\t\tSRB type: %d\n", device->os_info.srbtype);
        printf("\t\t\tAlignment Mask: %lXh\n", device->os_info.alignmentMask);
        printf("\t\t\tIOCTL Type: ");
        switch (device->os_info.ioType)
        {
        case WIN_IOCTL_NOT_SET:
            printf("Not Set\n");
            break;
        case WIN_IOCTL_ATA_PASSTHROUGH:
            printf("ATA Passthrough\n");
            break;
        case WIN_IOCTL_SCSI_PASSTHROUGH:
            printf("SCSI Passthrough\n");
            break;
        case WIN_IOCTL_SCSI_PASSTHROUGH_EX:
            printf("SCSI Passthrough EX\n");
            break;
        case WIN_IOCTL_SMART_ONLY:
            printf("SMART Only\n");
            break;
        case WIN_IOCTL_IDE_PASSTHROUGH_ONLY:
            printf("IDE Passthrough Only\n");
            break;
        case WIN_IOCTL_SMART_AND_IDE:
            printf("SMART and IDE Passthrough\n");
            break;
        case WIN_IOCTL_STORAGE_PROTOCOL_COMMAND:
            printf("Storage Protocol Command\n");
            break;
        case WIN_IOCTL_BASIC:
            printf("Basic\n");
            break;
        default:
            printf("Unknown\n");
            break;
        }
        printf("\t\t\tIOCTL Method: ");
        switch (device->os_info.ioMethod)
        {
        case WIN_IOCTL_DEFAULT_METHOD:
            printf("Default\n");
            break;
        case WIN_IOCTL_FORCE_ALWAYS_DIRECT:
            printf("Force Direct\n");
            break;
        case WIN_IOCTL_FORCE_ALWAYS_DOUBLE_BUFFERED:
            printf("Force Double Buffered\n");
            break;
        case WIN_IOCTL_MAX_METHOD:
        default:
            printf("Unknown\n");
            break;
        }
        if (device->os_info.winSMARTCmdSupport.smartIOSupported)
        {
            printf("\t\t\tSMART IOCTL Support:\n");
            if (device->os_info.winSMARTCmdSupport.ataIDsupported)
            {
                printf("\t\t\t\tATA Identify supported\n");
            }
            if (device->os_info.winSMARTCmdSupport.atapiIDsupported)
            {
                printf("\t\t\t\tATAPI Identify supported\n");
            }
            if (device->os_info.winSMARTCmdSupport.smartSupported)
            {
                printf("\t\t\t\tSMART Supported\n");
            }
            printf("\t\t\t\tdevice bitmap: %" PRIX8 "h\n", device->os_info.winSMARTCmdSupport.deviceBitmap);
        }
        if (device->os_info.fwdlIOsupport.fwdlIOSupported)
        {
            printf("\t\t\tFWDL IOCTL Support:\n");
            if (device->os_info.fwdlIOsupport.allowFlexibleUseOfAPI)
            {
                printf("\t\t\t\tFlexible use flag enabled\n");
            }
            printf("\t\t\t\tPayload alignment: %" PRIu32 "B\n", device->os_info.fwdlIOsupport.payloadAlignment);
            printf("\t\t\t\tMaximum Transfer size: %" PRIu32 "B\n", device->os_info.fwdlIOsupport.maxXferSize);
        }
        printf("\t\t\tAdapter reported max transfer size: %" PRIu32 "B\n", device->os_info.adapterMaxTransferSize);
        if (device->os_info.openFabricsNVMePassthroughSupported)
        {
            printf("\t\t\tOpen Fabrics NVMe passthrough IOCTL is supported\n");
        }
        if (device->os_info.intelNVMePassthroughSupported)
        {
            printf("\t\t\tIntel NVMe Consumer passthrough is supported\n");
        }
        if (device->os_info.fwdlMiniportSupported)
        {
            printf("\t\t\tMiniport FWDL IOCTL is supported\n");
        }
        if (device->os_info.forceUnitAccessRWfd != INVALID_HANDLE_VALUE && device->os_info.forceUnitAccessRWfd != 0)
        {
            printf("\t\t\tFUA handle opened\n");
        }
        printf("\t\t\tVolume bitfield: %" PRIX32 "\n", device->os_info.volumeBitField);
        printf("\t\t\tAdapter Descriptor bustype: ");
        switch (device->os_info.adapterDescBusType)
        {
        case 0:
            printf("Unknown\n");
            break;
        case 1:
            printf("SCSI\n");
            break;
        case 2:
            printf("ATAPI\n");
            break;
        case 3:
            printf("ATA\n");
            break;
        case 4:
            printf("1394\n");
            break;
        case 5:
            printf("SSA\n");
            break;
        case 6:
            printf("Fibre\n");
            break;
        case 7:
            printf("USB\n");
            break;
        case 8:
            printf("RAID\n");
            break;
        case 9:
            printf("iSCSI\n");
            break;
        case 10:
            printf("SAS\n");
            break;
        case 11:
            printf("SATA\n");
            break;
        case 12:
            printf("SD\n");
            break;
        case 13:
            printf("MMC\n");
            break;
        case 14:
            printf("Virtual\n");
            break;
        case 15:
            printf("File Backed Virtual\n");
            break;
        case 16:
            printf("Spaces\n");
            break;
        case 17:
            printf("NVMe\n");
            break;
        case 18:
            printf("SCM\n");
            break;
        case 19:
            printf("UFS\n");
            break;
        case 0x7F:
            printf("Max reserved\n");
            break;
        default:
            printf("Unknown - %u\n", device->os_info.adapterDescBusType);
            break;
        }
        printf("\t\t\tDevice Descriptor bustype: ");
        switch (device->os_info.deviceDescBusType)
        {
        case 0:
            printf("Unknown\n");
            break;
        case 1:
            printf("SCSI\n");
            break;
        case 2:
            printf("ATAPI\n");
            break;
        case 3:
            printf("ATA\n");
            break;
        case 4:
            printf("1394\n");
            break;
        case 5:
            printf("SSA\n");
            break;
        case 6:
            printf("Fibre\n");
            break;
        case 7:
            printf("USB\n");
            break;
        case 8:
            printf("RAID\n");
            break;
        case 9:
            printf("iSCSI\n");
            break;
        case 10:
            printf("SAS\n");
            break;
        case 11:
            printf("SATA\n");
            break;
        case 12:
            printf("SD\n");
            break;
        case 13:
            printf("MMC\n");
            break;
        case 14:
            printf("Virtual\n");
            break;
        case 15:
            printf("File Backed Virtual\n");
            break;
        case 16:
            printf("Spaces\n");
            break;
        case 17:
            printf("NVMe\n");
            break;
        case 18:
            printf("SCM\n");
            break;
        case 19:
            printf("UFS\n");
            break;
        case 0x7F:
            printf("Max reserved\n");
            break;
        default:
            printf("Unknown - %u\n", device->os_info.deviceDescBusType);
            break;
        }
#elif defined (_AIX)
        printf("\t\t---AIX Unique info---\n");
        if (device->os_info.fd > 0)
        {
            printf("\t\t\trhdisk handle open and valid\n");
        }
        if (device->os_info.ctrlfdValid)
        {
            printf("\t\t\tController fd is valid\n");
        }
        if (device->os_info.diagnosticModeFlagInUse)
        {
            printf("\t\t\tHandle opened with SC_DIAGNOSTIC flag\n");
        }
        printf("\t\t\tscsiID: %" PRIX64 "h\n", device->os_info.scsiID);
        printf("\t\t\tlunID: %" PRIX64 "h\n", device->os_info.lunID);
        printf("\t\t\tPassthrough Type: ");
        switch (device->os_info.ptType)
        {
        case AIX_PASSTHROUGH_NOT_SET:
            printf("Not set\n");
            break;
        case AIX_PASSTHROUGH_SCSI:
            printf("SCSI\n");
            break;
        case AIX_PASSTHROUGH_IDE_ATA:
            printf("ATA\n");
            break;
        case AIX_PASSTHROUGH_IDE_ATAPI:
            printf("IDE ATAPI\n");
            break;
        case AIX_PASSTHROUGH_SATA:
            printf("SATA\n");
            break;
        case AIX_PASSTHROUGH_NVME:
            printf("NVMe\n");
            break;
        }
        switch (device->os_info.adapterType)
        {
        case AIX_ADAPTER_UNKNOWN:
            printf("Unknown\n");
            break;
        case AIX_ADAPTER_SCSI:
            printf("Parallel SCSI\n");
            break;
        case AIX_ADAPTER_IDE:
            printf("IDE\n");
            break;
        case AIX_ADAPTER_SAS:
            printf("SAS\n");
            break;
        case AIX_ADAPTER_SATA:
            printf("SATA\n");
            break;
        case AIX_ADAPTER_FC:
            printf("FC\n");
            break;
        case AIX_ADAPTER_USB:
            printf("USB\n");
            break;
        case AIX_ADAPTER_VSCSI:
            printf("VSCSI\n");
            break;
        case AIX_ADAPTER_ISCSI:
            printf("ISCSI\n");
            break;
        case AIX_ADAPTER_DASD:
            printf("DASD\n");
            break;
        case AIX_ADAPTER_NVME:
            printf("NVME\n");
            break;
        }
        if (device->os_info.maxXferLength > 0)
        {
            printf("\t\t\tadapter max transfer size: %" PRIu32 "B\n", device->os_info.maxXferLength);
        }
#elif defined (__linux__)
    #if defined (VMK_CROSS_COMP)
        printf("\t\t---VMWare ESXi Unique info---\n");
        if (device->os_info.fd > 0)
        {
            printf("\t\t\tFD is valid\n");
        }
        if (device->os_info.nvmeFd)
        {
            printf("\t\t\tNVME FD is valid\n");
        }
    #else //VMK_CROSS_COMP
        printf("\t\t---Linux Unique info---\n");
        if (device->os_info.fd > 0)
        {
            printf("\t\t\tFD is valid\n");
        }
    #endif //VMK_CROSS_COMP
        if (device->os_info.scsiAddressValid)
        {
            printf("\t\t\tSCSI Address:\n");
            printf("\t\t\t\tHost: %" PRIu8 "\n", device->os_info.scsiAddress.host);
            printf("\t\t\t\tChannel: %" PRIu8 "\n", device->os_info.scsiAddress.channel);
            printf("\t\t\t\tTarget: %" PRIu8 "\n", device->os_info.scsiAddress.target);
            printf("\t\t\t\tLun: %" PRIu8 "\n", device->os_info.scsiAddress.lun);
        }
        if (device->os_info.secondHandleValid)
        {
            printf("\t\t\tSecond Handle name: %s\n", device->os_info.secondName);
            printf("\t\t\tSecond Handle friendly name: %s\n", device->os_info.secondFriendlyName);
            if (device->os_info.secondHandleOpened)
            {
                printf("\t\t\tSecond handle is open\n");
            }
        }
        if (device->os_info.sgDriverVersion.driverVersionValid)
        {
            printf("\t\t\tSG Driver Version:\n");
            printf("\t\t\t\tMajor: %" PRIu8 "\n", device->os_info.sgDriverVersion.majorVersion);
            printf("\t\t\t\tMinor: %" PRIu8 "\n", device->os_info.sgDriverVersion.minorVersion);
            printf("\t\t\t\tRevision: %" PRIu8 "\n", device->os_info.sgDriverVersion.revision);
        }
#elif defined (__FreeBSD__)
        printf("\t\t---FreeBSD Unique info---\n");
        if(device->os_info.fd > 0)
        {
            printf("\t\t\tFD is valid\n");
        }
        if (device->os_info.cam_dev)
        {
            printf("\t\t\tCam dev is valid\n");
            //TODO: Print out things from this structure???
        }
#endif //checking OS specific defines
        printf("\t\tOS read-write recommended: %s\n", device->os_info.osReadWriteRecommended ? "true" : "false");
        printf("\t\tlast recorded error: %u\n", device->os_info.last_error);
        if (device->os_info.fileSystemInfo.fileSystemInfoValid)
        {
            printf("\t\tFile system Info:\n");
            if (device->os_info.fileSystemInfo.hasActiveFileSystem)
            {
                printf("\t\t\tActive file system detected on device\n");
            }
            else
            {
                printf("\t\t\tNo active file systems detected\n");
            }
            if (device->os_info.fileSystemInfo.isSystemDisk)
            {
                printf("\t\t\tDetected that this is the system disk\n");
            }
        }
#if defined (ENABLE_CSMI)
        //check if csmi is available
        if (device->os_info.csmiDeviceData && device->os_info.csmiDeviceData->csmiDeviceInfoValid)
        {
            print_CSMI_Device_Info(device);
        }
#endif //ENABLE_CSMI
        printf("\n");
    }
}

size_t load_Bin_Buf(char *filename, void *myBuf, size_t bufSize)
{
    //eReturnValues ret = UNKNOWN;
    FILE     *fp;
    size_t bytesRead = 0;

    //Open file

    if ((fp = fopen(filename, "rb")) == M_NULLPTR)
    {
        return FILE_OPEN_ERROR;
    }

    fseek(fp, 0, SEEK_SET); //should open to start but hey

    //Read file contents into buffer
    bytesRead = fread(myBuf, 1, bufSize, fp);
    fclose(fp);

    return bytesRead;
}

bool scan_Drive_Type_Filter(tDevice *device, uint32_t scanFlags)
{
    bool showDevice = false;
    //strip off all the other flags first
    scanFlags &= ALL_DRIVES;
    //if no filter flags are being used, then we need to just return true to show the device
    if (scanFlags == DEFAULT_SCAN)
    {
        showDevice = true;
    }
    else
    {
        bool showUSB = false;
        bool showATA = false;
        bool showSCSI = false;
        bool showNVMe = false;
        bool showRAID = false;
        if ((scanFlags & USB_DRIVES) > 0)
        {
            showUSB = true;
        }
        if ((scanFlags & ATA_DRIVES) > 0)
        {
            showATA = true;
        }
        if ((scanFlags & SCSI_DRIVES) > 0)
        {
            showSCSI = true;
        }
        if ((scanFlags & NVME_DRIVES) > 0)
        {
            showNVMe = true;
        }
        if ((scanFlags & RAID_DRIVES) > 0)
        {
            showRAID = true;
        }
        if (showATA)
        {
            if (device->drive_info.drive_type == ATA_DRIVE && device->drive_info.interface_type != USB_INTERFACE)
            {
                showDevice = true;
            }
        }
        if (showUSB && device->drive_info.interface_type == USB_INTERFACE)
        {
            showDevice = true;
        }
        if (showSCSI && device->drive_info.drive_type == SCSI_DRIVE)
        {
            showDevice = true;
        }
        if (showNVMe && device->drive_info.drive_type == NVME_DRIVE)
        {
            showDevice = true;
        }
        if (showRAID && device->drive_info.drive_type == RAID_DRIVE)
        {
            showDevice = true;
        }
    }
    return showDevice;
}

bool scan_Interface_Type_Filter(tDevice *device, uint32_t scanFlags)
{
    bool showInterface = false;
    //filter out other flags that don't matter here
    scanFlags &= ALL_INTERFACES;
    //if no filter flags are being used, then we need to just return true to show the device
    if (scanFlags == DEFAULT_SCAN)
    {
        showInterface = true;
    }
    else
    {
        bool showUSBInterface = false;
        bool showATAInterface = false;
        bool showSCSIInterface = false;
        bool showNVMeInterface = false;
        bool showRAIDInterface = false;
        if ((scanFlags & USB_INTERFACE_DRIVES) > 0)
        {
            showUSBInterface = true;
        }
        if ((scanFlags & IDE_INTERFACE_DRIVES) > 0)
        {
            showATAInterface = true;
        }
        if ((scanFlags & SCSI_INTERFACE_DRIVES) > 0)
        {
            showSCSIInterface = true;
        }
        if ((scanFlags & NVME_INTERFACE_DRIVES) > 0)
        {
            showNVMeInterface = true;
        }
        if ((scanFlags & RAID_INTERFACE_DRIVES) > 0)
        {
            showRAIDInterface = true;
        }
        if (showUSBInterface && device->drive_info.interface_type == USB_INTERFACE)
        {
            showInterface = true;
        }
        if (showATAInterface && device->drive_info.interface_type == IDE_INTERFACE)
        {
            showInterface = true;
        }
        if (showSCSIInterface && device->drive_info.interface_type == SCSI_INTERFACE)
        {
            showInterface = true;
        }
        if (showNVMeInterface && device->drive_info.interface_type == NVME_INTERFACE)
        {
            showInterface = true;
        }
        if (showRAIDInterface && device->drive_info.interface_type == RAID_INTERFACE)
        {
            showInterface = true;
        }
    }
    return showInterface;
}

//this is the "generic" scan. It uses the OS defined "get device count" and "get device list" calls to do the scan.
void scan_And_Print_Devs(unsigned int flags, eVerbosityLevels scanVerbosity)
{
    uint32_t deviceCount = 0;
#if defined (ENABLE_CSMI)
    uint32_t csmiDeviceCount = 0;
    bool csmiDeviceCountValid = false;
#endif
    uint64_t getCountFlags = 0;
    uint64_t getDeviceflags = FAST_SCAN;
    if (flags & AGRESSIVE_SCAN)
    {
        getCountFlags |= BUS_RESCAN_ALLOWED;
    }
    //set the verbose flags to send onwards to the getDeviceList and getDeviceCount functions.
    switch (scanVerbosity)
    {
    case VERBOSITY_BUFFERS:
        getCountFlags |= GET_DEVICE_FUNCS_VERBOSE_BUFFERS;
        getDeviceflags |= GET_DEVICE_FUNCS_VERBOSE_BUFFERS;
        M_FALLTHROUGH;
    case VERBOSITY_COMMAND_VERBOSE:
        getCountFlags |= GET_DEVICE_FUNCS_VERBOSE_COMMAND_VERBOSE;
        getDeviceflags |= GET_DEVICE_FUNCS_VERBOSE_COMMAND_VERBOSE;
        M_FALLTHROUGH;
    case VERBOSITY_COMMAND_NAMES:
        getCountFlags |= GET_DEVICE_FUNCS_VERBOSE_COMMAND_NAMES;
        getDeviceflags |= GET_DEVICE_FUNCS_VERBOSE_COMMAND_NAMES;
        M_FALLTHROUGH;
    default:
        break;
    }
    if (SUCCESS == get_Device_Count(&deviceCount, getCountFlags))
    {
        if (deviceCount > 0)
        {
<<<<<<< HEAD
            tDevice * deviceList = C_CAST(tDevice*, safe_calloc_aligned(deviceCount, sizeof(tDevice), 8));
=======
			int ret;
            tDevice * deviceList = C_CAST(tDevice*, calloc_aligned(deviceCount, sizeof(tDevice), 8));
>>>>>>> 57409d0f
            versionBlock version;
            if (!deviceList)
            {
                DECLARE_ZERO_INIT_ARRAY(char, errorMessage, 50);
                snprintf(errorMessage, 50, "calloc failure in scan to get %" PRIu32 " devices!", deviceCount);
                perror(errorMessage);
                return;
            }
            memset(&version, 0, sizeof(versionBlock));
            version.size = sizeof(tDevice);
            version.version = DEVICE_BLOCK_VERSION;

            //set the verbosity for all devices before the scan
            for (uint32_t devi = 0; devi < deviceCount; ++devi)
            {
                deviceList[devi].deviceVerbosity = scanVerbosity;
            }

#if defined (ENABLE_CSMI)
            if (flags & IGNORE_CSMI)
            {
                getDeviceflags |= GET_DEVICE_FUNCS_IGNORE_CSMI;
            }
#endif
<<<<<<< HEAD
            eReturnValues ret = get_Device_List(deviceList, deviceCount * sizeof(tDevice), version, getDeviceflags);
            if (ret == SUCCESS || ret == WARN_NOT_ALL_DEVICES_ENUMERATED)
            {
                printf("%-8s %-12s %-23s %-22s %-10s\n", "Vendor", "Handle", "Model Number", "Serial Number", "FwRev");
=======
            ret = get_Device_List(deviceList, deviceCount * sizeof(tDevice), version, getDeviceflags);
            if (ret == SUCCESS || ret == WARN_NOT_ALL_DEVICES_ENUMERATED)
            {
                bool printToScreen = true;
                bool fileOpened = false;
                if (outputInfo)
                {
                    switch (outputInfo->outputFormat)
                    {
                    case SEAC_OUTPUT_TEXT:
                        //make sure that the file it open to write...
                        if (!outputInfo->outputFilePtr)
                        {
							char *dup;
                            char fileNameAndPath[OPENSEA_PATH_MAX] = { 0 };
                            if (outputInfo->outputPath && *outputInfo->outputPath && strlen(*outputInfo->outputPath))
                            {
                                snprintf(fileNameAndPath, OPENSEA_PATH_MAX, "%s/", *outputInfo->outputPath);
                            }
                            if (outputInfo->outputFileName && *outputInfo->outputFileName && strlen(*outputInfo->outputFileName))
                            {
                                char *dup = strdup(fileNameAndPath);
                                if (dup)
                                {
                                    snprintf(fileNameAndPath, OPENSEA_PATH_MAX, "%s%s", dup, *outputInfo->outputFileName);
                                    safe_Free(dup)
                                }
                                else
                                {
                                    printf("Error occurred while trying to allocate memory for text output\n");
                                }
                            }
                            else
                            {
                                char *dup = strdup(fileNameAndPath);
                                if (dup)
                                {
                                    snprintf(fileNameAndPath, OPENSEA_PATH_MAX, "%sscanOutput", dup);
                                    safe_Free(dup)
                                }
                                else
                                {
                                    printf("An error occurred while trying to create scan output\n");
                                }
                            }
                            dup = strdup(fileNameAndPath);
                            if (dup)
                            {
                                snprintf(fileNameAndPath, OPENSEA_PATH_MAX, "%s.txt", dup);
                                safe_Free(dup)
                            }
                            else
                            {
                                printf("An error occurred while trying to create scan output .txt\n");
                            }
                            outputInfo->outputFilePtr = fopen(fileNameAndPath, "w+");
                            if (!(outputInfo->outputFilePtr))
                            {
                                safe_Free_aligned(deviceList)
                                perror("could not open file!");
                                return;
                            }
                        }
                        fileOpened = true;
                        break;
                    default://assume standard text output
                        break;
                    }
                }
                if (printToScreen)
                {
                    printf("%-8s %-12s %-23s %-22s %-10s\n", "Vendor", "Handle", "Model Number", "Serial Number", "FwRev");
                }
                else
                {
                    //if json, open and put header
                    switch (outputInfo->outputFormat)
                    {
                    case SEAC_OUTPUT_TEXT:
                        fprintf(outputInfo->outputFilePtr, "%-8s %-12s %-23s %-22s %-10s\n", "Vendor", "Handle", "Model Number", "Serial Number", "FwRev");
                        break;
                    default:
                        break;
                    }
                }
//#if defined (ENABLE_CSMI)
//                if (!(flags & IGNORE_CSMI))
//                {
//                    int csmiRet = get_CSMI_Device_Count(&csmiDeviceCount, flags);//get number of CSMI devices that are in the device list so we know when to start looking for duplicates in the csmi devices
//                    if (csmiRet == SUCCESS && csmiDeviceCount > 0)
//                    {
//                        csmiDeviceCountValid = true;
//                    }
//                }
//#endif
>>>>>>> 57409d0f
                for (uint32_t devIter = 0; devIter < deviceCount; ++devIter)
                {
                    if (ret == WARN_NOT_ALL_DEVICES_ENUMERATED && UNKNOWN_DRIVE == deviceList[devIter].drive_info.drive_type)
                    {
                        continue;
                    }
                    if (flags & SCAN_SEAGATE_ONLY)
                    {
                        if (is_Seagate_Family(&deviceList[devIter]) == NON_SEAGATE)
                        {
                            continue;
                        }
                    }
                    if (flags & SCAN_IRONWOLF_NAS_ONLY)
                    {
                        if (is_Ironwolf_NAS_Drive(&deviceList[devIter], false) == NON_IRONWOLF_NAS_DRIVE)
                        {
                            continue;
                        }
                    }
                    if (flags & SCAN_SKYHAWK_EXOS_ONLY)
                    {
                        if (is_Skyhawk_Drive(&deviceList[devIter], false) == NON_SKYHAWK_DRIVE && !is_Exos_Drive(&deviceList[devIter], false))
                        {
                            continue;
                        }
                    }
#if defined (ENABLE_CSMI)
                    if (csmiDeviceCountValid && devIter >= (deviceCount - csmiDeviceCount))//if the csmi device count is valid then we found some for the scan and need to see if we need to check for duplicates.
                    {
                        //check if we are being asked to show duplicates or not.
                        if (!(flags & ALLOW_DUPLICATE_DEVICE))
                        {
                            bool skipThisDevice = false;
                            for (uint32_t dupCheck = 0; dupCheck < (deviceCount - csmiDeviceCount); ++dupCheck)
                            {
                                //check if the WWN is valid (non-zero value) and then check if it matches anything else already in the list...this should be faster than the SN comparison below. - TJE
                                if (deviceList[devIter].drive_info.worldWideName != 0 && deviceList[devIter].drive_info.worldWideName == deviceList[dupCheck].drive_info.worldWideName)
                                {
                                    skipThisDevice = true;
                                    break;
                                }
                                //check if the SN is valid (non-zero length) and then check if it matches anything already seen in the list... - TJE
                                else if (safe_strlen(deviceList[devIter].drive_info.serialNumber) && strcmp(deviceList[devIter].drive_info.serialNumber, deviceList[dupCheck].drive_info.serialNumber) == 0)
                                {
                                    skipThisDevice = true;
                                    break;
                                }
                            }
                            if (skipThisDevice)
                            {
                                continue;
                            }
                        }
                    }
#endif
                    if (scan_Drive_Type_Filter(&deviceList[devIter], flags) && scan_Interface_Type_Filter(&deviceList[devIter], flags))
                    {
						char printable_sn[SERIAL_NUM_LEN + 1] = { 0 };
#define SCAN_DISPLAY_HANDLE_STRING_LENGTH 256
                        DECLARE_ZERO_INIT_ARRAY(char, displayHandle, SCAN_DISPLAY_HANDLE_STRING_LENGTH);
#if defined(_WIN32)
                        snprintf(displayHandle, SCAN_DISPLAY_HANDLE_STRING_LENGTH, "%s", deviceList[devIter].os_info.friendlyName);
#else
                        snprintf(displayHandle, SCAN_DISPLAY_HANDLE_STRING_LENGTH, "%s", deviceList[devIter].os_info.name);
#endif
#if defined (__linux__) && !defined(VMK_CROSS_COMP) && !defined(UEFI_C_SOURCE)
                        if ((flags & SG_TO_SD) > 0)
                        {
                            char *genName = M_NULLPTR;
                            char *blockName = M_NULLPTR;
                            if (SUCCESS == map_Block_To_Generic_Handle(displayHandle, &genName, &blockName))
                            {
                                memset(displayHandle, 0, sizeof(displayHandle));
                                snprintf(displayHandle, SCAN_DISPLAY_HANDLE_STRING_LENGTH, "%s<->%s", genName, blockName);
                            }
                            safe_Free(C_CAST(void**, &genName));
                            safe_Free(C_CAST(void**, &blockName));
                        }
                        else if ((flags & SD_HANDLES) > 0)
                        {
                            char *genName = M_NULLPTR;
                            char *blockName = M_NULLPTR;
                            if (SUCCESS == map_Block_To_Generic_Handle(displayHandle, &genName, &blockName))
                            {
                                memset(displayHandle, 0, SCAN_DISPLAY_HANDLE_STRING_LENGTH);
                                snprintf(displayHandle, SCAN_DISPLAY_HANDLE_STRING_LENGTH, "/dev/%s", blockName);
                            }
                            safe_Free(C_CAST(void**, &genName));
                            safe_Free(C_CAST(void**, &blockName));
                        }
#endif
<<<<<<< HEAD
                        DECLARE_ZERO_INIT_ARRAY(char, printable_sn, SERIAL_NUM_LEN + 1);
=======
                        
>>>>>>> 57409d0f
                        snprintf(printable_sn, SERIAL_NUM_LEN + 1, "%s", deviceList[devIter].drive_info.serialNumber);
                        //if seagate scsi, need to truncate to 8 digits
                        if (deviceList[devIter].drive_info.drive_type == SCSI_DRIVE && is_Seagate_Family(&deviceList[devIter]) == SEAGATE)
                        {
                            memset(printable_sn, 0, SERIAL_NUM_LEN);
                            memcpy(printable_sn, deviceList[devIter].drive_info.serialNumber, 8);
                        }
                        printf("%-8s %-12s %-23s %-22s %-10s\n", \
                            deviceList[devIter].drive_info.T10_vendor_ident, displayHandle, \
                            deviceList[devIter].drive_info.product_identification, \
                            printable_sn, \
                            deviceList[devIter].drive_info.product_revision);
                        fflush(stdout);
                    }
                }
                //close all device handles
                for (uint32_t deviceIter = 0; deviceIter < deviceCount; ++deviceIter)
                {
                    close_Device(&deviceList[deviceIter]);
                }
            }
            safe_Free_aligned(C_CAST(void**, &deviceList));
        }
        else
        {
            printf("No devices found\n");
        }
    }
    else
    {
        printf("Unable to get number of devices from OS\n");
    }
    return;
}

bool validate_Device_Struct(versionBlock sanity)
{
    size_t tdevSize = sizeof(tDevice);
    if ((sanity.size == tdevSize) && (sanity.version == DEVICE_BLOCK_VERSION))
    {
        return true;
    }
    else
    {
        return false;
    }
}

eReturnValues get_Opensea_Transport_Version(apiVersionInfo * ver)
{
    if (ver)
    {
        ver->majorVersion = OPENSEA_TRANSPORT_MAJOR_VERSION;
        ver->minorVersion = OPENSEA_TRANSPORT_MINOR_VERSION;
        ver->patchVersion = OPENSEA_TRANSPORT_PATCH_VERSION;
        return SUCCESS;
    }
    else
    {
        return MEMORY_FAILURE;
    }
}

eReturnValues get_Version_Block(versionBlock * blk)
{
    if (blk)
    {
        blk->size = sizeof(tDevice);
        blk->version = DEVICE_BLOCK_VERSION;
        return SUCCESS;
    }
    else
    {
        return MEMORY_FAILURE;
    }
}

static void set_IEEE_OUI(uint32_t* ieeeOUI, tDevice *device, bool USBchildDrive)
{
    uint8_t naa = 0;
    uint64_t wwn = 0;
    if (!USBchildDrive)
    {
        wwn = device->drive_info.worldWideName;
    }
    else
    {
        wwn = device->drive_info.bridge_info.childWWN;
    }
    naa = C_CAST(uint8_t, (wwn & UINT64_C(0xF000000000000000)) >> 60);
    switch (naa)
    {
    case 2://bytes 2,3,4
        *ieeeOUI = C_CAST(uint32_t, (wwn & UINT64_C(0x0000FFFFFF000000)) >> 24);
        break;
    case 5://most common - ATA requires this and I think SCSI almost always matches    bytes 0 - 3 (half of 0, half of 3) see SPC4 for details
    case 6://same as NAA format 5
        *ieeeOUI = C_CAST(uint32_t, (wwn & UINT64_C(0x0FFFFFF000000000)) >> 36);
        break;
    default:
        //don't do anything since we don't have a way to parse it out of here or it is a new format that wasn't defined when writing this
        break;
    }
}

bool is_Maxtor_String(char* string)
{
    bool isMaxtor = false;
    size_t maxtorLen = safe_strlen("MAXTOR");
    size_t stringLen = safe_strlen(string);
    if (stringLen > 0)
    {
        char *localString = C_CAST(char *, safe_calloc(stringLen + 1, sizeof(char)));
        if (localString == M_NULLPTR)
        {
            perror("calloc failure");
            return false;
        }
        snprintf(localString, stringLen + 1, "%s", string);
        localString[stringLen] = '\0';
        convert_String_To_Upper_Case(localString);
        if (safe_strlen(localString) >= maxtorLen && strncmp(localString, "MAXTOR", maxtorLen) == 0)
        {
            isMaxtor = true;
        }
        safe_Free(C_CAST(void**, &localString));
    }
    return isMaxtor;
}

bool is_Maxtor(tDevice *device, bool USBchildDrive)
{
    bool isMaxtor = false;
    uint32_t ieeeOUI = 0;
    set_IEEE_OUI(&ieeeOUI, device, USBchildDrive);
    switch (ieeeOUI)
    {
    case IEEE_MAXTOR:
        isMaxtor = true;
        break;
    default:
        if (device->drive_info.interface_type == USB_INTERFACE && !USBchildDrive)
        {
            //on a USB drive, check the child information as well as the bridge information
            isMaxtor = is_Maxtor(device, true);
        }
        else
        {
            isMaxtor = false;
        }
        break;
    }
    if (!isMaxtor)
    {
        //we need to check the Vendor ID if SCSI or USB interface
        if (device->drive_info.interface_type == USB_INTERFACE || (device->drive_info.interface_type == SCSI_INTERFACE && device->drive_info.drive_type != ATA_DRIVE))
        {
            isMaxtor = is_Maxtor_String(device->drive_info.T10_vendor_ident);
        }
        //if still false (ata drive should be), then check the model number
        if (!isMaxtor)
        {
            isMaxtor = is_Maxtor_String(device->drive_info.product_identification);
            //if after a model number check, the result is still false and it's USB, we need to check the child drive information just to be certain
            if (!isMaxtor && device->drive_info.interface_type == USB_INTERFACE)
            {
                isMaxtor = is_Maxtor_String(device->drive_info.bridge_info.childDriveMN);
            }
        }
    }
    return isMaxtor;
}

bool is_Seagate_VendorID(tDevice *device)
{
    bool isSeagate = false;
    size_t seagateLen = safe_strlen("SEAGATE");
    size_t stringLen = safe_strlen(device->drive_info.T10_vendor_ident);
    if (stringLen > 0)
    {
        char *localString = C_CAST(char *, safe_calloc(stringLen + 1, sizeof(char)));
        if (localString == M_NULLPTR)
        {
            perror("calloc failure");
            return false;
        }
        snprintf(localString, stringLen + 1, "%s", device->drive_info.T10_vendor_ident);
        localString[stringLen] = '\0';
        convert_String_To_Upper_Case(localString);
        if (safe_strlen(localString) >= seagateLen && strncmp(localString, "SEAGATE", seagateLen) == 0)
        {
            isSeagate = true;
        }
        safe_Free(C_CAST(void**, &localString));
    }
    return isSeagate;
}

bool is_Seagate_MN(char* string)
{
    bool isSeagate = false;
    size_t seagateLen = safe_strlen("ST");
    size_t stringLen = safe_strlen(string);
    if (stringLen > 0)
    {
        char *localString = C_CAST(char *, safe_calloc(stringLen + 1, sizeof(char)));
        if (localString == M_NULLPTR)
        {
            perror("calloc failure");
            return false;
        }
        snprintf(localString, stringLen + 1, "%s", string);
        localString[stringLen] = '\0';
        //convert_String_To_Upper_Case(localString);//Removing uppercase converstion, thus making this a case sensitive comparison to fix issues with other non-Seagate products being detected as Seagate.
        if (safe_strlen(localString) >= seagateLen && strncmp(localString, "ST", seagateLen) == 0)
        {
            isSeagate = true;
        }
        safe_Free(C_CAST(void**, &localString));
    }
    return isSeagate;
}

bool is_Seagate(tDevice *device, bool USBchildDrive)
{
    bool isSeagate = false;
    uint32_t ieeeOUI = 0;

    //This check should work well enough, but we do support checking the IEEE OUI as well now. It must be set in the WWN correctly with the NAA field set to 5h or 6h - TJE
    if ((device->drive_info.interface_type == NVME_INTERFACE) &&
        (device->drive_info.adapter_info.vendorID == SEAGATE_VENDOR_ID))
    {
        return true;
    }

    set_IEEE_OUI(&ieeeOUI, device, USBchildDrive);
    switch (ieeeOUI)
    {
    case IEEE_SEAGATE1:
    case IEEE_SEAGATE2:
    case IEEE_SEAGATE3:
    case IEEE_SEAGATE4:
    case IEEE_SEAGATE5:
    case IEEE_SEAGATE6:
    case IEEE_SEAGATE7:
    case IEEE_SEAGATE8:
        isSeagate = true;
        break;
    case IEEE_SEAGATE_NVME:
        if (device->drive_info.drive_type == NVME_DRIVE)
        {
            isSeagate = true;
        }
        break;
    default:
        if (device->drive_info.interface_type == USB_INTERFACE && !USBchildDrive)
        {
            //on a USB drive, check the child information as well as the bridge information
            isSeagate = is_Seagate(device, true);
        }
        else
        {
            isSeagate = false;
        }
        break;
    }
    if (!isSeagate)
    {
        //we need to check the Vendor ID if SCSI or USB interface
        if (device->drive_info.interface_type == USB_INTERFACE ||
            (device->drive_info.interface_type == SCSI_INTERFACE && device->drive_info.drive_type != ATA_DRIVE))
        {
            isSeagate = is_Seagate_VendorID(device);
        }
        //if still false (ata drive should be), then check the model number
        if (!isSeagate)
        {
            isSeagate = is_Seagate_MN(device->drive_info.product_identification);
            //if after a model number check, the result is still false and it's USB, we need to check the child drive information just to be certain
            if (!isSeagate && device->drive_info.interface_type == USB_INTERFACE)
            {
                isSeagate = is_Seagate_MN(device->drive_info.bridge_info.childDriveMN);
            }
        }
    }
    return isSeagate;
}

bool is_Conner_Model_Number(char *mn)
{
    bool isConner = false;
    //found online. Not sure how accurate this will be
    if (strncmp(mn, "CFA", 3) == 0 ||
        strncmp(mn, "CFL", 3) == 0 ||
        strncmp(mn, "CFN", 3) == 0 ||
        strncmp(mn, "CFS", 3) == 0 ||
        strncmp(mn, "CP", 2) == 0
        )
    {
        isConner = true;
    }
    return isConner;
}

bool is_Conner_VendorID(tDevice *device)
{
    bool isConner = false;
    size_t connerLen = safe_strlen("CONNER");
    size_t stringLen = safe_strlen(device->drive_info.T10_vendor_ident);
    if (stringLen > 0)
    {
        char *localString = C_CAST(char *, safe_calloc(stringLen + 1, sizeof(char)));
        if (localString == M_NULLPTR)
        {
            perror("calloc failure");
            return false;
        }
        snprintf(localString, stringLen + 1, "%s", device->drive_info.T10_vendor_ident);
        localString[stringLen] = '\0';
        if (safe_strlen(localString) >= connerLen && strncmp(localString, "CONNER", connerLen) == 0)
        {
            isConner = true;
        }
        safe_Free(C_CAST(void**, &localString));
    }
    return isConner;
}

bool is_Connor(tDevice *device, bool USBchildDrive)
{
    if (device->drive_info.drive_type == SCSI_DRIVE)
    {
        return is_Conner_VendorID(device);
    }
    else
    {
        if (USBchildDrive)
        {
            return is_Conner_Model_Number(device->drive_info.bridge_info.childDriveMN);
        }
        else
        {
            bool result = is_Conner_Model_Number(device->drive_info.product_identification);
            if (!result && device->drive_info.interface_type == USB_INTERFACE && !USBchildDrive)
            {
                return is_Conner_Model_Number(device->drive_info.bridge_info.childDriveMN);
            }
            return result;
        }
    }
}

bool is_CDC_VendorID(tDevice *device)
{
    bool isCDC = false;
    if (M_GETBITRANGE(device->drive_info.scsiVpdData.inquiryData[0], 4, 0) == 0)
    {
        size_t cdcLen = safe_strlen("CDC");
        size_t stringLen = safe_strlen(device->drive_info.T10_vendor_ident);
        if (stringLen > 0)
        {
            char *localString = C_CAST(char *, safe_calloc(stringLen + 1, sizeof(char)));
            if (localString == M_NULLPTR)
            {
                perror("calloc failure");
                return false;
            }
            snprintf(localString, stringLen + 1, "%s", device->drive_info.T10_vendor_ident);
            localString[stringLen] = '\0';
            if (safe_strlen(localString) >= cdcLen && strncmp(localString, "CDC", cdcLen) == 0)
            {
                isCDC = true;
            }
            safe_Free(C_CAST(void**, &localString));
        }
    }
    return isCDC;
}

bool is_DEC_VendorID(tDevice *device)
{
    bool isDEC = false;
    if (M_GETBITRANGE(device->drive_info.scsiVpdData.inquiryData[0], 4, 0) == 0)
    {
        size_t cdcLen = safe_strlen("DEC");
        size_t stringLen = safe_strlen(device->drive_info.T10_vendor_ident);
        if (stringLen > 0)
        {
            char *localString = C_CAST(char *, safe_calloc(stringLen + 1, sizeof(char)));
            if (localString == M_NULLPTR)
            {
                perror("calloc failure");
                return false;
            }
            snprintf(localString, stringLen + 1, "%s", device->drive_info.T10_vendor_ident);
            localString[stringLen] = '\0';
            if (safe_strlen(localString) >= cdcLen && strncmp(localString, "DEC", cdcLen) == 0)
            {
                isDEC = true;
            }
            safe_Free(C_CAST(void**, &localString));
        }
    }
    return isDEC;
}

bool is_MiniScribe_VendorID(tDevice *device)
{
    bool isMiniscribe = false;
    size_t miniscribeLen = safe_strlen("MINSCRIB");
    size_t stringLen = safe_strlen(device->drive_info.T10_vendor_ident);
    if (stringLen > 0)
    {
        char *localString = C_CAST(char *, safe_calloc(stringLen + 1, sizeof(char)));
        if (localString == M_NULLPTR)
        {
            perror("calloc failure");
            return false;
        }
        snprintf(localString, stringLen + 1, "%s", device->drive_info.T10_vendor_ident);
        localString[stringLen] = '\0';
        if (safe_strlen(localString) >= miniscribeLen && strncmp(localString, "MINSCRIB", miniscribeLen) == 0)
        {
            isMiniscribe = true;
        }
        safe_Free(C_CAST(void**, &localString));
    }
    return isMiniscribe;
}

bool is_Quantum_VendorID(tDevice *device)
{
    bool isQuantum = false;
    if (M_GETBITRANGE(device->drive_info.scsiVpdData.inquiryData[0], 4, 0) == 0)//must be direct access block device for HDD
    {
        size_t quantumLen = safe_strlen("QUANTUM");
        size_t stringLen = safe_strlen(device->drive_info.T10_vendor_ident);
        if (stringLen > 0)
        {
            char *localString = C_CAST(char *, safe_calloc(stringLen + 1, sizeof(char)));
            if (localString == M_NULLPTR)
            {
                perror("calloc failure");
                return false;
            }
            snprintf(localString, stringLen + 1, "%s", device->drive_info.T10_vendor_ident);
            localString[stringLen] = '\0';
            if (safe_strlen(localString) >= quantumLen && strncmp(localString, "QUANTUM", quantumLen) == 0)
            {
                isQuantum = true;
            }
            safe_Free(C_CAST(void**, &localString));
        }
    }
    return isQuantum;
}

bool is_Quantum_Model_Number(char* string)
{
    bool isQuantum = false;
    size_t quantumLen = safe_strlen("Quantum");
    size_t stringLen = safe_strlen(string);
    if (stringLen > 0)
    {
        char *localString = C_CAST(char *, safe_calloc(stringLen + 1, sizeof(char)));
        if (localString == M_NULLPTR)
        {
            perror("calloc failure");
            return false;
        }
        snprintf(localString, stringLen + 1, "%s", string);
        localString[stringLen] = '\0';
        if (safe_strlen(localString) >= quantumLen && (strncmp(localString, "Quantum", quantumLen) == 0 || strncmp(localString, "QUANTUM", quantumLen) == 0))
        {
            isQuantum = true;
        }
        safe_Free(C_CAST(void**, &localString));
    }
    return isQuantum;
}

bool is_Quantum(tDevice *device, bool USBchildDrive)
{
    if (device->drive_info.drive_type == SCSI_DRIVE)
    {
        return is_Quantum_VendorID(device);
    }
    else
    {
        if (USBchildDrive)
        {
            return is_Quantum_Model_Number(device->drive_info.bridge_info.childDriveMN);
        }
        else
        {
            bool result = false;
            if (M_GETBITRANGE(device->drive_info.scsiVpdData.inquiryData[0], 4, 0) == 0)//must be direct access block device for HDD
            {
                result = is_Quantum_Model_Number(device->drive_info.product_identification);
            }
            if (!result && device->drive_info.interface_type == USB_INTERFACE && !USBchildDrive)
            {
                return is_Quantum_Model_Number(device->drive_info.bridge_info.childDriveMN);
            }
            return result;
        }
    }
}

bool is_PrarieTek_VendorID(tDevice *device)
{
    bool isPrarieTek = false;
    if (M_GETBITRANGE(device->drive_info.scsiVpdData.inquiryData[0], 4, 0) == 0)//must be direct access block device for HDD
    {
        size_t prarieTekLen = safe_strlen("PRAIRIE");
        size_t stringLen = safe_strlen(device->drive_info.T10_vendor_ident);
        if (stringLen > 0)
        {
            char *localString = C_CAST(char *, safe_calloc(stringLen + 1, sizeof(char)));
            if (localString == M_NULLPTR)
            {
                perror("calloc failure");
                return false;
            }
            snprintf(localString, stringLen + 1, "%s", device->drive_info.T10_vendor_ident);
            localString[stringLen] = '\0';
            if (safe_strlen(localString) >= prarieTekLen && strncmp(localString, "PRAIRIE", prarieTekLen) == 0)
            {
                isPrarieTek = true;
            }
            safe_Free(C_CAST(void**, &localString));
        }
    }
    return isPrarieTek;
}

bool is_LaCie(tDevice *device)
{
    bool isLaCie = false;
    //LaCie drives do not have a IEEE OUI, so the only way we know it's LaCie is to check the VendorID field reported by the device
    size_t lacieLen = safe_strlen("LACIE");
    size_t stringLen = safe_strlen(device->drive_info.T10_vendor_ident);
    if (stringLen > 0)
    {
        char *vendorID = C_CAST(char *, safe_calloc(stringLen + 1, sizeof(char)));
        if (vendorID == M_NULLPTR)
        {
            perror("calloc failure");
            return MEMORY_FAILURE;
        }
        snprintf(vendorID, stringLen + 1, "%s", device->drive_info.T10_vendor_ident);
        vendorID[stringLen] = '\0';
        convert_String_To_Upper_Case(vendorID);
        if (safe_strlen(vendorID) >= lacieLen && strncmp(vendorID, "LACIE", lacieLen) == 0)
        {
            isLaCie = true;
        }
        safe_Free(C_CAST(void**, &vendorID));
    }
    return isLaCie;
}

bool is_Samsung_String(char* string)
{
    bool isSamsung = false;
    size_t samsungLen = safe_strlen("SAMSUNG");
    size_t stringLen = safe_strlen(string);
    if (stringLen > 0)
    {
        char *localString = C_CAST(char *, safe_calloc(stringLen + 1, sizeof(char)));
        if (localString == M_NULLPTR)
        {
            perror("calloc failure");
            return false;
        }
        snprintf(localString, stringLen + 1, "%s", string);
        localString[stringLen] = '\0';
        convert_String_To_Upper_Case(localString);
        if (safe_strlen(localString) >= samsungLen && strncmp(localString, "SAMSUNG", samsungLen) == 0)
        {
            isSamsung = true;
        }
        safe_Free(C_CAST(void**, &localString));
    }
    return isSamsung;
}

bool is_Samsung_HDD(tDevice *device, bool USBchildDrive)
{
    bool isSamsung = false;
    bool isSSD = false;
    uint32_t ieeeOUI = 0;
    set_IEEE_OUI(&ieeeOUI, device, USBchildDrive);
    switch (ieeeOUI)
    {
    case IEEE_SEAGATE_SAMSUNG_HDD:
    case IEEE_SAMSUNG_HDD1:
    case IEEE_SAMSUNG_HDD2:
        isSamsung = true;
        break;
    case IEEE_SAMSUNG_SSD:
        isSSD = true;
        M_FALLTHROUGH;
    default:
        if (device->drive_info.interface_type == USB_INTERFACE && !USBchildDrive && !isSSD)
        {
            //on a USB drive, check the child information as well as the bridge information
            isSamsung = is_Samsung_HDD(device, true);
        }
        else
        {
            isSamsung = false;
        }
        break;
    }
    isSSD = is_SSD(device);
    if (!isSamsung && !isSSD)
    {
        //this fall back method should only be called on samsung HDD's and these should only be really old ones without a WWN which should be a minority. All drives with IEEE_SEAGATE_SAMSUNG_HDD should be caught long before this
        //we need to check the Vendor ID if SCSI or USB interface
        if (device->drive_info.interface_type == USB_INTERFACE || (device->drive_info.interface_type == SCSI_INTERFACE && device->drive_info.drive_type != ATA_DRIVE))
        {
            isSamsung = is_Samsung_String(device->drive_info.T10_vendor_ident);
        }
        //if still false (ata drive should be), then check the model number
        if (!isSamsung)
        {
            isSamsung = is_Samsung_String(device->drive_info.product_identification);
            //if after a model number check, the result is still false and it's USB, we need to check the child drive information just to be certain
            if (!isSamsung && device->drive_info.interface_type == USB_INTERFACE)
            {
                isSamsung = is_Samsung_String(device->drive_info.bridge_info.childDriveMN);
            }
        }
    }
    return isSamsung;
}

bool is_Seagate_Model_Vendor_A(tDevice *device)
{
    bool isSeagateVendorA = false;
    if (device->drive_info.drive_type == SCSI_DRIVE)
    {
        const char* vendorAModel1 = "S650DC";
        const char* vendorAModel2 = "S630DC";
        const char* vendorAModel3 = "S610DC";
        if (strncmp(vendorAModel1, device->drive_info.product_identification, safe_strlen(vendorAModel1)) == 0 ||
            strncmp(vendorAModel2, device->drive_info.product_identification, safe_strlen(vendorAModel2)) == 0 ||
            strncmp(vendorAModel3, device->drive_info.product_identification, safe_strlen(vendorAModel3)) == 0)
        {
            isSeagateVendorA = true;
        }
    }
    return isSeagateVendorA;
}

bool is_Vendor_A(tDevice *device, bool USBchildDrive)
{
    bool isVendorA = false;
    uint32_t ieeeOUI = 0;
    set_IEEE_OUI(&ieeeOUI, device, USBchildDrive);
    switch (ieeeOUI)
    {
    case IEEE_VENDOR_A:
    case IEEE_VENDOR_A_TECHNOLOGY:
        isVendorA = true;
        break;
    default:
        if (device->drive_info.interface_type == USB_INTERFACE && !USBchildDrive)
        {
            //on a USB drive, check the child information as well as the bridge information
            isVendorA = is_Vendor_A(device, true);
        }
        else
        {
            isVendorA = false;
        }
        break;
    }
    if (!isVendorA)
    {
        //this fall back method should only be called on samsung HDD's and these should only be really old ones without a WWN which should be a minority. All drives with IEEE_SEAGATE_SAMSUNG_HDD should be caught long before this
        //we need to check the Vendor ID if SCSI or USB interface
        //if (device->drive_info.interface_type == USB_INTERFACE || (device->drive_info.interface_type == SCSI_INTERFACE && device->drive_info.drive_type != ATA_DRIVE))
        //{
        //    isVendorA = is_Vendor_A_String(device->drive_info.T10_vendor_ident);
        //}
        //if still false (ata drive should be), then check the model number
        //if (!isVendorA)
        //{
        //   isVendorA = is_Vendor_A_String(device->drive_info.product_identification);
        //    //if after a model number check, the result is still false and it's USB, we need to check the child drive information just to be certain
        //    if (!isVendorA && device->drive_info.interface_type == USB_INTERFACE)
        //    {
        //        isVendorA = is_Vendor_A_String(device->drive_info.bridge_info.childDriveMN);
        //    }
        //}
    }
    return isVendorA;
}

eIronwolf_NAS_Drive is_Ironwolf_NAS_Drive(tDevice * device, bool USBchildDrive)
{
    eIronwolf_NAS_Drive isIronWolfNASDrive = NON_IRONWOLF_NAS_DRIVE;
    char *modelNumber = &device->drive_info.product_identification[0];
    if (USBchildDrive)
    {
        modelNumber = &device->drive_info.bridge_info.childDriveMN[0];
    }

    if (safe_strlen(modelNumber))
    {
        if (wildcard_Match("ST*VN*", modelNumber))   //check if Ironwolf HDD
            isIronWolfNASDrive = IRONWOLF_NAS_DRIVE;
        else if (wildcard_Match("ST*NE*", modelNumber) || wildcard_Match("ST*NT*", modelNumber) || wildcard_Match("ST*ND*", modelNumber))  //check if Ironwolf Pro HDD
            isIronWolfNASDrive = IRONWOLF_PRO_NAS_DRIVE;
        else if (wildcard_Match("*ZA*NM*", modelNumber))  //check if SATA Ironwolf SSD
            isIronWolfNASDrive = IRONWOLF_NAS_DRIVE;
        else if (wildcard_Match("*ZA*NX*", modelNumber))  //check if SATA Ironwolf Pro SSD
            isIronWolfNASDrive = IRONWOLF_PRO_NAS_DRIVE;
        else if (wildcard_Match("*ZP*NM*", modelNumber))  //check if PCIe Ironwolf SSD
            isIronWolfNASDrive = IRONWOLF_NAS_DRIVE;
    }

    if (!USBchildDrive && isIronWolfNASDrive == NON_IRONWOLF_NAS_DRIVE)
        return is_Ironwolf_NAS_Drive(device, true);

    return isIronWolfNASDrive;
}

bool is_Firecuda_Drive(tDevice * device, bool USBchildDrive)
{
    bool isFirecudaDrive = false;
    char *modelNumber = &device->drive_info.product_identification[0];
    if (USBchildDrive)
    {
        modelNumber = &device->drive_info.bridge_info.childDriveMN[0];
    }

    if (safe_strlen(modelNumber))
    {
        if (wildcard_Match("ST*DX*", modelNumber) || wildcard_Match("ST*LX*", modelNumber))   //check if Firecuda HDD
            isFirecudaDrive = true;
        else if (wildcard_Match("*ZA*GM*", modelNumber))  //check if SATA Firecuda SSD
            isFirecudaDrive = true;
        else if (wildcard_Match("*ZP*GM*", modelNumber) || wildcard_Match("*ZP*GV*", modelNumber))  //check if PCIe Firecuda SSD
            isFirecudaDrive = true;
    }

    if (!USBchildDrive && !isFirecudaDrive)
        return is_Firecuda_Drive(device, true);

    return isFirecudaDrive;
}

eSkyhawk_Drive is_Skyhawk_Drive(tDevice * device, bool USBchildDrive)
{
    eSkyhawk_Drive isSkyhawkDrive = NON_SKYHAWK_DRIVE;
    char *modelNumber = &device->drive_info.product_identification[0];
    if (USBchildDrive)
    {
        modelNumber = &device->drive_info.bridge_info.childDriveMN[0];
    }

    if (safe_strlen(modelNumber))
    {
        if (wildcard_Match("ST*VX*", modelNumber) || wildcard_Match("ST*HKVS*", modelNumber) || wildcard_Match("ST*VM*", modelNumber))   //check if Skyhawk HDD
            isSkyhawkDrive = SKYHAWK_DRIVE;
        else if (wildcard_Match("ST*VE*", modelNumber) || wildcard_Match("ST*HKAI*", modelNumber))  //check if Skyhawk AI HDD
            isSkyhawkDrive = SKYHAWK_AI_DRIVE;
    }

    if (!USBchildDrive && isSkyhawkDrive == NON_SKYHAWK_DRIVE)
        return is_Skyhawk_Drive(device, true);

    return isSkyhawkDrive;
}

bool is_Nytro_Drive(tDevice * device, bool USBchildDrive)
{
    bool isNytroDrive = false;
    char *modelNumber = &device->drive_info.product_identification[0];
    if (USBchildDrive)
    {
        modelNumber = &device->drive_info.bridge_info.childDriveMN[0];
    }

    if (safe_strlen(modelNumber))
    {
        if (wildcard_Match("XS*SE*", modelNumber))   //Nytro 3332, Nytro 3331, Nytro 2332
            isNytroDrive = true;
        else if (wildcard_Match("*XS*LE*", modelNumber))  //Nytro 3532, Nytro 3531, Nytro 2532
            isNytroDrive = true;
        else if (wildcard_Match("*XS*ME*", modelNumber))  //Nytro 3732, Nytro 3731
            isNytroDrive = true;
        else if (wildcard_Match("*XS*TE*", modelNumber))  //Nytro 3131
            isNytroDrive = true;
        else if (wildcard_Match("*XA*LE*", modelNumber))  //Nytro 1351
            isNytroDrive = true;
        else if (wildcard_Match("*XS*ME*", modelNumber))  //Nytro 1551
            isNytroDrive = true;
        else if (wildcard_Match("*XP*LE*", modelNumber))  //Nytro 5910
            isNytroDrive = true;
        else if (wildcard_Match("*XP*EX*", modelNumber) || wildcard_Match("*XP*DC*", modelNumber))  //Nytro 510
            isNytroDrive = true;
    }

    if (!USBchildDrive && !isNytroDrive)
        return is_Nytro_Drive(device, true);

    return isNytroDrive;
}

bool is_Exos_Drive(tDevice * device, bool USBchildDrive)
{
    bool isExosDrive = false;
    char *modelNumber = &device->drive_info.product_identification[0];
    if (USBchildDrive)
    {
        modelNumber = &device->drive_info.bridge_info.childDriveMN[0];
    }

    if (safe_strlen(modelNumber))
    {
        if (wildcard_Match("ST*NM*", modelNumber))   //Exos X-series
            isExosDrive = true;
        else if (wildcard_Match("*ST*MP*", modelNumber) || wildcard_Match("*ST*MM*", modelNumber) || wildcard_Match("*ST*NX*", modelNumber))  //Exos E-series
            isExosDrive = true;
    }

    if (!USBchildDrive && !isExosDrive)
        return is_Exos_Drive(device, true);

    return isExosDrive;
}

bool is_Barracuda_Drive(tDevice * device, bool USBchildDrive)
{
    bool isBarracudaDrive = false;
    char *modelNumber = &device->drive_info.product_identification[0];
    if (USBchildDrive)
    {
        modelNumber = &device->drive_info.bridge_info.childDriveMN[0];
    }

    if (safe_strlen(modelNumber))
    {
        if (wildcard_Match("ST*LM*", modelNumber))   //Barracuda 2.5 inhces
            isBarracudaDrive = true;
        else if (wildcard_Match("ST*DM*", modelNumber))   //Barracuda 3.5 inhces
            isBarracudaDrive = true;
        else if (wildcard_Match("*ZA*CV*", modelNumber))  //Barracuda Q1
            isBarracudaDrive = true;
        else if (wildcard_Match("*ZP*CV*", modelNumber))  //Barracuda Q5
            isBarracudaDrive = true;
        else if (wildcard_Match("*ZA*CM*", modelNumber))  //Barracuda 120
            isBarracudaDrive = true;
        else if (wildcard_Match("*ZP*CM*", modelNumber))  //Barracuda 510
            isBarracudaDrive = true;
    }

    if (!USBchildDrive && !isBarracudaDrive)
        return is_Barracuda_Drive(device, true);

    return isBarracudaDrive;
}

bool is_Seagate_Model_Number_Vendor_B(tDevice *device, bool USBchildDrive)
{
    bool isSeagateVendor = false;
    //we need to check the model number for the ones used on the Vendor products
    if (USBchildDrive)
    {
        if (strcmp(device->drive_info.bridge_info.childDriveMN, "Nytro100 ZA128CM0001") == 0 ||
            strcmp(device->drive_info.bridge_info.childDriveMN, "Nytro100 ZA256CM0001") == 0 ||
            strcmp(device->drive_info.bridge_info.childDriveMN, "Nytro100 ZA512CM0001") == 0
            )
        {
            isSeagateVendor = true;
        }
    }
    else
    {
        if (strcmp(device->drive_info.product_identification, "Nytro100 ZA128CM0001") == 0 ||
            strcmp(device->drive_info.product_identification, "Nytro100 ZA256CM0001") == 0 ||
            strcmp(device->drive_info.product_identification, "Nytro100 ZA512CM0001") == 0
            )
        {
            isSeagateVendor = true;
        }
        if (!isSeagateVendor)
        {
            return (is_Seagate_Model_Number_Vendor_B(device, true));
        }
    }
    return isSeagateVendor;
}

bool is_Seagate_Model_Number_Vendor_C(tDevice *device, bool USBchildDrive)
{
    bool isSeagateVendor = false;
    //we need to check the model number for the ones used on the Vendor products
    if (USBchildDrive)
    {
        //Enterprise
        if (strcmp(device->drive_info.bridge_info.childDriveMN, "XF1230-1A0240") == 0 ||
            strcmp(device->drive_info.bridge_info.childDriveMN, "XF1230-1A0480") == 0 ||
            strcmp(device->drive_info.bridge_info.childDriveMN, "XF1230-1A0960") == 0 ||
            strcmp(device->drive_info.bridge_info.childDriveMN, "XF1230-1A1920") == 0
            )
        {
            isSeagateVendor = true;
        }
    }
    else
    {
        //Enterprise
        if (strcmp(device->drive_info.product_identification, "XF1230-1A0240") == 0 ||
            strcmp(device->drive_info.product_identification, "XF1230-1A0480") == 0 ||
            strcmp(device->drive_info.product_identification, "XF1230-1A0960") == 0 ||
            strcmp(device->drive_info.product_identification, "XF1230-1A1920") == 0
            )
        {
            isSeagateVendor = true;
        }
        if (!isSeagateVendor)
        {
            return (is_Seagate_Model_Number_Vendor_C(device, true));
        }
    }
    return isSeagateVendor;
}

bool is_Seagate_Model_Number_Vendor_D(tDevice *device, bool USBchildDrive)
{
    bool isSeagateVendor = false;
    //we need to check the model number for the ones used on the vendor products
    if (USBchildDrive)
    {
        if (strncmp(device->drive_info.bridge_info.childDriveMN, "ST500HM000", 10) == 0 ||
            strncmp(device->drive_info.bridge_info.childDriveMN, "ST500HM001", 10) == 0 ||
            strncmp(device->drive_info.bridge_info.childDriveMN, "ST480HM000", 10) == 0 ||
            strncmp(device->drive_info.bridge_info.childDriveMN, "ST480HM001", 10) == 0 ||
            strncmp(device->drive_info.bridge_info.childDriveMN, "ST240HM000", 10) == 0 ||
            strncmp(device->drive_info.bridge_info.childDriveMN, "ST240HM001", 10) == 0 ||
            strncmp(device->drive_info.bridge_info.childDriveMN, "ST120HM000", 10) == 0 ||
            strncmp(device->drive_info.bridge_info.childDriveMN, "ST120HM001", 10) == 0
            )
        {
            isSeagateVendor = true;
        }
    }
    else
    {
        if (strncmp(device->drive_info.product_identification, "ST500HM000", 10) == 0 ||
            strncmp(device->drive_info.product_identification, "ST500HM001", 10) == 0 ||
            strncmp(device->drive_info.product_identification, "ST480HM000", 10) == 0 ||
            strncmp(device->drive_info.product_identification, "ST480HM001", 10) == 0 ||
            strncmp(device->drive_info.product_identification, "ST240HM000", 10) == 0 ||
            strncmp(device->drive_info.product_identification, "ST240HM001", 10) == 0 ||
            strncmp(device->drive_info.product_identification, "ST120HM000", 10) == 0 ||
            strncmp(device->drive_info.product_identification, "ST120HM001", 10) == 0
            )
        {
            isSeagateVendor = true;
        }
        if (!isSeagateVendor)
        {
            return (is_Seagate_Model_Number_Vendor_D(device, true));
        }
    }
    return isSeagateVendor;
}

bool is_Seagate_Model_Number_Vendor_E(tDevice *device, bool USBchildDrive)
{
    bool isSeagateVendor = false;
    //we need to check the model number for the ones used on the vendor products
    if (USBchildDrive)
    {
        //Enterprise
        if (
            strncmp(device->drive_info.bridge_info.childDriveMN, "ST100FP0001", 11) == 0 ||
            strncmp(device->drive_info.bridge_info.childDriveMN, "ST120FP0001", 11) == 0 ||
            strncmp(device->drive_info.bridge_info.childDriveMN, "ST200FP0001", 11) == 0 ||
            strncmp(device->drive_info.bridge_info.childDriveMN, "ST240FP0001", 11) == 0 ||
            strncmp(device->drive_info.bridge_info.childDriveMN, "ST400FP0001", 11) == 0 ||
            strncmp(device->drive_info.bridge_info.childDriveMN, "ST480FP0001", 11) == 0 ||
            strncmp(device->drive_info.bridge_info.childDriveMN, "ST100FP0021", 11) == 0 ||
            strncmp(device->drive_info.bridge_info.childDriveMN, "ST120FP0021", 11) == 0 ||
            strncmp(device->drive_info.bridge_info.childDriveMN, "ST200FP0021", 11) == 0 ||
            strncmp(device->drive_info.bridge_info.childDriveMN, "ST240FP0021", 11) == 0 ||
            strncmp(device->drive_info.bridge_info.childDriveMN, "ST400FP0021", 11) == 0 ||
            strncmp(device->drive_info.bridge_info.childDriveMN, "ST480FP0021", 11) == 0 ||
            strncmp(device->drive_info.bridge_info.childDriveMN, "ST100FN0001", 11) == 0 ||
            strncmp(device->drive_info.bridge_info.childDriveMN, "ST120FN0001", 11) == 0 ||
            strncmp(device->drive_info.bridge_info.childDriveMN, "ST200FN0001", 11) == 0 ||
            strncmp(device->drive_info.bridge_info.childDriveMN, "ST240FN0001", 11) == 0 ||
            strncmp(device->drive_info.bridge_info.childDriveMN, "ST400FN0001", 11) == 0 ||
            strncmp(device->drive_info.bridge_info.childDriveMN, "ST480FN0001", 11) == 0 ||
            strncmp(device->drive_info.bridge_info.childDriveMN, "ST100FN0021", 11) == 0 ||
            strncmp(device->drive_info.bridge_info.childDriveMN, "ST120FN0021", 11) == 0 ||
            strncmp(device->drive_info.bridge_info.childDriveMN, "ST200FN0021", 11) == 0 ||
            strncmp(device->drive_info.bridge_info.childDriveMN, "ST240FN0021", 11) == 0 ||
            strncmp(device->drive_info.bridge_info.childDriveMN, "ST400FN0021", 11) == 0 ||
            strncmp(device->drive_info.bridge_info.childDriveMN, "ST480FN0021", 11) == 0
            )
        {
            isSeagateVendor = true;
        }
    }
    else
    {
        //Enterprise
        if (
            strncmp(device->drive_info.product_identification, "ST100FP0001", 11) == 0 ||
            strncmp(device->drive_info.product_identification, "ST120FP0001", 11) == 0 ||
            strncmp(device->drive_info.product_identification, "ST200FP0001", 11) == 0 ||
            strncmp(device->drive_info.product_identification, "ST240FP0001", 11) == 0 ||
            strncmp(device->drive_info.product_identification, "ST400FP0001", 11) == 0 ||
            strncmp(device->drive_info.product_identification, "ST480FP0001", 11) == 0 ||
            strncmp(device->drive_info.product_identification, "ST100FP0021", 11) == 0 ||
            strncmp(device->drive_info.product_identification, "ST120FP0021", 11) == 0 ||
            strncmp(device->drive_info.product_identification, "ST200FP0021", 11) == 0 ||
            strncmp(device->drive_info.product_identification, "ST240FP0021", 11) == 0 ||
            strncmp(device->drive_info.product_identification, "ST400FP0021", 11) == 0 ||
            strncmp(device->drive_info.product_identification, "ST480FP0021", 11) == 0 ||
            strncmp(device->drive_info.product_identification, "ST100FN0001", 11) == 0 ||
            strncmp(device->drive_info.product_identification, "ST120FN0001", 11) == 0 ||
            strncmp(device->drive_info.product_identification, "ST200FN0001", 11) == 0 ||
            strncmp(device->drive_info.product_identification, "ST240FN0001", 11) == 0 ||
            strncmp(device->drive_info.product_identification, "ST400FN0001", 11) == 0 ||
            strncmp(device->drive_info.product_identification, "ST480FN0001", 11) == 0 ||
            strncmp(device->drive_info.product_identification, "ST100FN0021", 11) == 0 ||
            strncmp(device->drive_info.product_identification, "ST120FN0021", 11) == 0 ||
            strncmp(device->drive_info.product_identification, "ST200FN0021", 11) == 0 ||
            strncmp(device->drive_info.product_identification, "ST240FN0021", 11) == 0 ||
            strncmp(device->drive_info.product_identification, "ST400FN0021", 11) == 0 ||
            strncmp(device->drive_info.product_identification, "ST480FN0021", 11) == 0
            )
        {
            isSeagateVendor = true;
        }
        if (!isSeagateVendor)
        {
            return (is_Seagate_Model_Number_Vendor_E(device, true));
        }
    }
    return isSeagateVendor;
}

bool is_Seagate_Model_Number_Vendor_SSD_PJ(tDevice *device, bool USBchildDrive)
{
    //These are some older enterprise SSDs that had some unique capabilities.
    bool isSeagateVendor = false;
    const char *mnPtr = &device->drive_info.product_identification[0];
    if (USBchildDrive)
    {
        mnPtr = &device->drive_info.bridge_info.childDriveMN[0];
    }
    if (safe_strlen(mnPtr))
    {
        if (/* check P models first */
            strcmp(mnPtr, "ST400KN0001") == 0 ||
            strcmp(mnPtr, "ST800KN0001") == 0 ||
            strcmp(mnPtr, "ST1600KN0001") == 0 ||
            strcmp(mnPtr, "ST480KN0001") == 0 ||
            strcmp(mnPtr, "ST960KN0001") == 0 ||
            strcmp(mnPtr, "ST1920KN0001") == 0 ||
            strcmp(mnPtr, "ST400KN0011") == 0 ||
            strcmp(mnPtr, "ST800KN0011") == 0 ||
            strcmp(mnPtr, "ST1600KN0011") == 0 ||
            strcmp(mnPtr, "ST480KN0011") == 0 ||
            strcmp(mnPtr, "ST960KN0011") == 0 ||
            strcmp(mnPtr, "ST1920KN0011") == 0 ||
            strcmp(mnPtr, "ST400KN0021") == 0 ||
            strcmp(mnPtr, "ST800KN0021") == 0 ||
            strcmp(mnPtr, "ST480KN0021") == 0 ||
            strcmp(mnPtr, "ST960KN0021") == 0 ||
            strcmp(mnPtr, "ST400KN0031") == 0 ||
            strcmp(mnPtr, "ST800KN0031") == 0 ||
            strcmp(mnPtr, "ST480KN0031") == 0 ||
            strcmp(mnPtr, "ST960KN0031") == 0 ||
            /* Now check J models */
            strcmp(mnPtr, "ST1000KN0002") == 0 ||
            strcmp(mnPtr, "ST2000KN0002") == 0 ||
            strcmp(mnPtr, "ST4000KN0002") == 0 ||
            strcmp(mnPtr, "ST1000KN0012") == 0 ||
            strcmp(mnPtr, "ST2000KN0012") == 0)
        {
            isSeagateVendor = true;
        }
        else if (!USBchildDrive)
        {
            isSeagateVendor = is_Seagate_Model_Number_Vendor_SSD_PJ(device, true);
        }
    }
    return isSeagateVendor;
}

bool is_Seagate_Model_Number_Vendor_F(tDevice *device, bool USBchildDrive)
{
    bool isSeagateVendor = false;
    //we need to check the model number for the ones used on the Vendor products
    if (USBchildDrive)
    {
        if (
            ((strstr(device->drive_info.bridge_info.childDriveMN, "ST") != M_NULLPTR)
                && (strstr(device->drive_info.bridge_info.childDriveMN, "401") != M_NULLPTR))                                                                                    //newer models
            ||
            ((strstr(device->drive_info.bridge_info.childDriveMN, "ZA") != M_NULLPTR)
                && (find_last_occurrence_in_string(device->drive_info.bridge_info.childDriveMN, "CM") == 7))
            ||
            ((strstr(device->drive_info.bridge_info.childDriveMN, "ZA") != M_NULLPTR)
                && (find_last_occurrence_in_string(device->drive_info.bridge_info.childDriveMN, "CV") == 7))
            ||
            ((strstr(device->drive_info.bridge_info.childDriveMN, "ZA") != M_NULLPTR)
                && (find_last_occurrence_in_string(device->drive_info.bridge_info.childDriveMN, "MC") == 7))
            ||
            ((strstr(device->drive_info.bridge_info.childDriveMN, "ZA") != M_NULLPTR)
                && (find_last_occurrence_in_string(device->drive_info.bridge_info.childDriveMN, "GM") == 7))
            ||
            ((strstr(device->drive_info.bridge_info.childDriveMN, "ZA") != M_NULLPTR)
                && (find_last_occurrence_in_string(device->drive_info.bridge_info.childDriveMN, "MC") == 7))
            ||
            ((strstr(device->drive_info.bridge_info.childDriveMN, "ZA") != M_NULLPTR)
                && (find_last_occurrence_in_string(device->drive_info.bridge_info.childDriveMN, "NM10002") == 7)) //Vendor_F and Vendor_G has same model# except for last part, so need more chars for comparison
            ||
            ((strstr(device->drive_info.bridge_info.childDriveMN, "ZA") != M_NULLPTR)
                && (find_last_occurrence_in_string(device->drive_info.bridge_info.childDriveMN, "NX") == 7))
            ||
            ((strstr(device->drive_info.bridge_info.childDriveMN, "ZA") != M_NULLPTR)
                && (find_last_occurrence_in_string(device->drive_info.bridge_info.childDriveMN, "ZG") == 7))
            ||
            ((strstr(device->drive_info.bridge_info.childDriveMN, "ZA") != M_NULLPTR)
                && (find_last_occurrence_in_string(device->drive_info.bridge_info.childDriveMN, "ZH") == 7))
            ||
            ((strstr(device->drive_info.bridge_info.childDriveMN, "ZP") != M_NULLPTR)
                && (find_last_occurrence_in_string(device->drive_info.bridge_info.childDriveMN, "CV") == 7))
            ||
            ((strstr(device->drive_info.bridge_info.childDriveMN, "YA") != M_NULLPTR)
                && (find_last_occurrence_in_string(device->drive_info.bridge_info.childDriveMN, "CM") == 7))
            ||
            ((strstr(device->drive_info.bridge_info.childDriveMN, "XA") != M_NULLPTR)
                && (find_last_occurrence_in_string(device->drive_info.bridge_info.childDriveMN, "DC") == 7))         //older models
            /*The following are unique to some USB SSD products. These seem to all report UHFS00.1 for firmware rev, but trying to only match UHFS for now
            * These drives also seem to set "Seagate SSD" for the MN in the child drive info. Since they are USB, these should only be checked like this
            * as they are not being manufactured any other way for now. - TJE
            */
            || ((strstr(device->drive_info.bridge_info.childDriveMN, "Seagate SSD") != M_NULLPTR) && (strstr(device->drive_info.bridge_info.childDriveFW, "UHFS") != M_NULLPTR))
            )
        {
            isSeagateVendor = true;
        }
    }
    else
    {
        if (
            ((strstr(device->drive_info.product_identification, "ST") != M_NULLPTR)
                && (strstr(device->drive_info.product_identification, "401") != M_NULLPTR))                                                                                  //newer models
            ||
            ((strstr(device->drive_info.product_identification, "ZA") != M_NULLPTR)
                && (find_last_occurrence_in_string(device->drive_info.product_identification, "CM") == 7))
            ||
            ((strstr(device->drive_info.product_identification, "ZA") != M_NULLPTR)
                && (find_last_occurrence_in_string(device->drive_info.product_identification, "CV") == 7))
            ||
            ((strstr(device->drive_info.product_identification, "ZA") != M_NULLPTR)
                && (find_last_occurrence_in_string(device->drive_info.product_identification, "MC") == 7))
            ||
            ((strstr(device->drive_info.product_identification, "ZA") != M_NULLPTR)
                && (find_last_occurrence_in_string(device->drive_info.product_identification, "GM") == 7))
            ||
            ((strstr(device->drive_info.product_identification, "ZA") != M_NULLPTR)
                && (find_last_occurrence_in_string(device->drive_info.product_identification, "MC") == 7))
            ||
            ((strstr(device->drive_info.product_identification, "ZA") != M_NULLPTR)
                && (find_last_occurrence_in_string(device->drive_info.product_identification, "NM10002") == 7)) //Vendor_F and Vendor_G has same model# except for last part, so need more chars for comparison
            ||
            ((strstr(device->drive_info.product_identification, "ZA") != M_NULLPTR)
                && (find_last_occurrence_in_string(device->drive_info.product_identification, "NX") == 7))
            ||
            ((strstr(device->drive_info.product_identification, "ZA") != M_NULLPTR)
                && (find_last_occurrence_in_string(device->drive_info.product_identification, "ZH") == 7))
            ||
            ((strstr(device->drive_info.product_identification, "ZA") != M_NULLPTR)
                && (find_last_occurrence_in_string(device->drive_info.product_identification, "ZG") == 7))
            ||
            ((strstr(device->drive_info.product_identification, "ZP") != M_NULLPTR)
                && (find_last_occurrence_in_string(device->drive_info.product_identification, "CV") == 7))
            ||
            ((strstr(device->drive_info.product_identification, "YA") != M_NULLPTR)
                && (find_last_occurrence_in_string(device->drive_info.product_identification, "CM") == 7))
            ||
            ((strstr(device->drive_info.product_identification, "XA") != M_NULLPTR)
                && (find_last_occurrence_in_string(device->drive_info.product_identification, "DC") == 7))       //older models
            )
        {
            isSeagateVendor = true;
        }
        if (!isSeagateVendor)
        {
            return (is_Seagate_Model_Number_Vendor_F(device, true));
        }
    }
    return isSeagateVendor;
}

bool is_Seagate_Model_Number_Vendor_G(tDevice *device, bool USBchildDrive)
{
    bool isSeagateVendor = false;

    //we need to check the model number for the ones used on the Vendor products
    if (USBchildDrive)
    {
        if (((strstr(device->drive_info.bridge_info.childDriveMN, "XA") != M_NULLPTR)
            && ((find_last_occurrence_in_string(device->drive_info.bridge_info.childDriveMN, "LE") == 7)
                || (find_last_occurrence_in_string(device->drive_info.bridge_info.childDriveMN, "ME") == 7)))
            ||
            ((strstr(device->drive_info.bridge_info.childDriveMN, "ZA") != M_NULLPTR)
                && (find_last_occurrence_in_string(device->drive_info.bridge_info.childDriveMN, "NM10001") == 7)) //Vendor_F and Vendor_G has same model# except for last part, so need more chars for comparison
            )
        {
            isSeagateVendor = true;
        }
    }
    else
    {
        if (((strstr(device->drive_info.product_identification, "XA") != M_NULLPTR)
            && ((find_last_occurrence_in_string(device->drive_info.product_identification, "LE") == 7)
                || (find_last_occurrence_in_string(device->drive_info.product_identification, "ME") == 7)))
            ||
            ((strstr(device->drive_info.product_identification, "ZA") != M_NULLPTR)
                && (find_last_occurrence_in_string(device->drive_info.product_identification, "NM10001") == 7)) //Vendor_F and Vendor_G has same model# except for last part, so need more chars for comparison
            )
        {
            isSeagateVendor = true;
        }
        if (!isSeagateVendor)
        {
            return (is_Seagate_Model_Number_Vendor_G(device, true));
        }
    }
    return isSeagateVendor;
}

bool is_Seagate_Model_Number_Vendor_H(tDevice *device, bool USBchildDrive)
{
    bool isSeagateVendor = false;

    //we need to check the model number for the ones used on the Vendor products
    if (USBchildDrive)
    {
        if (((strstr(device->drive_info.bridge_info.childDriveMN, "ZP") != M_NULLPTR)
            && ((find_last_occurrence_in_string(device->drive_info.bridge_info.childDriveMN, "CM") == 7)
                || (find_last_occurrence_in_string(device->drive_info.bridge_info.childDriveMN, "GM") == 7)))
            ||
            ((strstr(device->drive_info.bridge_info.childDriveMN, "XP") != M_NULLPTR)
                && (find_last_occurrence_in_string(device->drive_info.bridge_info.childDriveMN, "DC") == 7))
            )
        {
            isSeagateVendor = true;
        }
    }
    else
    {
        if (((strstr(device->drive_info.product_identification, "ZP") != M_NULLPTR)
            && ((find_last_occurrence_in_string(device->drive_info.product_identification, "CM") == 7)
                || (find_last_occurrence_in_string(device->drive_info.product_identification, "GM") == 7)))
            ||
            ((strstr(device->drive_info.product_identification, "XP") != M_NULLPTR)
                && (find_last_occurrence_in_string(device->drive_info.product_identification, "DC") == 7))
            )
        {
            isSeagateVendor = true;
        }
        if (!isSeagateVendor)
        {
            return (is_Seagate_Model_Number_Vendor_H(device, true));
        }
    }
    return isSeagateVendor;
}

bool is_Seagate_Vendor_K(tDevice* device)
{
    bool isVendorK = false;
    //LaCie Vendor ID
    if (is_LaCie(device))
    {
        //PID can be set to 1120, 1131, or 1132
        if (device->drive_info.adapter_info.vendorIDValid && device->drive_info.adapter_info.vendorID == USB_Vendor_LaCie)
        {
            if (device->drive_info.adapter_info.productIDValid)
            {
                if (device->drive_info.adapter_info.productID == 0x1120 ||
                    device->drive_info.adapter_info.productID == 0x1131 ||
                    device->drive_info.adapter_info.productID == 0x1132
                    )
                {
                    isVendorK = true;
                }
            }
        }
        else if (!device->drive_info.adapter_info.vendorIDValid)
        {
            //Already checked vendor ID, so check SCSI MN, then check ATA reported info
            if (strcmp(device->drive_info.product_identification, "Rugged Mini SSD") == 0)
            {
                if (device->drive_info.bridge_info.isValid && strcmp(device->drive_info.bridge_info.childDriveMN, "Seagate SSD") == 0)
                {
                    //Known FWRevs
                    //W0519CR0
                    //W0918AR0
                    //W1005AM0
                    if (strcmp(device->drive_info.bridge_info.childDriveFW, "W0519CR0") == 0 ||
                        strcmp(device->drive_info.bridge_info.childDriveFW, "W0918AR0") == 0 ||
                        strcmp(device->drive_info.bridge_info.childDriveFW, "W1005AM0") == 0)
                    {
                        isVendorK = true;
                    }
                }
            }
        }
    }
    return isVendorK;
}

eSeagateFamily is_Seagate_Family(tDevice *device)
{
    eSeagateFamily isSeagateFamily = NON_SEAGATE;
    uint8_t iter = 0;
    uint8_t numChecks = 11;//maxtor, seagate, samsung, lacie, seagate-Vendor. As the family of seagate drives expands, we will need to increase this and add new checks
    for (iter = 0; iter < numChecks && isSeagateFamily == NON_SEAGATE; iter++)
    {
        switch (iter)
        {
        case 0://is_Samsung_HDD
            if (is_Samsung_HDD(device, false))
            {
                //If this is an NVMe drive, we need to check if it's Seagate since both Samsung HDD's and Seagate NVMe drives use the same IEEE OUI
                if (device->drive_info.drive_type == NVME_DRIVE)
                {
                    if (is_Seagate(device, false))
                    {
                        isSeagateFamily = SEAGATE;
                    }
                }
                else
                {
                    isSeagateFamily = SAMSUNG;
                }
            }
            break;
        case 1://is_Seagate
            if (is_Seagate(device, false))
            {
                isSeagateFamily = SEAGATE;
                if (is_Seagate_Model_Vendor_A(device))
                {
                    isSeagateFamily = SEAGATE_VENDOR_A;
                }
                else if (is_Seagate_Model_Number_Vendor_C(device, false))
                {
                    isSeagateFamily = SEAGATE_VENDOR_C;
                }
                else if (is_Seagate_Model_Number_Vendor_B(device, false))
                {
                    isSeagateFamily = SEAGATE_VENDOR_B;
                }
                else if (is_Seagate_Model_Number_Vendor_E(device, false))
                {
                    isSeagateFamily = SEAGATE_VENDOR_E;
                }
                else if (is_Seagate_Model_Number_Vendor_D(device, false))
                {
                    isSeagateFamily = SEAGATE_VENDOR_D;
                }
                else if (is_Seagate_Model_Number_Vendor_F(device, false))
                {
                    isSeagateFamily = SEAGATE_VENDOR_F;
                }
                else if (is_Seagate_Model_Number_Vendor_G(device, false))
                {
                    isSeagateFamily = SEAGATE_VENDOR_G;
                }
                else if (is_Seagate_Model_Number_Vendor_H(device, false))
                {
                    isSeagateFamily = SEAGATE_VENDOR_H;
                }
                else if (is_Seagate_Model_Number_Vendor_SSD_PJ(device, false))
                {
                    isSeagateFamily = SEAGATE_VENDOR_SSD_PJ;
                }
            }
            break;
        case 2://is_Maxtor
            if (is_Maxtor(device, false))
            {
                isSeagateFamily = MAXTOR;
            }
            break;
        case 3://is_Vendor_A
            if (is_Vendor_A(device, false))
            {
                //we aren't done yet! Need to check the model number to make sure it's a partnership product
                if (is_Seagate_Model_Vendor_A(device))
                {
                    isSeagateFamily = SEAGATE_VENDOR_A;
                }
                else
                {
                    isSeagateFamily = NON_SEAGATE;
                }
            }
            break;
        case 4://is_LaCie
            if (is_LaCie(device))
            {
                isSeagateFamily = LACIE;
                //Special case for some USB SSDs. These can be recognized as vendor_f
                if (is_Seagate_Model_Number_Vendor_F(device, true))
                {
                    isSeagateFamily = SEAGATE_VENDOR_F;
                }
                else if (is_Seagate_Vendor_K(device))
                {
                    isSeagateFamily = SEAGATE_VENDOR_K;
                }
            }
            break;
        case 5://is_Quantum
            if (is_Quantum(device, false))
            {
                isSeagateFamily = SEAGATE_QUANTUM;
            }
            break;
        case 6://is_Connor
            if (is_Connor(device, false))
            {
                isSeagateFamily = SEAGATE_CONNER;
            }
            break;
        case 7://is_Miniscribe
            //TODO: figure out what model numbers would be reported for ATA/IDE so we can detect them
            if (is_MiniScribe_VendorID(device))
            {
                isSeagateFamily = SEAGATE_MINISCRIBE;
            }
            break;
        case 8://is_VENDOR_F
            if (is_Seagate_Model_Number_Vendor_F(device, false))
            {
                isSeagateFamily = SEAGATE_VENDOR_F;
            }
            break;
        case 9://is_VENDOR_G
            if (is_Seagate_Model_Number_Vendor_G(device, false))
            {
                isSeagateFamily = SEAGATE_VENDOR_G;
            }
            break;
        case 10://is_Vendor_H - NVMe SSDs
            if (is_Seagate_Model_Number_Vendor_H(device, false))
            {
                isSeagateFamily = SEAGATE_VENDOR_H;
            }
            break;
            //TODO: Add in CDC, DEC, & PrarieTek detection. Currently not in since these drives are even more rare than the Conner and Miniscribe drives...
        default:
            break;
        }
    }
    return isSeagateFamily;
}

bool is_SSD(tDevice *device)
{
    if (device->drive_info.media_type == MEDIA_NVM || device->drive_info.media_type == MEDIA_SSD)
    {
        return true;
    }
    else
    {
        return false;
    }
}

bool is_SATA(tDevice *device)
{
    if (device->drive_info.drive_type == ATA_DRIVE)
    {
        //Word 76 will be greater than zero, and never 0xFFFF on a SATA drive (bit 0 must be cleared to zero)
        if (is_ATA_Identify_Word_Valid_SATA(device->drive_info.IdentifyData.ata.Word076))
        {
            return true;
        }
    }
    return false;
}

bool is_Sector_Size_Emulation_Active(tDevice *device)
{
    if (device->drive_info.bridge_info.isValid)
    {
        if (device->drive_info.deviceBlockSize != device->drive_info.bridge_info.childDeviceBlockSize)
        {
            return true;
        }
        else
        {
            return false;
        }
    }
    else
    {
        return false;
    }
}

eReturnValues calculate_Checksum(uint8_t *pBuf, uint32_t blockSize)
{
	uint8_t checksum = 0;
    uint32_t counter = 0;

	if (
        (blockSize > LEGACY_DRIVE_SEC_SIZE)
        || (blockSize == 0)
        || (pBuf == M_NULLPTR)
        )
    {
        return BAD_PARAMETER;
    }

    printf("%s: blksize %d, pBuf %p\n", __FUNCTION__, blockSize, C_CAST(void*, pBuf));


    for (counter = 0; counter < 511; counter++)
    {
        checksum = checksum + pBuf[counter];
    }
    pBuf[511] = (~checksum + 1);

    printf("%s: counter %d\n", __FUNCTION__, counter);

    return SUCCESS;
}

#define DATA_64K 65536
#define DATA_32K 32768

uint32_t get_Sector_Count_For_Read_Write(tDevice *device)
{
    switch (device->drive_info.interface_type)
    {
    case IDE_INTERFACE:
    case SCSI_INTERFACE:
    case RAID_INTERFACE:
    case NVME_INTERFACE:
        //set the sector count for a 64k transfer. This is most compatible (typically 128 sectors at a time-512B sector size) - TJE
        return DATA_64K / device->drive_info.deviceBlockSize;
    case USB_INTERFACE:
    case MMC_INTERFACE:
    case SD_INTERFACE:
    case IEEE_1394_INTERFACE:
        //set the sector count for a 32k transfer. This is most compatible on these external interface drives since they typically have RAM limitations on the bridge chip - TJE
        return DATA_32K / device->drive_info.deviceBlockSize;
    default:
        return 64;//just set something in case they try to use this value but didn't check the return code from this function - TJE
    }
}

uint32_t get_Sector_Count_For_512B_Based_XFers(tDevice *device)
{
    switch (device->drive_info.interface_type)
    {
    case IDE_INTERFACE:
    case SCSI_INTERFACE:
    case RAID_INTERFACE:
    case NVME_INTERFACE:
        //set the sector count for a 64k transfer.
        return 128;//DATA_64K / 512;
    case USB_INTERFACE:
    case MMC_INTERFACE:
    case SD_INTERFACE:
    case IEEE_1394_INTERFACE:
        //set the sector count for a 32k transfer. This is most compatible on these external interface drives since they typically have RAM limitations on the bridge chip - TJE
        return 64;//DATA_32K / 512;
    default:
        return 64;//just set something in case they try to use this value but didn't check the return code from this function - TJE
    }
}

uint32_t get_Sector_Count_For_4096B_Based_XFers(tDevice *device)
{
    switch (device->drive_info.interface_type)
    {
    case IDE_INTERFACE:
    case SCSI_INTERFACE:
    case RAID_INTERFACE:
    case NVME_INTERFACE:
        //set the sector count for a 64k transfer. 
        return 16;//DATA_64K / 4096;
    case USB_INTERFACE:
    case MMC_INTERFACE:
    case SD_INTERFACE:
    case IEEE_1394_INTERFACE:
        //set the sector count for a 32k transfer. This is most compatible on these external interface drives since they typically have RAM limitations on the bridge chip - TJE
        return 8;//DATA_32K / 4096;
    default:
        return 8;//just set something in case they try to use this value but didn't check the return code from this function - TJE
    }
}

void print_Command_Time(uint64_t timeInNanoSeconds)
{
    double printTime = C_CAST(double, timeInNanoSeconds);
    uint8_t unitCounter = 0;
    bool breakLoop = false;
    while (printTime > 1 && unitCounter <= 6)
    {
        switch (unitCounter)
        {
        case 6://shouldn't get this far...
            break;
        case 5://h to d
            if ((printTime / 24) < 1)
            {
                breakLoop = true;
            }
            break;
        case 4://m to h
        case 3://s to m
            if ((printTime / 60) < 1)
            {
                breakLoop = true;
            }
            break;
        case 0://ns to us
        case 1://us to ms
        case 2://ms to s
        default:
            if ((printTime / 1000) < 1)
            {
                breakLoop = true;
            }
            break;
        }
        if (breakLoop)
        {
            break;
        }
        switch (unitCounter)
        {
        case 6://shouldn't get this far...
            break;
        case 5://h to d
            printTime /= 24;
            break;
        case 4://m to h
        case 3://s to m
            printTime /= 60;
            break;
        case 0://ns to us
        case 1://us to ms
        case 2://ms to s
        default:
            printTime /= 1000;
            break;
        }
        if (unitCounter == 6)
        {
            break;
        }
        ++unitCounter;
    }
    printf("Command Time (");
    switch (unitCounter)
    {
    case 6://we shouldn't get to a days value, but room for future large drives I guess...-TJE
        printf("d): ");
        break;
    case 5:
        printf("h): ");
        break;
    case 4:
        printf("m): ");
        break;
    case 3:
        printf("s): ");
        break;
    case 2:
        printf("ms): ");
        break;
    case 1:
        printf("us): ");
        break;
    case 0:
        printf("ns): ");
        break;
    default://couldn't get a good conversion or something weird happened so show original nanoseconds.
        printf("ns): ");
        printTime = C_CAST(double, timeInNanoSeconds);
        break;
    }
    printf("%0.02f\n\n", printTime);
}

void print_Time(uint64_t timeInNanoSeconds)
{
    double printTime = C_CAST(double, timeInNanoSeconds);
    uint8_t unitCounter = 0;
    bool breakLoop = false;
    while (printTime > 1 && unitCounter <= 6)
    {
        switch (unitCounter)
        {
        case 6://shouldn't get this far...
            break;
        case 5://h to d
            if ((printTime / 24) < 1)
            {
                breakLoop = true;
            }
            break;
        case 4://m to h
        case 3://s to m
            if ((printTime / 60) < 1)
            {
                breakLoop = true;
            }
            break;
        case 0://ns to us
        case 1://us to ms
        case 2://ms to s
        default:
            if ((printTime / 1000) < 1)
            {
                breakLoop = true;
            }
            break;
        }
        if (breakLoop)
        {
            break;
        }
        switch (unitCounter)
        {
        case 6://shouldn't get this far...
            break;
        case 5://h to d
            printTime /= 24;
            break;
        case 4://m to h
        case 3://s to m
            printTime /= 60;
            break;
        case 0://ns to us
        case 1://us to ms
        case 2://ms to s
        default:
            printTime /= 1000;
            break;
        }
        if (unitCounter == 6)
        {
            break;
        }
        ++unitCounter;
    }
    printf(" (");
    switch (unitCounter)
    {
    case 6://we shouldn't get to a days value, but room for future large drives I guess...-TJE
        printf("d): ");
        break;
    case 5:
        printf("h): ");
        break;
    case 4:
        printf("m): ");
        break;
    case 3:
        printf("s): ");
        break;
    case 2:
        printf("ms): ");
        break;
    case 1:
        printf("us): ");
        break;
    case 0:
        printf("ns): ");
        break;
    default://couldn't get a good conversion or something weird happened so show original nanoseconds.
        printf("ns): ");
        printTime = C_CAST(double, timeInNanoSeconds);
        break;
    }
    printf("%0.02f\n", printTime);
}


uint64_t align_LBA(tDevice *device, uint64_t LBA)
{
    uint16_t logicalPerPhysical = C_CAST(uint16_t, device->drive_info.devicePhyBlockSize / device->drive_info.deviceBlockSize);
    if (logicalPerPhysical > 1)
    {
        //make sure the incoming LBA is aligned to the start of the physical sector it is in
        uint64_t tempLBA = LBA / C_CAST(uint64_t, logicalPerPhysical);
        tempLBA *= C_CAST(uint64_t, logicalPerPhysical);
        LBA = tempLBA - device->drive_info.sectorAlignment;
    }
    return LBA;
}


eReturnValues remove_Duplicate_Devices(tDevice *deviceList, volatile uint32_t * numberOfDevices, removeDuplicateDriveType rmvDevFlag)
{
    volatile uint32_t i, j;
    bool sameSlNo = false;
    eReturnValues ret = UNKNOWN;

    if (!deviceList || !numberOfDevices)
    {
        return BAD_PARAMETER;
    }
    /*
    Go through all the devices in the list.
    */
    for (i = 0; i < *numberOfDevices - 1; i++)
    {
        /*
        Go compare it to all the rest of the drives i + 1.
        */
        for (j = i + 1; j < *numberOfDevices; j++)

        {
#ifdef _DEBUG
            printf("%s --> For drive i : %d and j : %d \n", __FUNCTION__, i, j);
#endif
            ret = SUCCESS;
            sameSlNo = false;

            if ((safe_strlen((deviceList + i)->drive_info.serialNumber) > 0) &&
                (safe_strlen((deviceList + j)->drive_info.serialNumber) > 0))
            {
                sameSlNo = (strncmp((deviceList + i)->drive_info.serialNumber,
                    (deviceList + j)->drive_info.serialNumber,
                    safe_strlen((deviceList + i)->drive_info.serialNumber)) == 0);
            }

            if (sameSlNo)
            {
#ifdef _DEBUG
                printf("We have same serial no \n");
#endif
#if defined (_WIN32)
                /* We are supporting csmi only - for now */
                if (rmvDevFlag.csmi != 0)
                {
                    if (is_CSMI_Device(deviceList + i))
                    {
                        ret |= remove_Device(deviceList, i, numberOfDevices);
                        i--;
                        j--;
                    }

                    if (is_CSMI_Device(deviceList + j))
                    {
                        ret |= remove_Device(deviceList, j, numberOfDevices);
                        j--;
                    }
                }
#else //!_WIN32
                M_USE_UNUSED(rmvDevFlag);

#endif //_WIN32
            }
        }
    }
    return ret;
}

eReturnValues remove_Device(tDevice *deviceList, uint32_t driveToRemoveIdx, volatile uint32_t * numberOfDevices)
{
    uint32_t i;
    eReturnValues ret = FAILURE;

#ifdef _DEBUG
    printf("Removing Drive with index : %d \n", driveToRemoveIdx);
#endif

    if (driveToRemoveIdx >= *numberOfDevices)
    {
        return ret;
    }

    /*
     *  TODO - Use close_Handle() rather than free().
     **/
    if (is_CSMI_Device(deviceList + driveToRemoveIdx))
    {
        free((deviceList + driveToRemoveIdx)->raid_device);
    }

    for (i = driveToRemoveIdx; i < *numberOfDevices - 1; i++)
    {
        memcpy((deviceList + i), (deviceList + i + 1), sizeof(tDevice));
    }

    memset((deviceList + i), 0, sizeof(tDevice));
    *numberOfDevices -= 1;
    ret = SUCCESS;

    return ret;
}

bool is_CSMI_Device(tDevice *device)
{
    bool csmiDevice = true;

#ifdef _DEBUG
    printf("friendly name : %s interface_type : %d raid_device : %" PRIXPTR "\n",
        device->os_info.friendlyName, device->drive_info.interface_type, C_CAST(uintptr_t, device->raid_device));
#endif

    csmiDevice = csmiDevice && (strncmp(device->os_info.friendlyName, "SCSI", 4) == 0);
    csmiDevice = csmiDevice && (device->drive_info.interface_type == RAID_INTERFACE);
    csmiDevice = csmiDevice && (device->raid_device != M_NULLPTR);

#ifdef _DEBUG
    if (csmiDevice)
    {
        printf("This is a CSMI drive \n");
    }
    else
    {
        printf("This is not a CSMI drive \n");
    }
#endif
    return csmiDevice;
}

#if defined (_DEBUG)
//This function is more for debugging than anything else!
#include <stddef.h>
void print_tDevice_Size(void)
{
    printf("==Device struct information==\n");
    printf("--structure sizes--\n");
    printf("tDevice = %zu\n", sizeof(tDevice));
    printf("\tversionBlock = %zu\n", sizeof(versionBlock));
    printf("\tOSDriveInfo = %zu\n", sizeof(OSDriveInfo));
    printf("\tdriveInfo = %zu\n", sizeof(driveInfo));
    printf("\tvoid* raid_device = %zu\n", sizeof(void*));
    printf("\tissue_io_func = %zu\n", sizeof(issue_io_func));
    printf("\teDiscoveryOptions = %zu\n", sizeof(uint64_t));
    printf("\teVerbosityLevels = %zu\n", sizeof(eVerbosityLevels));
    printf("\n--Important offsets--\n");
    printf("tDevice = 0\n");
    printf("\tversionBlock = %zu\n", offsetof(tDevice, sanity));
    printf("\tos_info = %zu\n", offsetof(tDevice, os_info));
    printf("\tdrive_info = %zu\n", offsetof(tDevice, drive_info));
    printf("\t\tIdentifyData = %zu\n", offsetof(tDevice, drive_info.IdentifyData));
    printf("\t\tATA Identify = %zu\n", offsetof(tDevice, drive_info.IdentifyData.ata));
    printf("\t\tNVMe CTRL ID = %zu\n", offsetof(tDevice, drive_info.IdentifyData.nvme.ctrl));
    printf("\t\tNVMe Namespace ID = %zu\n", offsetof(tDevice, drive_info.IdentifyData.nvme.ns));
    printf("\t\tscsiVpdData = %zu\n", offsetof(tDevice, drive_info.scsiVpdData));
    printf("\t\tlastCommandSenseData = %zu\n", offsetof(tDevice, drive_info.lastCommandSenseData));
    printf("\traid_device = %zu\n", offsetof(tDevice, raid_device));
    printf("\tissue_io = %zu\n", offsetof(tDevice, issue_io));
    printf("\tissue_nvme_io = %zu\n", offsetof(tDevice, issue_nvme_io));
    printf("\tdFlags = %zu\n", offsetof(tDevice, dFlags));
    printf("\tdeviceVerbosity = %zu\n", offsetof(tDevice, deviceVerbosity));
    printf("\n");
}
#endif //_DEBUG

bool is_Removable_Media(tDevice *device)
{
    bool result = false;
    uint8_t scsiDevType;

    if (device->drive_info.interface_type == IDE_INTERFACE)
    {
        if (device->drive_info.drive_type == UNKNOWN_DRIVE ||
            device->drive_info.drive_type == FLASH_DRIVE ||
            device->drive_info.drive_type == ATAPI_DRIVE ||
            device->drive_info.media_type == MEDIA_OPTICAL ||
            device->drive_info.media_type == MEDIA_SSM_FLASH ||
            device->drive_info.media_type == MEDIA_TAPE ||
            device->drive_info.media_type == MEDIA_UNKNOWN ||
            (is_ATA_Identify_Word_Valid(device->drive_info.IdentifyData.ata.Word000) && device->drive_info.IdentifyData.ata.Word000 & BIT7))
        {
            result = true;
        }
    }
    else if (device->drive_info.interface_type == SCSI_INTERFACE)
    {
        scsiDevType = device->drive_info.scsiVpdData.inquiryData[0] & 0x1F;

        if (scsiDevType == PERIPHERAL_DIRECT_ACCESS_BLOCK_DEVICE ||
            scsiDevType == PERIPHERAL_HOST_MANAGED_ZONED_BLOCK_DEVICE ||
            scsiDevType == PERIPHERAL_SEQUENTIAL_ACCESS_BLOCK_DEVICE ||
            scsiDevType == PERIPHERAL_STORAGE_ARRAY_CONTROLLER_DEVICE)
        {
            if (device->drive_info.scsiVpdData.inquiryData[1] & BIT7)
            {
                result = true;
            }
            else
            {
                result = false;
            }
        }
        else
        {
            result = true;
        }


    }
    if (device->deviceVerbosity > VERBOSITY_COMMAND_NAMES)
    {
        printf("Calling from file : %s function : %s line : %li \n", __FILE__, __FUNCTION__, C_CAST(long int, __LINE__));
        if (result)
        {
            printf("This is a Removable Media");
        }
        else
        {
            printf("This is not a Removable Media");
        }
    }
    return result;
}
//https://usb-ids.gowdy.us/
//http://www.linux-usb.org/usb.ids
static bool set_USB_Passthrough_Hacks_By_PID_and_VID(tDevice *device)
{
    bool passthroughHacksSet = false;
    //only change the ATA Passthrough type for USB (for legacy USB bridges)
    if (device->drive_info.interface_type == USB_INTERFACE)
    {
        //Most USB bridges are SAT so they'll probably fall into the default cases and issue an identify command for SAT
        switch (device->drive_info.adapter_info.vendorID)
        {
        case USB_Vendor_Seagate://0477
            //switch (device->drive_info.adapter_info.productID)
            //{
            //default: //unknown
            //    break;
            //}
            break;
        case USB_Vendor_Seagate_RSS://0BC2
            device->drive_info.passThroughHacks.scsiHacks.noSATVPDPage = true;
            switch (device->drive_info.adapter_info.productID)
            {
            case 0x0888://0BC2 VID
                device->drive_info.passThroughHacks.passthroughType = ATA_PASSTHROUGH_NEC;
                passthroughHacksSet = true;
                break;
            case 0x0500://ST3750640A
                device->drive_info.passThroughHacks.passthroughType = PASSTHROUGH_NONE;
                passthroughHacksSet = true;
                device->drive_info.passThroughHacks.testUnitReadyAfterAnyCommandFailure = true;
                device->drive_info.passThroughHacks.turfValue = 5;
                device->drive_info.passThroughHacks.scsiHacks.preSCSI2InqData = true;
                device->drive_info.passThroughHacks.scsiHacks.scsiInq.productIDOffset = 8;
                device->drive_info.passThroughHacks.scsiHacks.scsiInq.productIDLength = 24;
                device->drive_info.passThroughHacks.scsiHacks.readWrite.available = true;
                device->drive_info.passThroughHacks.scsiHacks.readWrite.rw6 = true;
                device->drive_info.passThroughHacks.scsiHacks.readWrite.rw10 = true;
                device->drive_info.passThroughHacks.scsiHacks.noVPDPages = true;
                device->drive_info.passThroughHacks.scsiHacks.noLogPages = true;
                device->drive_info.passThroughHacks.scsiHacks.noReportSupportedOperations = true;
                device->drive_info.passThroughHacks.scsiHacks.maxTransferLength = 122880;
                break;
            case 0x0501://
                //revision 0002h
                device->drive_info.passThroughHacks.passthroughType = ATA_PASSTHROUGH_CYPRESS;
                passthroughHacksSet = true;
                device->drive_info.passThroughHacks.testUnitReadyAfterAnyCommandFailure = true;
                device->drive_info.passThroughHacks.turfValue = 6;
                device->drive_info.passThroughHacks.scsiHacks.preSCSI2InqData = true;
                //device->drive_info.passThroughHacks.scsiHacks.scsiInq
                device->drive_info.passThroughHacks.scsiHacks.noVPDPages = true;
                device->drive_info.passThroughHacks.scsiHacks.noLogPages = true;
                device->drive_info.passThroughHacks.scsiHacks.noReportSupportedOperations = true;
                device->drive_info.passThroughHacks.scsiHacks.maxTransferLength = 65536;
                device->drive_info.passThroughHacks.ataPTHacks.ata28BitOnly = true;
                device->drive_info.passThroughHacks.ataPTHacks.dmaNotSupported = true;//TODO: Cypress passthrough has a bit for UDMA mode, but didn't appear to work in testing.
                device->drive_info.passThroughHacks.ataPTHacks.maxTransferLength = 65536;
                break;
            case 0x0502:
                //revision 0200h
                device->drive_info.passThroughHacks.passthroughType = ATA_PASSTHROUGH_TI;
                passthroughHacksSet = true;
                device->drive_info.passThroughHacks.testUnitReadyAfterAnyCommandFailure = true;
                device->drive_info.passThroughHacks.turfValue = 14;
                device->drive_info.passThroughHacks.scsiHacks.noVPDPages = true;
                device->drive_info.passThroughHacks.scsiHacks.noModePages = true;
                device->drive_info.passThroughHacks.scsiHacks.noLogPages = true;
                device->drive_info.passThroughHacks.scsiHacks.noReportSupportedOperations = true;
                device->drive_info.passThroughHacks.scsiHacks.maxTransferLength = 65536;
                device->drive_info.passThroughHacks.ataPTHacks.ata28BitOnly = true;
                device->drive_info.passThroughHacks.ataPTHacks.dmaNotSupported = true;
                device->drive_info.passThroughHacks.ataPTHacks.noMultipleModeCommands = true;//mutliple mode commands don't work in passthrough.
                device->drive_info.passThroughHacks.ataPTHacks.maxTransferLength = 65536;
                break;
            case 0x0503://Seagate External Drive
                //revision 0240h
                device->drive_info.passThroughHacks.passthroughType = ATA_PASSTHROUGH_CYPRESS;
                passthroughHacksSet = true;
                device->drive_info.passThroughHacks.testUnitReadyAfterAnyCommandFailure = true;
                device->drive_info.passThroughHacks.turfValue = 6;
                device->drive_info.passThroughHacks.scsiHacks.preSCSI2InqData = true;
                device->drive_info.passThroughHacks.scsiHacks.scsiInq.vendorIDOffset = 8;
                device->drive_info.passThroughHacks.scsiHacks.scsiInq.vendorIDLength = 8;
                device->drive_info.passThroughHacks.scsiHacks.scsiInq.productIDOffset = 16;
                device->drive_info.passThroughHacks.scsiHacks.scsiInq.productIDLength = 14;
                device->drive_info.passThroughHacks.scsiHacks.noVPDPages = true;
                device->drive_info.passThroughHacks.scsiHacks.noLogPages = true;
                device->drive_info.passThroughHacks.scsiHacks.noReportSupportedOperations = true;
                device->drive_info.passThroughHacks.scsiHacks.maxTransferLength = 65536;
                device->drive_info.passThroughHacks.ataPTHacks.ata28BitOnly = true;
                device->drive_info.passThroughHacks.ataPTHacks.dmaNotSupported = true;//TODO: Cypress passthrough has a bit for UDMA mode, but didn't appear to work in testing.
                device->drive_info.passThroughHacks.ataPTHacks.maxTransferLength = 65536;
                break;
            case 0x1000://FreeAgentGoSmall
                passthroughHacksSet = true;
                device->drive_info.passThroughHacks.passthroughType = ATA_PASSTHROUGH_SAT;
                device->drive_info.passThroughHacks.testUnitReadyAfterAnyCommandFailure = true;
                device->drive_info.passThroughHacks.turfValue = 9;
                device->drive_info.passThroughHacks.scsiHacks.unitSNAvailable = true;
                device->drive_info.passThroughHacks.scsiHacks.readWrite.available = true;
                device->drive_info.passThroughHacks.scsiHacks.readWrite.rw10 = true;
                device->drive_info.passThroughHacks.scsiHacks.noLogPages = true;
                device->drive_info.passThroughHacks.scsiHacks.noModeSubPages = true;
                device->drive_info.passThroughHacks.scsiHacks.noReportSupportedOperations = true;
                device->drive_info.passThroughHacks.scsiHacks.maxTransferLength = 65536;
                device->drive_info.passThroughHacks.ataPTHacks.ata28BitOnly = true;
                //device->drive_info.passThroughHacks.ataPTHacks.useA1SATPassthroughWheneverPossible = true;
                device->drive_info.passThroughHacks.ataPTHacks.alwaysUseTPSIUForSATPassthrough = true;
                device->drive_info.passThroughHacks.ataPTHacks.alwaysCheckConditionAvailable = true;
                device->drive_info.passThroughHacks.ataPTHacks.dmaNotSupported = true;
                device->drive_info.passThroughHacks.ataPTHacks.maxTransferLength = 65536;
                break;
            case 0x200D://Game Drive XBox
            case 0x200F://Game Drive XBox
                passthroughHacksSet = true;
                device->drive_info.passThroughHacks.passthroughType = ATA_PASSTHROUGH_SAT;
                device->drive_info.passThroughHacks.testUnitReadyAfterAnyCommandFailure = true;
                device->drive_info.passThroughHacks.turfValue = 34;
                device->drive_info.passThroughHacks.scsiHacks.readWrite.available = true;
                device->drive_info.passThroughHacks.scsiHacks.readWrite.rw6 = true;
                device->drive_info.passThroughHacks.scsiHacks.readWrite.rw10 = true;
                device->drive_info.passThroughHacks.scsiHacks.readWrite.rw16 = true;
                device->drive_info.passThroughHacks.scsiHacks.unitSNAvailable = true;
                device->drive_info.passThroughHacks.scsiHacks.noModePages = true;
                device->drive_info.passThroughHacks.scsiHacks.noLogPages = true;
                device->drive_info.passThroughHacks.scsiHacks.noLogSubPages = true;
                device->drive_info.passThroughHacks.scsiHacks.noReportSupportedOperations = true;
                device->drive_info.passThroughHacks.scsiHacks.maxTransferLength = 524288;
                //device->drive_info.passThroughHacks.ataPTHacks.useA1SATPassthroughWheneverPossible = true;
                device->drive_info.passThroughHacks.ataPTHacks.limitedUseTPSIU = true;
                device->drive_info.passThroughHacks.ataPTHacks.returnResponseInfoSupported = true;
                device->drive_info.passThroughHacks.ataPTHacks.returnResponseInfoNeedsTDIR = true;
                device->drive_info.passThroughHacks.ataPTHacks.alwaysCheckConditionAvailable = true;
                device->drive_info.passThroughHacks.ataPTHacks.maxTransferLength = 130560;
                break;
            case 0x2020://Firecuda HDD
                passthroughHacksSet = true;
                device->drive_info.passThroughHacks.passthroughType = ATA_PASSTHROUGH_SAT;
                device->drive_info.passThroughHacks.testUnitReadyAfterAnyCommandFailure = true;
                device->drive_info.passThroughHacks.turfValue = 33;
                device->drive_info.passThroughHacks.scsiHacks.readWrite.available = true;
                device->drive_info.passThroughHacks.scsiHacks.readWrite.rw6 = true;
                device->drive_info.passThroughHacks.scsiHacks.readWrite.rw10 = true;
                device->drive_info.passThroughHacks.scsiHacks.readWrite.rw16 = true;
                device->drive_info.passThroughHacks.scsiHacks.noLogPages = true;
                device->drive_info.passThroughHacks.scsiHacks.noModePages = true;
                device->drive_info.passThroughHacks.scsiHacks.noReportSupportedOperations = true;
                device->drive_info.passThroughHacks.scsiHacks.maxTransferLength = 524288;
                //device->drive_info.passThroughHacks.ataPTHacks.useA1SATPassthroughWheneverPossible = true;
                device->drive_info.passThroughHacks.ataPTHacks.limitedUseTPSIU = true;
                device->drive_info.passThroughHacks.ataPTHacks.returnResponseInfoSupported = true;
                device->drive_info.passThroughHacks.ataPTHacks.returnResponseInfoNeedsTDIR = true;
                device->drive_info.passThroughHacks.ataPTHacks.alwaysCheckConditionAvailable = true;
                device->drive_info.passThroughHacks.ataPTHacks.maxTransferLength = 130560;
                break;
            case 0x2021://Firecuda HDD
                passthroughHacksSet = true;
                device->drive_info.passThroughHacks.passthroughType = ATA_PASSTHROUGH_SAT;
                device->drive_info.passThroughHacks.testUnitReadyAfterAnyCommandFailure = true;
                device->drive_info.passThroughHacks.turfValue = 33;
                device->drive_info.passThroughHacks.scsiHacks.readWrite.available = true;
                device->drive_info.passThroughHacks.scsiHacks.readWrite.rw6 = true;
                device->drive_info.passThroughHacks.scsiHacks.readWrite.rw10 = true;
                device->drive_info.passThroughHacks.scsiHacks.readWrite.rw16 = true;
                device->drive_info.passThroughHacks.scsiHacks.noLogPages = true;
                device->drive_info.passThroughHacks.scsiHacks.noModePages = true;
                device->drive_info.passThroughHacks.scsiHacks.noReportSupportedOperations = true;
                device->drive_info.passThroughHacks.scsiHacks.maxTransferLength = 524288;
                //device->drive_info.passThroughHacks.ataPTHacks.useA1SATPassthroughWheneverPossible = true;
                device->drive_info.passThroughHacks.ataPTHacks.limitedUseTPSIU = true;
                device->drive_info.passThroughHacks.ataPTHacks.returnResponseInfoSupported = true;
                device->drive_info.passThroughHacks.ataPTHacks.returnResponseInfoNeedsTDIR = true;
                device->drive_info.passThroughHacks.ataPTHacks.alwaysCheckConditionAvailable = true;
                device->drive_info.passThroughHacks.ataPTHacks.maxTransferLength = 130560;
                break;
            case 0x2022://Firecuda HDD hub
                passthroughHacksSet = true;
                device->drive_info.passThroughHacks.passthroughType = ATA_PASSTHROUGH_SAT;
                device->drive_info.passThroughHacks.testUnitReadyAfterAnyCommandFailure = true;
                device->drive_info.passThroughHacks.turfValue = 33;
                device->drive_info.passThroughHacks.scsiHacks.readWrite.available = true;
                device->drive_info.passThroughHacks.scsiHacks.readWrite.rw6 = true;
                device->drive_info.passThroughHacks.scsiHacks.readWrite.rw10 = true;
                device->drive_info.passThroughHacks.scsiHacks.readWrite.rw16 = true;
                device->drive_info.passThroughHacks.scsiHacks.noLogPages = true;
                device->drive_info.passThroughHacks.scsiHacks.noModePages = true;
                device->drive_info.passThroughHacks.scsiHacks.noReportSupportedOperations = true;
                device->drive_info.passThroughHacks.scsiHacks.maxTransferLength = 524288;
                //device->drive_info.passThroughHacks.ataPTHacks.useA1SATPassthroughWheneverPossible = true;
                device->drive_info.passThroughHacks.ataPTHacks.limitedUseTPSIU = true;
                device->drive_info.passThroughHacks.ataPTHacks.returnResponseInfoSupported = true;
                device->drive_info.passThroughHacks.ataPTHacks.returnResponseInfoNeedsTDIR = true;
                device->drive_info.passThroughHacks.ataPTHacks.alwaysCheckConditionAvailable = true;
                device->drive_info.passThroughHacks.ataPTHacks.maxTransferLength = 130560;
                break;
            case 0x203C://One Touch SSD
            case 0x203E://One Touch SSD
            case 0x2013://Expansion SSD
            case 0x202D://Game Drive SSD
                //NOTE: This is a weird drive.
                passthroughHacksSet = true;
                device->drive_info.passThroughHacks.passthroughType = ATA_PASSTHROUGH_SAT;
                device->drive_info.passThroughHacks.testUnitReadyAfterAnyCommandFailure = true;
                device->drive_info.passThroughHacks.turfValue = 7;
                device->drive_info.passThroughHacks.scsiHacks.readWrite.available = true;
                device->drive_info.passThroughHacks.scsiHacks.readWrite.rw6 = true;
                device->drive_info.passThroughHacks.scsiHacks.readWrite.rw12 = true;
                device->drive_info.passThroughHacks.scsiHacks.readWrite.rw10 = true;
                device->drive_info.passThroughHacks.scsiHacks.readWrite.rw16 = true;
                device->drive_info.passThroughHacks.scsiHacks.noLogPages = true;
                device->drive_info.passThroughHacks.scsiHacks.noModePages = true;
                device->drive_info.passThroughHacks.scsiHacks.noReportSupportedOperations = true;
                device->drive_info.passThroughHacks.scsiHacks.securityProtocolSupported = true;
                device->drive_info.passThroughHacks.scsiHacks.maxTransferLength = 524288;
                //device->drive_info.passThroughHacks.ataPTHacks.useA1SATPassthroughWheneverPossible = true;
                device->drive_info.passThroughHacks.ataPTHacks.ata28BitOnly = true;
                device->drive_info.passThroughHacks.ataPTHacks.dmaNotSupported = true;
                device->drive_info.passThroughHacks.ataPTHacks.maxTransferLength = 0;
                break;
            case 0x2030://Expansion HDD
            case 0x2031://Expansion HDD
                passthroughHacksSet = true;
                device->drive_info.passThroughHacks.passthroughType = ATA_PASSTHROUGH_SAT;
                device->drive_info.passThroughHacks.testUnitReadyAfterAnyCommandFailure = true;
                device->drive_info.passThroughHacks.turfValue = 34;
                device->drive_info.passThroughHacks.scsiHacks.readWrite.available = true;
                device->drive_info.passThroughHacks.scsiHacks.readWrite.rw6 = true;
                device->drive_info.passThroughHacks.scsiHacks.readWrite.rw10 = true;
                device->drive_info.passThroughHacks.scsiHacks.readWrite.rw16 = true;
                device->drive_info.passThroughHacks.scsiHacks.noLogPages = true;
                device->drive_info.passThroughHacks.scsiHacks.noLogSubPages = true;
                device->drive_info.passThroughHacks.scsiHacks.noModePages = true;
                device->drive_info.passThroughHacks.scsiHacks.noReportSupportedOperations = true;
                device->drive_info.passThroughHacks.scsiHacks.maxTransferLength = 524288;
                //device->drive_info.passThroughHacks.ataPTHacks.useA1SATPassthroughWheneverPossible = true;
                device->drive_info.passThroughHacks.ataPTHacks.limitedUseTPSIU = true;
                device->drive_info.passThroughHacks.ataPTHacks.returnResponseInfoSupported = true;
                device->drive_info.passThroughHacks.ataPTHacks.returnResponseInfoNeedsTDIR = true;
                device->drive_info.passThroughHacks.ataPTHacks.alwaysCheckConditionAvailable = true;
                device->drive_info.passThroughHacks.ataPTHacks.maxTransferLength = 130560;
                break;
            case 0x2036://Expansion HDD
                passthroughHacksSet = true;
                device->drive_info.passThroughHacks.passthroughType = ATA_PASSTHROUGH_SAT;
                device->drive_info.passThroughHacks.testUnitReadyAfterAnyCommandFailure = true;
                device->drive_info.passThroughHacks.turfValue = 33;
                device->drive_info.passThroughHacks.scsiHacks.readWrite.available = true;
                device->drive_info.passThroughHacks.scsiHacks.readWrite.rw6 = true;
                device->drive_info.passThroughHacks.scsiHacks.readWrite.rw10 = true;
                device->drive_info.passThroughHacks.scsiHacks.readWrite.rw12 = true;
                device->drive_info.passThroughHacks.scsiHacks.readWrite.rw16 = true;
                device->drive_info.passThroughHacks.scsiHacks.noLogSubPages = true;
                device->drive_info.passThroughHacks.scsiHacks.noReportSupportedOperations = true;
                device->drive_info.passThroughHacks.scsiHacks.maxTransferLength = 524288;
                //device->drive_info.passThroughHacks.ataPTHacks.useA1SATPassthroughWheneverPossible = true;
                device->drive_info.passThroughHacks.ataPTHacks.limitedUseTPSIU = true;
                device->drive_info.passThroughHacks.ataPTHacks.returnResponseInfoSupported = true;
                device->drive_info.passThroughHacks.ataPTHacks.returnResponseInfoNeedsTDIR = true;
                device->drive_info.passThroughHacks.ataPTHacks.alwaysCheckConditionAvailable = true;
                device->drive_info.passThroughHacks.ataPTHacks.maxTransferLength = 130560;
                break;
            case 0x2037://Expansion HDD
                passthroughHacksSet = true;
                device->drive_info.passThroughHacks.passthroughType = ATA_PASSTHROUGH_SAT;
                device->drive_info.passThroughHacks.testUnitReadyAfterAnyCommandFailure = true;
                device->drive_info.passThroughHacks.turfValue = 33;
                device->drive_info.passThroughHacks.scsiHacks.readWrite.available = true;
                device->drive_info.passThroughHacks.scsiHacks.readWrite.rw6 = true;
                device->drive_info.passThroughHacks.scsiHacks.readWrite.rw10 = true;
                device->drive_info.passThroughHacks.scsiHacks.readWrite.rw12 = true;
                device->drive_info.passThroughHacks.scsiHacks.readWrite.rw16 = true;
                device->drive_info.passThroughHacks.scsiHacks.noLogSubPages = true;
                device->drive_info.passThroughHacks.scsiHacks.noReportSupportedOperations = true;
                device->drive_info.passThroughHacks.scsiHacks.maxTransferLength = 524288;
                //device->drive_info.passThroughHacks.ataPTHacks.useA1SATPassthroughWheneverPossible = true;
                device->drive_info.passThroughHacks.ataPTHacks.limitedUseTPSIU = true;
                device->drive_info.passThroughHacks.ataPTHacks.returnResponseInfoSupported = true;
                device->drive_info.passThroughHacks.ataPTHacks.returnResponseInfoNeedsTDIR = true;
                device->drive_info.passThroughHacks.ataPTHacks.alwaysCheckConditionAvailable = true;
                device->drive_info.passThroughHacks.ataPTHacks.maxTransferLength = 130560;
                break;
            case 0x204B://FireCuda HDD
            case 0x204C://FireCuda HDDv
                passthroughHacksSet = true;
                device->drive_info.passThroughHacks.passthroughType = ATA_PASSTHROUGH_SAT;
                device->drive_info.passThroughHacks.testUnitReadyAfterAnyCommandFailure = true;
                device->drive_info.passThroughHacks.turfValue = 34;//test one showed 3...
                device->drive_info.passThroughHacks.scsiHacks.readWrite.available = true;
                device->drive_info.passThroughHacks.scsiHacks.readWrite.rw6 = true;
                device->drive_info.passThroughHacks.scsiHacks.readWrite.rw10 = true;
                device->drive_info.passThroughHacks.scsiHacks.readWrite.rw16 = true;
                device->drive_info.passThroughHacks.scsiHacks.unitSNAvailable = true;
                device->drive_info.passThroughHacks.scsiHacks.noModePages = true;
                device->drive_info.passThroughHacks.scsiHacks.noLogPages = true;
                device->drive_info.passThroughHacks.scsiHacks.noLogSubPages = true;
                device->drive_info.passThroughHacks.scsiHacks.noReportSupportedOperations = true;
                device->drive_info.passThroughHacks.scsiHacks.maxTransferLength = 524288;
                //device->drive_info.passThroughHacks.ataPTHacks.useA1SATPassthroughWheneverPossible = true;
                device->drive_info.passThroughHacks.ataPTHacks.limitedUseTPSIU = true;
                device->drive_info.passThroughHacks.ataPTHacks.returnResponseInfoSupported = true;
                device->drive_info.passThroughHacks.ataPTHacks.returnResponseInfoNeedsTDIR = true;
                device->drive_info.passThroughHacks.ataPTHacks.alwaysCheckConditionAvailable = true;
                device->drive_info.passThroughHacks.ataPTHacks.maxTransferLength = 130560;
                break;
            case 0x2100://FreeAgent Go
                passthroughHacksSet = true;
                device->drive_info.passThroughHacks.passthroughType = ATA_PASSTHROUGH_SAT;
                device->drive_info.passThroughHacks.testUnitReadyAfterAnyCommandFailure = true;
                device->drive_info.passThroughHacks.turfValue = 15;
                device->drive_info.passThroughHacks.scsiHacks.unitSNAvailable = true;
                device->drive_info.passThroughHacks.scsiHacks.readWrite.available = true;
                device->drive_info.passThroughHacks.scsiHacks.readWrite.rw10 = true;
                device->drive_info.passThroughHacks.scsiHacks.noLogPages = true;
                device->drive_info.passThroughHacks.scsiHacks.noModeSubPages = true;
                device->drive_info.passThroughHacks.scsiHacks.noReportSupportedOperations = true;
                device->drive_info.passThroughHacks.scsiHacks.maxTransferLength = 65536;
                device->drive_info.passThroughHacks.ataPTHacks.smartCommandTransportWithSMARTLogCommandsOnly = true;
                //device->drive_info.passThroughHacks.ataPTHacks.useA1SATPassthroughWheneverPossible = true;
                device->drive_info.passThroughHacks.ataPTHacks.returnResponseInfoSupported = true;
                device->drive_info.passThroughHacks.ataPTHacks.returnResponseInfoNeedsTDIR = true;
                device->drive_info.passThroughHacks.ataPTHacks.alwaysUseTPSIUForSATPassthrough = true;
                device->drive_info.passThroughHacks.ataPTHacks.alwaysCheckConditionAvailable = true;
                device->drive_info.passThroughHacks.ataPTHacks.maxTransferLength = 65536;
                break;
            case 0x2101://FreeAgent Go
                passthroughHacksSet = true;
                device->drive_info.passThroughHacks.passthroughType = ATA_PASSTHROUGH_SAT;
                device->drive_info.passThroughHacks.testUnitReadyAfterAnyCommandFailure = true;
                device->drive_info.passThroughHacks.turfValue = 15;
                device->drive_info.passThroughHacks.scsiHacks.unitSNAvailable = true;
                device->drive_info.passThroughHacks.scsiHacks.readWrite.available = true;
                device->drive_info.passThroughHacks.scsiHacks.readWrite.rw10 = true;
                device->drive_info.passThroughHacks.scsiHacks.readWrite.rw12 = true;
                device->drive_info.passThroughHacks.scsiHacks.noLogSubPages = true;
                device->drive_info.passThroughHacks.scsiHacks.noModePages = true;
                device->drive_info.passThroughHacks.scsiHacks.noReportSupportedOperations = true;
                device->drive_info.passThroughHacks.scsiHacks.maxTransferLength = 65536;
                //device->drive_info.passThroughHacks.ataPTHacks.useA1SATPassthroughWheneverPossible = true;
                device->drive_info.passThroughHacks.ataPTHacks.alwaysUseTPSIUForSATPassthrough = true;
                device->drive_info.passThroughHacks.ataPTHacks.alwaysCheckConditionAvailable = true;
                device->drive_info.passThroughHacks.ataPTHacks.dmaNotSupported = true;
                device->drive_info.passThroughHacks.ataPTHacks.maxTransferLength = 65536;
                break;
            case 0x2120://FreeAgent Go
                passthroughHacksSet = true;
                device->drive_info.passThroughHacks.passthroughType = ATA_PASSTHROUGH_SAT;
                device->drive_info.passThroughHacks.testUnitReadyAfterAnyCommandFailure = true;
                device->drive_info.passThroughHacks.turfValue = 14;
                device->drive_info.passThroughHacks.scsiHacks.unitSNAvailable = true;
                device->drive_info.passThroughHacks.scsiHacks.readWrite.available = true;
                device->drive_info.passThroughHacks.scsiHacks.readWrite.rw10 = true;
                device->drive_info.passThroughHacks.scsiHacks.readWrite.rw12 = true;
                device->drive_info.passThroughHacks.scsiHacks.noVPDPages = true;
                device->drive_info.passThroughHacks.scsiHacks.noLogSubPages = true;
                device->drive_info.passThroughHacks.scsiHacks.noModePages = true;
                device->drive_info.passThroughHacks.scsiHacks.noReportSupportedOperations = true;
                device->drive_info.passThroughHacks.scsiHacks.maxTransferLength = 65536;
                //device->drive_info.passThroughHacks.ataPTHacks.useA1SATPassthroughWheneverPossible = true;
                device->drive_info.passThroughHacks.ataPTHacks.returnResponseInfoSupported = true;
                device->drive_info.passThroughHacks.ataPTHacks.returnResponseInfoNeedsTDIR = true;
                device->drive_info.passThroughHacks.ataPTHacks.alwaysUseTPSIUForSATPassthrough = true;
                device->drive_info.passThroughHacks.ataPTHacks.alwaysCheckConditionAvailable = true;
                device->drive_info.passThroughHacks.ataPTHacks.dmaNotSupported = true;
                device->drive_info.passThroughHacks.ataPTHacks.maxTransferLength = 65536;
                break;
            case 0x2300://Portable
                passthroughHacksSet = true;
                device->drive_info.passThroughHacks.passthroughType = ATA_PASSTHROUGH_SAT;
                device->drive_info.passThroughHacks.testUnitReadyAfterAnyCommandFailure = true;
                device->drive_info.passThroughHacks.turfValue = 11;
                device->drive_info.passThroughHacks.scsiHacks.unitSNAvailable = true;
                device->drive_info.passThroughHacks.scsiHacks.readWrite.available = true;
                device->drive_info.passThroughHacks.scsiHacks.readWrite.rw10 = true;
                device->drive_info.passThroughHacks.scsiHacks.readWrite.rw12 = true;
                device->drive_info.passThroughHacks.scsiHacks.noLogSubPages = true;
                device->drive_info.passThroughHacks.scsiHacks.noModeSubPages = true;
                device->drive_info.passThroughHacks.scsiHacks.noReportSupportedOperations = true;
                device->drive_info.passThroughHacks.scsiHacks.maxTransferLength = 65536;
                //device->drive_info.passThroughHacks.ataPTHacks.useA1SATPassthroughWheneverPossible = true;
                device->drive_info.passThroughHacks.ataPTHacks.alwaysUseTPSIUForSATPassthrough = true;
                device->drive_info.passThroughHacks.ataPTHacks.alwaysCheckConditionAvailable = true;
                device->drive_info.passThroughHacks.ataPTHacks.dmaNotSupported = true;
                device->drive_info.passThroughHacks.ataPTHacks.maxTransferLength = 65536;
                break;
            case 0x2320://Expansion
                passthroughHacksSet = true;
                device->drive_info.passThroughHacks.passthroughType = ATA_PASSTHROUGH_SAT;
                device->drive_info.passThroughHacks.testUnitReadyAfterAnyCommandFailure = true;
                device->drive_info.passThroughHacks.turfValue = 11;
                device->drive_info.passThroughHacks.scsiHacks.readWrite.available = true;
                device->drive_info.passThroughHacks.scsiHacks.readWrite.rw6 = true;
                device->drive_info.passThroughHacks.scsiHacks.readWrite.rw10 = true;
                device->drive_info.passThroughHacks.scsiHacks.readWrite.rw16 = true;
                device->drive_info.passThroughHacks.scsiHacks.noModePages = true;
                device->drive_info.passThroughHacks.scsiHacks.noLogPages = true;
                device->drive_info.passThroughHacks.scsiHacks.noReportSupportedOperations = true;
                device->drive_info.passThroughHacks.scsiHacks.maxTransferLength = 524288;
                //device->drive_info.passThroughHacks.ataPTHacks.useA1SATPassthroughWheneverPossible = true;
                device->drive_info.passThroughHacks.ataPTHacks.alwaysCheckConditionAvailable = true;
                device->drive_info.passThroughHacks.ataPTHacks.maxTransferLength = 130560;
                break;
            case 0x2321://Expansion
                passthroughHacksSet = true;
                device->drive_info.passThroughHacks.passthroughType = ATA_PASSTHROUGH_SAT;
                device->drive_info.passThroughHacks.testUnitReadyAfterAnyCommandFailure = true;
                device->drive_info.passThroughHacks.turfValue = 10;
                device->drive_info.passThroughHacks.scsiHacks.readWrite.available = true;
                device->drive_info.passThroughHacks.scsiHacks.readWrite.rw16 = true;
                device->drive_info.passThroughHacks.scsiHacks.noModePages = true;
                device->drive_info.passThroughHacks.scsiHacks.noLogPages = true;
                device->drive_info.passThroughHacks.scsiHacks.noReportSupportedOperations = true;
                device->drive_info.passThroughHacks.scsiHacks.maxTransferLength = 524288;
                //device->drive_info.passThroughHacks.ataPTHacks.useA1SATPassthroughWheneverPossible = true;
                device->drive_info.passThroughHacks.ataPTHacks.returnResponseInfoSupported = true;
                device->drive_info.passThroughHacks.ataPTHacks.returnResponseInfoNeedsTDIR = true;
                device->drive_info.passThroughHacks.ataPTHacks.alwaysCheckConditionAvailable = true;
                device->drive_info.passThroughHacks.ataPTHacks.maxTransferLength = 130560;
                break;
            case 0x2322://Expansion (Xbox drive uses this chip)
                //NOTE: Need to rerun a full test someday as we don't have full confirmation on supported read commands...just assumed same as above chip for now.
                passthroughHacksSet = true;
                device->drive_info.passThroughHacks.passthroughType = ATA_PASSTHROUGH_SAT;
                device->drive_info.passThroughHacks.testUnitReadyAfterAnyCommandFailure = true;
                device->drive_info.passThroughHacks.turfValue = 33;
                device->drive_info.passThroughHacks.scsiHacks.readWrite.available = true;
                device->drive_info.passThroughHacks.scsiHacks.readWrite.rw16 = true;
                device->drive_info.passThroughHacks.scsiHacks.noModePages = true;
                device->drive_info.passThroughHacks.scsiHacks.noLogPages = true;
                device->drive_info.passThroughHacks.scsiHacks.noReportSupportedOperations = true;
                device->drive_info.passThroughHacks.scsiHacks.maxTransferLength = 524288;
                //device->drive_info.passThroughHacks.ataPTHacks.useA1SATPassthroughWheneverPossible = true;
                device->drive_info.passThroughHacks.ataPTHacks.returnResponseInfoSupported = true;
                device->drive_info.passThroughHacks.ataPTHacks.returnResponseInfoNeedsTDIR = true;
                device->drive_info.passThroughHacks.ataPTHacks.alwaysCheckConditionAvailable = true;
                device->drive_info.passThroughHacks.ataPTHacks.maxTransferLength = 130560;
                break;
            case 0x2330://Portable
                passthroughHacksSet = true;
                device->drive_info.passThroughHacks.passthroughType = ATA_PASSTHROUGH_SAT;
                device->drive_info.passThroughHacks.testUnitReadyAfterAnyCommandFailure = true;
                device->drive_info.passThroughHacks.turfValue = 10;
                device->drive_info.passThroughHacks.scsiHacks.unitSNAvailable = true;
                device->drive_info.passThroughHacks.scsiHacks.noVPDPages = true;
                device->drive_info.passThroughHacks.scsiHacks.noModePages = true;
                device->drive_info.passThroughHacks.scsiHacks.noLogPages = true;
                device->drive_info.passThroughHacks.scsiHacks.noReportSupportedOperations = true;
                device->drive_info.passThroughHacks.scsiHacks.maxTransferLength = 524288;
                //device->drive_info.passThroughHacks.ataPTHacks.useA1SATPassthroughWheneverPossible = true;
                device->drive_info.passThroughHacks.ataPTHacks.alwaysUseTPSIUForSATPassthrough = true;
                device->drive_info.passThroughHacks.ataPTHacks.singleSectorPIOOnly = true;
                device->drive_info.passThroughHacks.ataPTHacks.dmaNotSupported = true;
                device->drive_info.passThroughHacks.ataPTHacks.maxTransferLength = 512;
                break;
            case 0x2332://Portable
                passthroughHacksSet = true;
                device->drive_info.passThroughHacks.passthroughType = ATA_PASSTHROUGH_SAT;
                device->drive_info.passThroughHacks.testUnitReadyAfterAnyCommandFailure = true;
                device->drive_info.passThroughHacks.turfValue = 6;
                device->drive_info.passThroughHacks.scsiHacks.readWrite.available = true;
                device->drive_info.passThroughHacks.scsiHacks.readWrite.rw6 = true;
                device->drive_info.passThroughHacks.scsiHacks.readWrite.rw10 = true;
                device->drive_info.passThroughHacks.scsiHacks.readWrite.rw12 = true;
                device->drive_info.passThroughHacks.scsiHacks.readWrite.rw16 = true;
                device->drive_info.passThroughHacks.scsiHacks.noVPDPages = true;
                device->drive_info.passThroughHacks.scsiHacks.noModePages = true;
                device->drive_info.passThroughHacks.scsiHacks.noLogPages = true;
                device->drive_info.passThroughHacks.scsiHacks.noReportSupportedOperations = true;
                device->drive_info.passThroughHacks.scsiHacks.maxTransferLength = 65536;
                //device->drive_info.passThroughHacks.ataPTHacks.useA1SATPassthroughWheneverPossible = true;
                device->drive_info.passThroughHacks.ataPTHacks.returnResponseInfoSupported = true;
                device->drive_info.passThroughHacks.ataPTHacks.returnResponseInfoNeedsTDIR = true;
                device->drive_info.passThroughHacks.ataPTHacks.alwaysUseTPSIUForSATPassthrough = true;
                device->drive_info.passThroughHacks.ataPTHacks.alwaysCheckConditionAvailable = true;
                device->drive_info.passThroughHacks.ataPTHacks.dmaNotSupported = true;
                device->drive_info.passThroughHacks.ataPTHacks.maxTransferLength = 8192;
                break;
            case 0x2344://portable
                passthroughHacksSet = true;
                device->drive_info.passThroughHacks.passthroughType = ATA_PASSTHROUGH_SAT;
                device->drive_info.passThroughHacks.testUnitReadyAfterAnyCommandFailure = true;
                device->drive_info.passThroughHacks.turfValue = 33;
                device->drive_info.passThroughHacks.scsiHacks.readWrite.available = true;
                device->drive_info.passThroughHacks.scsiHacks.readWrite.rw6 = true;
                device->drive_info.passThroughHacks.scsiHacks.readWrite.rw10 = true;
                device->drive_info.passThroughHacks.scsiHacks.readWrite.rw12 = true;
                device->drive_info.passThroughHacks.scsiHacks.readWrite.rw16 = true;
                device->drive_info.passThroughHacks.scsiHacks.noLogSubPages = true;
                device->drive_info.passThroughHacks.scsiHacks.noReportSupportedOperations = true;
                device->drive_info.passThroughHacks.scsiHacks.maxTransferLength = 524288;
                //device->drive_info.passThroughHacks.ataPTHacks.useA1SATPassthroughWheneverPossible = true;
                device->drive_info.passThroughHacks.ataPTHacks.limitedUseTPSIU = true;
                device->drive_info.passThroughHacks.ataPTHacks.returnResponseInfoSupported = true;
                device->drive_info.passThroughHacks.ataPTHacks.returnResponseInfoNeedsTDIR = true;
                device->drive_info.passThroughHacks.ataPTHacks.alwaysCheckConditionAvailable = true;
                device->drive_info.passThroughHacks.ataPTHacks.maxTransferLength = 130560;
                break;
            case 0x2400://Backup
                passthroughHacksSet = true;
                device->drive_info.passThroughHacks.passthroughType = ATA_PASSTHROUGH_SAT;
                device->drive_info.passThroughHacks.testUnitReadyAfterAnyCommandFailure = true;
                device->drive_info.passThroughHacks.turfValue = 10;
                device->drive_info.passThroughHacks.scsiHacks.unitSNAvailable = true;
                device->drive_info.passThroughHacks.scsiHacks.readWrite.available = true;
                device->drive_info.passThroughHacks.scsiHacks.readWrite.rw10 = true;
                device->drive_info.passThroughHacks.scsiHacks.readWrite.rw12 = true;
                device->drive_info.passThroughHacks.scsiHacks.noVPDPages = true;
                device->drive_info.passThroughHacks.scsiHacks.noLogSubPages = true;
                device->drive_info.passThroughHacks.scsiHacks.noModeSubPages = true;
                device->drive_info.passThroughHacks.scsiHacks.noReportSupportedOperations = true;
                device->drive_info.passThroughHacks.scsiHacks.maxTransferLength = 65536;
                //device->drive_info.passThroughHacks.ataPTHacks.useA1SATPassthroughWheneverPossible = true;
                device->drive_info.passThroughHacks.ataPTHacks.alwaysUseTPSIUForSATPassthrough = true;
                device->drive_info.passThroughHacks.ataPTHacks.dmaNotSupported = true;
                device->drive_info.passThroughHacks.ataPTHacks.maxTransferLength = 65536;
                break;
            case 0x2700://BlackArmorDAS25
                passthroughHacksSet = true;
                //This particular bridge has lots of limitations
                device->drive_info.passThroughHacks.passthroughType = ATA_PASSTHROUGH_SAT;
                device->drive_info.passThroughHacks.testUnitReadyAfterAnyCommandFailure = true;
                device->drive_info.passThroughHacks.turfValue = 12;
                device->drive_info.passThroughHacks.scsiHacks.unitSNAvailable = true;
                device->drive_info.passThroughHacks.scsiHacks.noVPDPages = true;
                device->drive_info.passThroughHacks.scsiHacks.noModePages = true;
                device->drive_info.passThroughHacks.scsiHacks.noLogPages = true;
                device->drive_info.passThroughHacks.scsiHacks.readWrite.available = true;
                device->drive_info.passThroughHacks.scsiHacks.readWrite.rw10 = true;
                device->drive_info.passThroughHacks.scsiHacks.noReportSupportedOperations = true;
                device->drive_info.passThroughHacks.scsiHacks.maxTransferLength = 524288;
                device->drive_info.passThroughHacks.ataPTHacks.ata28BitOnly = true;
                //device->drive_info.passThroughHacks.ataPTHacks.useA1SATPassthroughWheneverPossible = true;
                device->drive_info.passThroughHacks.ataPTHacks.alwaysUseTPSIUForSATPassthrough = true;
                device->drive_info.passThroughHacks.ataPTHacks.smartCommandTransportWithSMARTLogCommandsOnly = true;
                device->drive_info.passThroughHacks.ataPTHacks.maxTransferLength = 131072;
                break;
            case 0x3000://???
                passthroughHacksSet = true;
                device->drive_info.passThroughHacks.passthroughType = ATA_PASSTHROUGH_SAT;
                device->drive_info.passThroughHacks.testUnitReadyAfterAnyCommandFailure = true;
                device->drive_info.passThroughHacks.turfValue = 16;
                device->drive_info.passThroughHacks.scsiHacks.unitSNAvailable = true;
                device->drive_info.passThroughHacks.scsiHacks.readWrite.available = true;
                device->drive_info.passThroughHacks.scsiHacks.readWrite.rw10 = true;
                device->drive_info.passThroughHacks.scsiHacks.noLogPages = true;
                device->drive_info.passThroughHacks.scsiHacks.noModePages = true;
                device->drive_info.passThroughHacks.scsiHacks.noReportSupportedOperations = true;
                device->drive_info.passThroughHacks.scsiHacks.maxTransferLength = 65536;
                device->drive_info.passThroughHacks.ataPTHacks.smartCommandTransportWithSMARTLogCommandsOnly = true;
                //device->drive_info.passThroughHacks.ataPTHacks.useA1SATPassthroughWheneverPossible = true;
                device->drive_info.passThroughHacks.ataPTHacks.returnResponseInfoSupported = true;
                device->drive_info.passThroughHacks.ataPTHacks.returnResponseInfoNeedsTDIR = true;
                device->drive_info.passThroughHacks.ataPTHacks.alwaysUseTPSIUForSATPassthrough = true;
                device->drive_info.passThroughHacks.ataPTHacks.alwaysCheckConditionAvailable = true;
                device->drive_info.passThroughHacks.ataPTHacks.maxTransferLength = 65536;
                break;
            case 0x3001://FreeAgent
                passthroughHacksSet = true;
                device->drive_info.passThroughHacks.passthroughType = ATA_PASSTHROUGH_SAT;
                device->drive_info.passThroughHacks.testUnitReadyAfterAnyCommandFailure = true;
                device->drive_info.passThroughHacks.turfValue = 15;
                device->drive_info.passThroughHacks.scsiHacks.unitSNAvailable = true;
                device->drive_info.passThroughHacks.scsiHacks.readWrite.available = true;
                device->drive_info.passThroughHacks.scsiHacks.readWrite.rw10 = true;
                device->drive_info.passThroughHacks.scsiHacks.noLogPages = true;
                device->drive_info.passThroughHacks.scsiHacks.noModeSubPages = true;
                device->drive_info.passThroughHacks.scsiHacks.noReportSupportedOperations = true;
                device->drive_info.passThroughHacks.scsiHacks.maxTransferLength = 65536;
                device->drive_info.passThroughHacks.ataPTHacks.smartCommandTransportWithSMARTLogCommandsOnly = true;
                //device->drive_info.passThroughHacks.ataPTHacks.useA1SATPassthroughWheneverPossible = true;
                device->drive_info.passThroughHacks.ataPTHacks.returnResponseInfoSupported = true;
                device->drive_info.passThroughHacks.ataPTHacks.returnResponseInfoNeedsTDIR = true;
                device->drive_info.passThroughHacks.ataPTHacks.alwaysUseTPSIUForSATPassthrough = true;
                device->drive_info.passThroughHacks.ataPTHacks.alwaysCheckConditionAvailable = true;
                device->drive_info.passThroughHacks.ataPTHacks.maxTransferLength = 65536;
                break;
            case 0x3010://FreeAgent Pro
                passthroughHacksSet = true;
                device->drive_info.passThroughHacks.passthroughType = ATA_PASSTHROUGH_SAT;
                device->drive_info.passThroughHacks.testUnitReadyAfterAnyCommandFailure = true;
                device->drive_info.passThroughHacks.turfValue = 16;
                device->drive_info.passThroughHacks.scsiHacks.readWrite.available = true;
                device->drive_info.passThroughHacks.scsiHacks.readWrite.rw10 = true;
                device->drive_info.passThroughHacks.scsiHacks.readWrite.rw16 = true;
                device->drive_info.passThroughHacks.scsiHacks.noLogPages = true;
                device->drive_info.passThroughHacks.scsiHacks.noModeSubPages = true;
                device->drive_info.passThroughHacks.scsiHacks.noReportSupportedOperations = true;
                device->drive_info.passThroughHacks.scsiHacks.maxTransferLength = 122880;
                //device->drive_info.passThroughHacks.ataPTHacks.useA1SATPassthroughWheneverPossible = true;
                device->drive_info.passThroughHacks.ataPTHacks.returnResponseInfoSupported = true;
                device->drive_info.passThroughHacks.ataPTHacks.returnResponseInfoNeedsTDIR = true;
                device->drive_info.passThroughHacks.ataPTHacks.alwaysUseTPSIUForSATPassthrough = true;
                device->drive_info.passThroughHacks.ataPTHacks.alwaysCheckConditionAvailable = true;
                device->drive_info.passThroughHacks.ataPTHacks.maxTransferLength = 122880;
                break;
            case 0x3300://Desktop
                passthroughHacksSet = true;
                device->drive_info.passThroughHacks.passthroughType = ATA_PASSTHROUGH_SAT;
                device->drive_info.passThroughHacks.testUnitReadyAfterAnyCommandFailure = true;
                device->drive_info.passThroughHacks.turfValue = 17;
                device->drive_info.passThroughHacks.scsiHacks.unitSNAvailable = true;
                device->drive_info.passThroughHacks.scsiHacks.readWrite.available = true;
                device->drive_info.passThroughHacks.scsiHacks.readWrite.rw10 = true;
                device->drive_info.passThroughHacks.scsiHacks.readWrite.rw12 = true;
                device->drive_info.passThroughHacks.scsiHacks.noModePages = true;
                device->drive_info.passThroughHacks.scsiHacks.noLogSubPages = true;
                device->drive_info.passThroughHacks.scsiHacks.noReportSupportedOperations = true;
                device->drive_info.passThroughHacks.scsiHacks.maxTransferLength = 65536;
                //device->drive_info.passThroughHacks.ataPTHacks.useA1SATPassthroughWheneverPossible = true;
                device->drive_info.passThroughHacks.ataPTHacks.alwaysUseTPSIUForSATPassthrough = true;
                device->drive_info.passThroughHacks.ataPTHacks.alwaysCheckConditionAvailable = true;
                device->drive_info.passThroughHacks.ataPTHacks.dmaNotSupported = true;
                device->drive_info.passThroughHacks.ataPTHacks.maxTransferLength = 65536;
                break;
            case 0x3320://Expansion Desk
                passthroughHacksSet = true;
                device->drive_info.passThroughHacks.passthroughType = ATA_PASSTHROUGH_SAT;
                device->drive_info.passThroughHacks.testUnitReadyAfterAnyCommandFailure = true;
                device->drive_info.passThroughHacks.turfValue = 14;
                device->drive_info.passThroughHacks.scsiHacks.readWrite.available = true;
                device->drive_info.passThroughHacks.scsiHacks.readWrite.rw6 = true;
                device->drive_info.passThroughHacks.scsiHacks.readWrite.rw10 = true;
                device->drive_info.passThroughHacks.scsiHacks.readWrite.rw16 = true;
                device->drive_info.passThroughHacks.scsiHacks.noModePages = true;
                device->drive_info.passThroughHacks.scsiHacks.noLogPages = true;
                device->drive_info.passThroughHacks.scsiHacks.reportSingleOpCodes = true;
                device->drive_info.passThroughHacks.scsiHacks.reportAllOpCodes = true;
                device->drive_info.passThroughHacks.scsiHacks.maxTransferLength = 524288;
                //device->drive_info.passThroughHacks.ataPTHacks.useA1SATPassthroughWheneverPossible = true;
                device->drive_info.passThroughHacks.ataPTHacks.alwaysUseTPSIUForSATPassthrough = true;
                device->drive_info.passThroughHacks.ataPTHacks.alwaysCheckConditionAvailable = true;
                device->drive_info.passThroughHacks.ataPTHacks.returnResponseInfoSupported = true;
                device->drive_info.passThroughHacks.ataPTHacks.returnResponseInfoNeedsTDIR = true;
                device->drive_info.passThroughHacks.ataPTHacks.maxTransferLength = 524288;
                break;
            case 0x3330://External
                passthroughHacksSet = true;
                device->drive_info.passThroughHacks.passthroughType = ATA_PASSTHROUGH_SAT;
                device->drive_info.passThroughHacks.testUnitReadyAfterAnyCommandFailure = true;
                device->drive_info.passThroughHacks.turfValue = 11;
                device->drive_info.passThroughHacks.scsiHacks.unitSNAvailable = true;
                device->drive_info.passThroughHacks.scsiHacks.noModePages = true;
                device->drive_info.passThroughHacks.scsiHacks.noLogSubPages = true;
                device->drive_info.passThroughHacks.scsiHacks.readWrite.available = true;
                device->drive_info.passThroughHacks.scsiHacks.readWrite.rw6 = true;
                device->drive_info.passThroughHacks.scsiHacks.readWrite.rw10 = true;
                device->drive_info.passThroughHacks.scsiHacks.readWrite.rw12 = true;
                device->drive_info.passThroughHacks.scsiHacks.readWrite.rw16 = true;
                device->drive_info.passThroughHacks.scsiHacks.reportAllOpCodes = true;
                device->drive_info.passThroughHacks.scsiHacks.reportSingleOpCodes = true;
                device->drive_info.passThroughHacks.scsiHacks.maxTransferLength = 524288;
                //device->drive_info.passThroughHacks.ataPTHacks.useA1SATPassthroughWheneverPossible = true;
                device->drive_info.passThroughHacks.ataPTHacks.alwaysUseTPSIUForSATPassthrough = true;
                device->drive_info.passThroughHacks.ataPTHacks.alwaysCheckConditionAvailable = true;
                device->drive_info.passThroughHacks.ataPTHacks.singleSectorPIOOnly = true;
                device->drive_info.passThroughHacks.ataPTHacks.dmaNotSupported = true;
                device->drive_info.passThroughHacks.ataPTHacks.maxTransferLength = 512;
                break;
            case 0x3332://External
                //rev 0016h
                passthroughHacksSet = true;
                device->drive_info.passThroughHacks.passthroughType = ATA_PASSTHROUGH_SAT;
                device->drive_info.passThroughHacks.testUnitReadyAfterAnyCommandFailure = true;
                device->drive_info.passThroughHacks.turfValue = 31;
                device->drive_info.passThroughHacks.scsiHacks.noVPDPages = true;
                device->drive_info.passThroughHacks.scsiHacks.noModePages = true;
                device->drive_info.passThroughHacks.scsiHacks.noLogPages = true;
                device->drive_info.passThroughHacks.scsiHacks.readWrite.available = true;
                device->drive_info.passThroughHacks.scsiHacks.readWrite.rw6 = true;
                device->drive_info.passThroughHacks.scsiHacks.readWrite.rw10 = true;
                device->drive_info.passThroughHacks.scsiHacks.readWrite.rw12 = true;
                device->drive_info.passThroughHacks.scsiHacks.readWrite.rw16 = true;
                device->drive_info.passThroughHacks.scsiHacks.reportAllOpCodes = true;
                device->drive_info.passThroughHacks.scsiHacks.reportSingleOpCodes = true;
                device->drive_info.passThroughHacks.scsiHacks.maxTransferLength = 65536;
                //device->drive_info.passThroughHacks.ataPTHacks.useA1SATPassthroughWheneverPossible = true;
                device->drive_info.passThroughHacks.ataPTHacks.returnResponseInfoSupported = true;
                device->drive_info.passThroughHacks.ataPTHacks.returnResponseInfoNeedsTDIR = true;
                device->drive_info.passThroughHacks.ataPTHacks.alwaysUseTPSIUForSATPassthrough = true;
                device->drive_info.passThroughHacks.ataPTHacks.alwaysCheckConditionAvailable = true;
                device->drive_info.passThroughHacks.ataPTHacks.dmaNotSupported = true;
                device->drive_info.passThroughHacks.ataPTHacks.maxTransferLength = 1024;
                break;
            case 0x3340://Expansion+ Desk
                passthroughHacksSet = true;
                device->drive_info.passThroughHacks.passthroughType = ATA_PASSTHROUGH_SAT;
                device->drive_info.passThroughHacks.testUnitReadyAfterAnyCommandFailure = true;
                device->drive_info.passThroughHacks.turfValue = 11;
                device->drive_info.passThroughHacks.scsiHacks.noModePages = true;
                device->drive_info.passThroughHacks.scsiHacks.noLogPages = true;
                device->drive_info.passThroughHacks.scsiHacks.readWrite.available = true;
                device->drive_info.passThroughHacks.scsiHacks.readWrite.rw6 = true;
                device->drive_info.passThroughHacks.scsiHacks.readWrite.rw10 = true;
                device->drive_info.passThroughHacks.scsiHacks.readWrite.rw16 = true;
                device->drive_info.passThroughHacks.scsiHacks.noReportSupportedOperations = true;
                device->drive_info.passThroughHacks.scsiHacks.maxTransferLength = 524288;
                //device->drive_info.passThroughHacks.ataPTHacks.useA1SATPassthroughWheneverPossible = true;
                device->drive_info.passThroughHacks.ataPTHacks.returnResponseInfoSupported = true;
                device->drive_info.passThroughHacks.ataPTHacks.returnResponseInfoNeedsTDIR = true;
                device->drive_info.passThroughHacks.ataPTHacks.alwaysCheckConditionAvailable = true;
                device->drive_info.passThroughHacks.ataPTHacks.maxTransferLength = 130560;
                break;
            case 0x5020://USB 2.0 Cable
                passthroughHacksSet = true;
                device->drive_info.passThroughHacks.passthroughType = ATA_PASSTHROUGH_SAT;
                device->drive_info.passThroughHacks.testUnitReadyAfterAnyCommandFailure = true;
                device->drive_info.passThroughHacks.turfValue = 16;
                device->drive_info.passThroughHacks.scsiHacks.readWrite.available = true;
                device->drive_info.passThroughHacks.scsiHacks.readWrite.rw10 = true;
                device->drive_info.passThroughHacks.scsiHacks.readWrite.rw12 = true;
                device->drive_info.passThroughHacks.scsiHacks.unitSNAvailable = true;
                device->drive_info.passThroughHacks.scsiHacks.noModePages = true;
                device->drive_info.passThroughHacks.scsiHacks.noLogSubPages = true;
                device->drive_info.passThroughHacks.scsiHacks.noReportSupportedOperations = true;
                device->drive_info.passThroughHacks.scsiHacks.maxTransferLength = 524288;
                //device->drive_info.passThroughHacks.ataPTHacks.useA1SATPassthroughWheneverPossible = true;
                device->drive_info.passThroughHacks.ataPTHacks.returnResponseInfoSupported = true;
                device->drive_info.passThroughHacks.ataPTHacks.returnResponseInfoNeedsTDIR = true;
                device->drive_info.passThroughHacks.ataPTHacks.alwaysUseTPSIUForSATPassthrough = true;
                device->drive_info.passThroughHacks.ataPTHacks.alwaysCheckConditionAvailable = true;
                device->drive_info.passThroughHacks.ataPTHacks.dmaNotSupported = true;
                device->drive_info.passThroughHacks.ataPTHacks.maxTransferLength = 524288;
                break;
            case 0x5021://FreeAgent GoFlex
                passthroughHacksSet = true;
                device->drive_info.passThroughHacks.passthroughType = ATA_PASSTHROUGH_SAT;
                device->drive_info.passThroughHacks.testUnitReadyAfterAnyCommandFailure = true;
                device->drive_info.passThroughHacks.turfValue = 14;
                device->drive_info.passThroughHacks.scsiHacks.readWrite.available = true;
                device->drive_info.passThroughHacks.scsiHacks.readWrite.rw10 = true;
                device->drive_info.passThroughHacks.scsiHacks.readWrite.rw12 = true;
                device->drive_info.passThroughHacks.scsiHacks.unitSNAvailable = true;
                device->drive_info.passThroughHacks.scsiHacks.noVPDPages = true;
                device->drive_info.passThroughHacks.scsiHacks.noModePages = true;
                device->drive_info.passThroughHacks.scsiHacks.noLogSubPages = true;
                device->drive_info.passThroughHacks.scsiHacks.noReportSupportedOperations = true;
                device->drive_info.passThroughHacks.scsiHacks.maxTransferLength = 65536;
                //device->drive_info.passThroughHacks.ataPTHacks.useA1SATPassthroughWheneverPossible = true;
                device->drive_info.passThroughHacks.ataPTHacks.returnResponseInfoSupported = true;
                device->drive_info.passThroughHacks.ataPTHacks.returnResponseInfoNeedsTDIR = true;
                device->drive_info.passThroughHacks.ataPTHacks.alwaysUseTPSIUForSATPassthrough = true;
                device->drive_info.passThroughHacks.ataPTHacks.alwaysCheckConditionAvailable = true;
                device->drive_info.passThroughHacks.ataPTHacks.dmaNotSupported = true;
                device->drive_info.passThroughHacks.ataPTHacks.maxTransferLength = 65536;
                break;
            case 0x5030://???
                passthroughHacksSet = true;
                device->drive_info.passThroughHacks.passthroughType = ATA_PASSTHROUGH_SAT;
                device->drive_info.passThroughHacks.testUnitReadyAfterAnyCommandFailure = true;
                device->drive_info.passThroughHacks.turfValue = 16;
                device->drive_info.passThroughHacks.scsiHacks.readWrite.available = true;
                device->drive_info.passThroughHacks.scsiHacks.readWrite.rw6 = true;
                device->drive_info.passThroughHacks.scsiHacks.readWrite.rw10 = true;
                device->drive_info.passThroughHacks.scsiHacks.readWrite.rw16 = true;
                device->drive_info.passThroughHacks.scsiHacks.noModePages = true;
                device->drive_info.passThroughHacks.scsiHacks.noLogPages = true;
                device->drive_info.passThroughHacks.scsiHacks.noReportSupportedOperations = true;
                device->drive_info.passThroughHacks.scsiHacks.securityProtocolSupported = true;
                device->drive_info.passThroughHacks.scsiHacks.maxTransferLength = 524288;
                //device->drive_info.passThroughHacks.ataPTHacks.useA1SATPassthroughWheneverPossible = true;
                device->drive_info.passThroughHacks.ataPTHacks.returnResponseInfoSupported = true;
                device->drive_info.passThroughHacks.ataPTHacks.returnResponseInfoNeedsTDIR = true;
                device->drive_info.passThroughHacks.ataPTHacks.alwaysUseTPSIUForSATPassthrough = true;
                device->drive_info.passThroughHacks.ataPTHacks.alwaysCheckConditionAvailable = true;
                device->drive_info.passThroughHacks.ataPTHacks.maxTransferLength = 524288;
                break;
            case 0x5031://Freeagent GoFlex. 
                passthroughHacksSet = true;
                //This particular bridge has lots of limitations
                device->drive_info.passThroughHacks.passthroughType = ATA_PASSTHROUGH_SAT;
                device->drive_info.passThroughHacks.testUnitReadyAfterAnyCommandFailure = true;
                device->drive_info.passThroughHacks.turfValue = 14;
                device->drive_info.passThroughHacks.scsiHacks.unitSNAvailable = true;
                device->drive_info.passThroughHacks.scsiHacks.noVPDPages = true;
                device->drive_info.passThroughHacks.scsiHacks.noModePages = true;
                device->drive_info.passThroughHacks.scsiHacks.noLogPages = true;
                device->drive_info.passThroughHacks.scsiHacks.noReportSupportedOperations = true;
                device->drive_info.passThroughHacks.scsiHacks.maxTransferLength = 524288;
                device->drive_info.passThroughHacks.ataPTHacks.ata28BitOnly = true;
                //device->drive_info.passThroughHacks.ataPTHacks.useA1SATPassthroughWheneverPossible = true;
                device->drive_info.passThroughHacks.ataPTHacks.alwaysUseTPSIUForSATPassthrough = true;
                device->drive_info.passThroughHacks.ataPTHacks.alwaysCheckConditionAvailable = true;
                device->drive_info.passThroughHacks.ataPTHacks.alwaysUseDMAInsteadOfUDMA = true;
                device->drive_info.passThroughHacks.ataPTHacks.maxTransferLength = 65024;
                break;
            case 0x5060://FreeAgent
                //rev 155h
                passthroughHacksSet = true;
                device->drive_info.passThroughHacks.passthroughType = ATA_PASSTHROUGH_SAT;
                device->drive_info.passThroughHacks.testUnitReadyAfterAnyCommandFailure = true;
                device->drive_info.passThroughHacks.turfValue = 15;
                device->drive_info.passThroughHacks.scsiHacks.unitSNAvailable = true;
                device->drive_info.passThroughHacks.scsiHacks.readWrite.available = true;
                device->drive_info.passThroughHacks.scsiHacks.readWrite.rw10 = true;
                device->drive_info.passThroughHacks.scsiHacks.readWrite.rw12 = true;
                device->drive_info.passThroughHacks.scsiHacks.noVPDPages = true;
                device->drive_info.passThroughHacks.scsiHacks.noModePages = true;
                device->drive_info.passThroughHacks.scsiHacks.noLogSubPages = true;
                device->drive_info.passThroughHacks.scsiHacks.noReportSupportedOperations = true;
                device->drive_info.passThroughHacks.scsiHacks.maxTransferLength = 65536;
                //device->drive_info.passThroughHacks.ataPTHacks.useA1SATPassthroughWheneverPossible = true;
                device->drive_info.passThroughHacks.ataPTHacks.returnResponseInfoSupported = true;
                device->drive_info.passThroughHacks.ataPTHacks.returnResponseInfoNeedsTDIR = true;
                device->drive_info.passThroughHacks.ataPTHacks.alwaysUseTPSIUForSATPassthrough = true;
                device->drive_info.passThroughHacks.ataPTHacks.alwaysCheckConditionAvailable = true;
                device->drive_info.passThroughHacks.ataPTHacks.dmaNotSupported = true;
                device->drive_info.passThroughHacks.ataPTHacks.maxTransferLength = 65536;
                break;
            case 0x5070://FA GoFlex Desk
                passthroughHacksSet = true;
                device->drive_info.passThroughHacks.passthroughType = ATA_PASSTHROUGH_SAT;
                device->drive_info.passThroughHacks.testUnitReadyAfterAnyCommandFailure = true;
                device->drive_info.passThroughHacks.turfValue = 15;
                device->drive_info.passThroughHacks.scsiHacks.unitSNAvailable = true;
                device->drive_info.passThroughHacks.scsiHacks.readWrite.available = true;
                device->drive_info.passThroughHacks.scsiHacks.readWrite.rw10 = true;
                device->drive_info.passThroughHacks.scsiHacks.readWrite.rw12 = true;
                //device->drive_info.passThroughHacks.scsiHacks.noVPDPages = true;
                device->drive_info.passThroughHacks.scsiHacks.noModePages = true;
                device->drive_info.passThroughHacks.scsiHacks.noLogSubPages = true;
                device->drive_info.passThroughHacks.scsiHacks.noReportSupportedOperations = true;
                device->drive_info.passThroughHacks.scsiHacks.maxTransferLength = 65536;
                //device->drive_info.passThroughHacks.ataPTHacks.useA1SATPassthroughWheneverPossible = true;
                device->drive_info.passThroughHacks.ataPTHacks.returnResponseInfoSupported = true;
                device->drive_info.passThroughHacks.ataPTHacks.returnResponseInfoNeedsTDIR = true;
                device->drive_info.passThroughHacks.ataPTHacks.alwaysUseTPSIUForSATPassthrough = true;
                device->drive_info.passThroughHacks.ataPTHacks.alwaysCheckConditionAvailable = true;
                device->drive_info.passThroughHacks.ataPTHacks.dmaNotSupported = true;
                device->drive_info.passThroughHacks.ataPTHacks.maxTransferLength = 65536;
                break;
            case 0x5071://GoFlex Desk
                passthroughHacksSet = true;
                device->drive_info.passThroughHacks.passthroughType = ATA_PASSTHROUGH_SAT;
                device->drive_info.passThroughHacks.testUnitReadyAfterAnyCommandFailure = true;
                device->drive_info.passThroughHacks.turfValue = 16;
                device->drive_info.passThroughHacks.scsiHacks.unitSNAvailable = true;
                device->drive_info.passThroughHacks.scsiHacks.readWrite.available = true;
                device->drive_info.passThroughHacks.scsiHacks.readWrite.rw10 = true;
                device->drive_info.passThroughHacks.scsiHacks.readWrite.rw12 = true;
                device->drive_info.passThroughHacks.scsiHacks.noVPDPages = true;
                device->drive_info.passThroughHacks.scsiHacks.noModePages = true;
                device->drive_info.passThroughHacks.scsiHacks.noLogSubPages = true;
                device->drive_info.passThroughHacks.scsiHacks.noReportSupportedOperations = true;
                device->drive_info.passThroughHacks.scsiHacks.maxTransferLength = 65536;
                //device->drive_info.passThroughHacks.ataPTHacks.useA1SATPassthroughWheneverPossible = true;
                device->drive_info.passThroughHacks.ataPTHacks.returnResponseInfoSupported = true;
                device->drive_info.passThroughHacks.ataPTHacks.returnResponseInfoNeedsTDIR = true;
                device->drive_info.passThroughHacks.ataPTHacks.alwaysUseTPSIUForSATPassthrough = true;
                device->drive_info.passThroughHacks.ataPTHacks.alwaysCheckConditionAvailable = true;
                device->drive_info.passThroughHacks.ataPTHacks.dmaNotSupported = true;
                device->drive_info.passThroughHacks.ataPTHacks.maxTransferLength = 65536;
                break;
            case 0x50A5://GoFlex Desk
                passthroughHacksSet = true;
                device->drive_info.passThroughHacks.passthroughType = ATA_PASSTHROUGH_SAT;
                device->drive_info.passThroughHacks.testUnitReadyAfterAnyCommandFailure = true;
                device->drive_info.passThroughHacks.turfValue = 15;
                device->drive_info.passThroughHacks.scsiHacks.readWrite.available = true;
                device->drive_info.passThroughHacks.scsiHacks.readWrite.rw6 = true;
                device->drive_info.passThroughHacks.scsiHacks.readWrite.rw10 = true;
                device->drive_info.passThroughHacks.scsiHacks.readWrite.rw16 = true;
                device->drive_info.passThroughHacks.scsiHacks.noModePages = true;
                device->drive_info.passThroughHacks.scsiHacks.noLogPages = true;
                device->drive_info.passThroughHacks.scsiHacks.reportAllOpCodes = true;
                device->drive_info.passThroughHacks.scsiHacks.reportSingleOpCodes = true;
                device->drive_info.passThroughHacks.scsiHacks.maxTransferLength = 524288;
                //device->drive_info.passThroughHacks.ataPTHacks.useA1SATPassthroughWheneverPossible = true;
                device->drive_info.passThroughHacks.ataPTHacks.returnResponseInfoSupported = true;
                device->drive_info.passThroughHacks.ataPTHacks.returnResponseInfoNeedsTDIR = true;
                device->drive_info.passThroughHacks.ataPTHacks.alwaysCheckConditionAvailable = true;
                device->drive_info.passThroughHacks.ataPTHacks.dmaNotSupported = true;
                device->drive_info.passThroughHacks.ataPTHacks.maxTransferLength = 524288;
                break;
            case 0x50A7://GoFlex Desk
                passthroughHacksSet = true;
                device->drive_info.passThroughHacks.passthroughType = ATA_PASSTHROUGH_SAT;
                device->drive_info.passThroughHacks.testUnitReadyAfterAnyCommandFailure = true;
                device->drive_info.passThroughHacks.turfValue = 11;
                device->drive_info.passThroughHacks.scsiHacks.unitSNAvailable = true;
                device->drive_info.passThroughHacks.scsiHacks.readWrite.available = true;
                device->drive_info.passThroughHacks.scsiHacks.readWrite.rw6 = true;
                device->drive_info.passThroughHacks.scsiHacks.readWrite.rw10 = true;
                device->drive_info.passThroughHacks.scsiHacks.readWrite.rw12 = true;
                device->drive_info.passThroughHacks.scsiHacks.readWrite.rw16 = true;
                device->drive_info.passThroughHacks.scsiHacks.noModePages = true;
                device->drive_info.passThroughHacks.scsiHacks.noLogSubPages = true;
                device->drive_info.passThroughHacks.scsiHacks.reportAllOpCodes = true;
                device->drive_info.passThroughHacks.scsiHacks.reportSingleOpCodes = true;
                device->drive_info.passThroughHacks.scsiHacks.securityProtocolSupported = true;
                device->drive_info.passThroughHacks.scsiHacks.maxTransferLength = 524288;
                //device->drive_info.passThroughHacks.ataPTHacks.useA1SATPassthroughWheneverPossible = true;
                device->drive_info.passThroughHacks.ataPTHacks.alwaysCheckConditionAvailable = true;
                device->drive_info.passThroughHacks.ataPTHacks.dmaNotSupported = true;
                device->drive_info.passThroughHacks.ataPTHacks.singleSectorPIOOnly = true;
                device->drive_info.passThroughHacks.ataPTHacks.maxTransferLength = 512;
                break;
            case 0x5130://GoFlex Cable
                passthroughHacksSet = true;
                device->drive_info.passThroughHacks.passthroughType = ATA_PASSTHROUGH_SAT;
                device->drive_info.passThroughHacks.testUnitReadyAfterAnyCommandFailure = true;
                device->drive_info.passThroughHacks.turfValue = 12;
                device->drive_info.passThroughHacks.scsiHacks.readWrite.available = true;
                device->drive_info.passThroughHacks.scsiHacks.readWrite.rw10 = true;
                device->drive_info.passThroughHacks.scsiHacks.readWrite.rw16 = true;
                device->drive_info.passThroughHacks.scsiHacks.noVPDPages = true;
                device->drive_info.passThroughHacks.scsiHacks.noModePages = true;
                device->drive_info.passThroughHacks.scsiHacks.noLogPages = true;
                device->drive_info.passThroughHacks.scsiHacks.noReportSupportedOperations = true;
                device->drive_info.passThroughHacks.scsiHacks.maxTransferLength = 65536;
                //device->drive_info.passThroughHacks.ataPTHacks.useA1SATPassthroughWheneverPossible = true;
                device->drive_info.passThroughHacks.ataPTHacks.returnResponseInfoSupported = true;
                device->drive_info.passThroughHacks.ataPTHacks.returnResponseInfoNeedsTDIR = true;
                device->drive_info.passThroughHacks.ataPTHacks.alwaysUseTPSIUForSATPassthrough = true;
                device->drive_info.passThroughHacks.ataPTHacks.alwaysCheckConditionAvailable = true;
                device->drive_info.passThroughHacks.ataPTHacks.maxTransferLength = 65536;
                break;
            case 0x5170://USB 3.0 Cable
                passthroughHacksSet = true;
                device->drive_info.passThroughHacks.passthroughType = ATA_PASSTHROUGH_SAT;
                device->drive_info.passThroughHacks.testUnitReadyAfterAnyCommandFailure = true;
                device->drive_info.passThroughHacks.turfValue = 10;
                device->drive_info.passThroughHacks.scsiHacks.readWrite.available = true;
                device->drive_info.passThroughHacks.scsiHacks.readWrite.rw10 = true;
                device->drive_info.passThroughHacks.scsiHacks.readWrite.rw16 = true;
                device->drive_info.passThroughHacks.scsiHacks.noVPDPages = true;
                device->drive_info.passThroughHacks.scsiHacks.noModePages = true;
                device->drive_info.passThroughHacks.scsiHacks.noLogPages = true;
                device->drive_info.passThroughHacks.scsiHacks.noReportSupportedOperations = true;
                device->drive_info.passThroughHacks.scsiHacks.maxTransferLength = 524288;
                //device->drive_info.passThroughHacks.ataPTHacks.useA1SATPassthroughWheneverPossible = true;
                device->drive_info.passThroughHacks.ataPTHacks.returnResponseInfoSupported = true;
                device->drive_info.passThroughHacks.ataPTHacks.returnResponseInfoNeedsTDIR = true;
                device->drive_info.passThroughHacks.ataPTHacks.alwaysUseTPSIUForSATPassthrough = true;
                device->drive_info.passThroughHacks.ataPTHacks.alwaysCheckConditionAvailable = true;
                device->drive_info.passThroughHacks.ataPTHacks.maxTransferLength = 524288;
                break;
            case 0x6126://D3 Station
                passthroughHacksSet = true;
                device->drive_info.passThroughHacks.passthroughType = ATA_PASSTHROUGH_SAT;
                device->drive_info.passThroughHacks.testUnitReadyAfterAnyCommandFailure = true;
                device->drive_info.passThroughHacks.turfValue = 10;
                device->drive_info.passThroughHacks.scsiHacks.readWrite.available = true;
                device->drive_info.passThroughHacks.scsiHacks.readWrite.rw6 = true;
                device->drive_info.passThroughHacks.scsiHacks.readWrite.rw10 = true;
                device->drive_info.passThroughHacks.scsiHacks.readWrite.rw12 = true;
                device->drive_info.passThroughHacks.scsiHacks.readWrite.rw16 = true;
                device->drive_info.passThroughHacks.scsiHacks.noLogSubPages = true;
                device->drive_info.passThroughHacks.scsiHacks.noModeSubPages = true;
                device->drive_info.passThroughHacks.scsiHacks.noReportSupportedOperations = true;
                device->drive_info.passThroughHacks.scsiHacks.maxTransferLength = 65536;
                //device->drive_info.passThroughHacks.ataPTHacks.useA1SATPassthroughWheneverPossible = true;
                device->drive_info.passThroughHacks.ataPTHacks.returnResponseInfoSupported = true;
                device->drive_info.passThroughHacks.ataPTHacks.returnResponseInfoNeedsTDIR = true;
                device->drive_info.passThroughHacks.ataPTHacks.alwaysUseTPSIUForSATPassthrough = true;
                device->drive_info.passThroughHacks.ataPTHacks.alwaysCheckConditionAvailable = true;
                device->drive_info.passThroughHacks.ataPTHacks.maxTransferLength = 65536;
                break;
            case 0x617A: //GoFlex Slim Mac
                passthroughHacksSet = true;
                device->drive_info.passThroughHacks.passthroughType = ATA_PASSTHROUGH_SAT;
                device->drive_info.passThroughHacks.turfValue = 2;
                device->drive_info.passThroughHacks.scsiHacks.unitSNAvailable = true;
                device->drive_info.passThroughHacks.scsiHacks.readWrite.available = true;
                device->drive_info.passThroughHacks.scsiHacks.readWrite.rw10 = true;
                device->drive_info.passThroughHacks.scsiHacks.readWrite.rw16 = true;
                device->drive_info.passThroughHacks.scsiHacks.noVPDPages = true;
                device->drive_info.passThroughHacks.scsiHacks.noModePages = true;
                device->drive_info.passThroughHacks.scsiHacks.noLogPages = true;
                device->drive_info.passThroughHacks.scsiHacks.noReportSupportedOperations = true;
                device->drive_info.passThroughHacks.scsiHacks.maxTransferLength = 524288;
                //device->drive_info.passThroughHacks.ataPTHacks.useA1SATPassthroughWheneverPossible = true;
                device->drive_info.passThroughHacks.ataPTHacks.returnResponseInfoSupported = true;
                device->drive_info.passThroughHacks.ataPTHacks.returnResponseInfoNeedsTDIR = true;
                device->drive_info.passThroughHacks.ataPTHacks.alwaysUseTPSIUForSATPassthrough = true;
                device->drive_info.passThroughHacks.ataPTHacks.alwaysCheckConditionAvailable = true;
                device->drive_info.passThroughHacks.ataPTHacks.maxTransferLength = 524288;
                break;
            case 0x61B5://M3 Portable
                //rev 1402h
                passthroughHacksSet = true;
                device->drive_info.passThroughHacks.passthroughType = ATA_PASSTHROUGH_SAT;
                device->drive_info.passThroughHacks.turfValue = 11;
                device->drive_info.passThroughHacks.scsiHacks.readWrite.available = true;
                device->drive_info.passThroughHacks.scsiHacks.readWrite.rw6 = true;
                device->drive_info.passThroughHacks.scsiHacks.readWrite.rw10 = true;
                device->drive_info.passThroughHacks.scsiHacks.readWrite.rw16 = true;
                device->drive_info.passThroughHacks.scsiHacks.noLogSubPages = true;
                device->drive_info.passThroughHacks.scsiHacks.noReportSupportedOperations = true;
                device->drive_info.passThroughHacks.scsiHacks.maxTransferLength = 524288;
                //device->drive_info.passThroughHacks.ataPTHacks.useA1SATPassthroughWheneverPossible = true;
                device->drive_info.passThroughHacks.ataPTHacks.returnResponseInfoSupported = true;
                device->drive_info.passThroughHacks.ataPTHacks.returnResponseInfoNeedsTDIR = true;
                device->drive_info.passThroughHacks.ataPTHacks.alwaysCheckConditionAvailable = true;
                device->drive_info.passThroughHacks.ataPTHacks.maxTransferLength = 130560;
                break;
            case 0xA003://GoFlex Slim
                passthroughHacksSet = true;
                device->drive_info.passThroughHacks.passthroughType = ATA_PASSTHROUGH_SAT;
                device->drive_info.passThroughHacks.turfValue = 12;
                device->drive_info.passThroughHacks.scsiHacks.readWrite.available = true;
                device->drive_info.passThroughHacks.scsiHacks.readWrite.rw10 = true;
                device->drive_info.passThroughHacks.scsiHacks.readWrite.rw12 = true;
                device->drive_info.passThroughHacks.scsiHacks.readWrite.rw16 = true;
                device->drive_info.passThroughHacks.scsiHacks.noLogSubPages = true;
                device->drive_info.passThroughHacks.scsiHacks.noModeSubPages = true;
                device->drive_info.passThroughHacks.scsiHacks.noReportSupportedOperations = true;
                device->drive_info.passThroughHacks.scsiHacks.maxTransferLength = 209920;
                //device->drive_info.passThroughHacks.ataPTHacks.useA1SATPassthroughWheneverPossible = true;
                device->drive_info.passThroughHacks.ataPTHacks.returnResponseInfoSupported = true;
                device->drive_info.passThroughHacks.ataPTHacks.returnResponseInfoNeedsTDIR = true;
                device->drive_info.passThroughHacks.ataPTHacks.alwaysUseTPSIUForSATPassthrough = true;
                device->drive_info.passThroughHacks.ataPTHacks.alwaysCheckConditionAvailable = true;
                device->drive_info.passThroughHacks.ataPTHacks.singleSectorPIOOnly = true;
                device->drive_info.passThroughHacks.ataPTHacks.maxTransferLength = 512;
                break;
            case 0xA013://Backup+ RD
                passthroughHacksSet = true;
                device->drive_info.passThroughHacks.passthroughType = ATA_PASSTHROUGH_SAT;
                device->drive_info.passThroughHacks.turfValue = 14;
                device->drive_info.passThroughHacks.scsiHacks.readWrite.available = true;
                device->drive_info.passThroughHacks.scsiHacks.readWrite.rw6 = true;
                device->drive_info.passThroughHacks.scsiHacks.readWrite.rw10 = true;
                device->drive_info.passThroughHacks.scsiHacks.readWrite.rw16 = true;
                device->drive_info.passThroughHacks.scsiHacks.noModePages = true;
                device->drive_info.passThroughHacks.scsiHacks.noLogPages = true;
                device->drive_info.passThroughHacks.scsiHacks.noReportSupportedOperations = true;
                device->drive_info.passThroughHacks.scsiHacks.maxTransferLength = 65536;//some testing shows 524288
                //device->drive_info.passThroughHacks.ataPTHacks.useA1SATPassthroughWheneverPossible = true;
                device->drive_info.passThroughHacks.ataPTHacks.returnResponseInfoSupported = true;
                device->drive_info.passThroughHacks.ataPTHacks.returnResponseInfoNeedsTDIR = true;
                device->drive_info.passThroughHacks.ataPTHacks.alwaysUseTPSIUForSATPassthrough = true;
                device->drive_info.passThroughHacks.ataPTHacks.alwaysCheckConditionAvailable = true;
                device->drive_info.passThroughHacks.ataPTHacks.maxTransferLength = 65536;//some testing shows 524288
                break;
            case 0xA014://Slim BK
                passthroughHacksSet = true;
                device->drive_info.passThroughHacks.passthroughType = ATA_PASSTHROUGH_SAT;
                device->drive_info.passThroughHacks.turfValue = 3;
                device->drive_info.passThroughHacks.scsiHacks.unitSNAvailable = true;
                device->drive_info.passThroughHacks.scsiHacks.readWrite.available = true;
                device->drive_info.passThroughHacks.scsiHacks.readWrite.rw6 = true;
                device->drive_info.passThroughHacks.scsiHacks.readWrite.rw10 = true;
                device->drive_info.passThroughHacks.scsiHacks.readWrite.rw12 = true;
                device->drive_info.passThroughHacks.scsiHacks.readWrite.rw16 = true;
                device->drive_info.passThroughHacks.scsiHacks.noVPDPages = true;
                device->drive_info.passThroughHacks.scsiHacks.noModePages = true;
                device->drive_info.passThroughHacks.scsiHacks.noLogPages = true;
                device->drive_info.passThroughHacks.scsiHacks.noReportSupportedOperations = true;
                device->drive_info.passThroughHacks.scsiHacks.maxTransferLength = 65536;
                //device->drive_info.passThroughHacks.ataPTHacks.useA1SATPassthroughWheneverPossible = true;
                device->drive_info.passThroughHacks.ataPTHacks.returnResponseInfoSupported = true;
                device->drive_info.passThroughHacks.ataPTHacks.returnResponseInfoNeedsTDIR = true;
                device->drive_info.passThroughHacks.ataPTHacks.alwaysUseTPSIUForSATPassthrough = true;
                device->drive_info.passThroughHacks.ataPTHacks.alwaysCheckConditionAvailable = true;
                device->drive_info.passThroughHacks.ataPTHacks.maxTransferLength = 65536;
                break;
            case 0xA0A4://GoFlex Desk
                passthroughHacksSet = true;
                device->drive_info.passThroughHacks.passthroughType = ATA_PASSTHROUGH_SAT;
                device->drive_info.passThroughHacks.turfValue = 33;
                device->drive_info.passThroughHacks.scsiHacks.readWrite.available = true;
                device->drive_info.passThroughHacks.scsiHacks.readWrite.rw6 = true;
                device->drive_info.passThroughHacks.scsiHacks.readWrite.rw10 = true;
                device->drive_info.passThroughHacks.scsiHacks.readWrite.rw16 = true;
                device->drive_info.passThroughHacks.scsiHacks.noModePages = true;
                device->drive_info.passThroughHacks.scsiHacks.noLogPages = true;
                device->drive_info.passThroughHacks.scsiHacks.noReportSupportedOperations = true;
                device->drive_info.passThroughHacks.scsiHacks.maxTransferLength = 524288;
                //device->drive_info.passThroughHacks.ataPTHacks.useA1SATPassthroughWheneverPossible = true;
                device->drive_info.passThroughHacks.ataPTHacks.maxTransferLength = 130560;
                device->drive_info.passThroughHacks.ataPTHacks.limitedUseTPSIU = true;
                break;
            case 0xA313://Wireless
                passthroughHacksSet = true;
                device->drive_info.passThroughHacks.passthroughType = ATA_PASSTHROUGH_SAT;
                device->drive_info.passThroughHacks.turfValue = 13;
                device->drive_info.passThroughHacks.scsiHacks.readWrite.available = true;
                device->drive_info.passThroughHacks.scsiHacks.readWrite.rw6 = true;
                device->drive_info.passThroughHacks.scsiHacks.readWrite.rw10 = true;
                device->drive_info.passThroughHacks.scsiHacks.readWrite.rw16 = true;
                device->drive_info.passThroughHacks.scsiHacks.noModePages = true;
                device->drive_info.passThroughHacks.scsiHacks.noLogPages = true;
                device->drive_info.passThroughHacks.scsiHacks.noReportSupportedOperations = true;
                device->drive_info.passThroughHacks.scsiHacks.maxTransferLength = 524288;
                //device->drive_info.passThroughHacks.ataPTHacks.useA1SATPassthroughWheneverPossible = true;
                device->drive_info.passThroughHacks.ataPTHacks.returnResponseInfoSupported = true;
                device->drive_info.passThroughHacks.ataPTHacks.returnResponseInfoNeedsTDIR = true;
                device->drive_info.passThroughHacks.ataPTHacks.alwaysUseTPSIUForSATPassthrough = true;
                device->drive_info.passThroughHacks.ataPTHacks.alwaysCheckConditionAvailable = true;
                device->drive_info.passThroughHacks.ataPTHacks.maxTransferLength = 524288;
                break;
            case 0xA314://Wireless Plus
                passthroughHacksSet = true;
                device->drive_info.passThroughHacks.passthroughType = ATA_PASSTHROUGH_SAT;
                device->drive_info.passThroughHacks.turfValue = 12;
                device->drive_info.passThroughHacks.scsiHacks.readWrite.available = true;
                device->drive_info.passThroughHacks.scsiHacks.readWrite.rw6 = true;
                device->drive_info.passThroughHacks.scsiHacks.readWrite.rw10 = true;
                device->drive_info.passThroughHacks.scsiHacks.readWrite.rw16 = true;
                device->drive_info.passThroughHacks.scsiHacks.noModePages = true;
                device->drive_info.passThroughHacks.scsiHacks.noLogPages = true;
                device->drive_info.passThroughHacks.scsiHacks.noReportSupportedOperations = true;
                device->drive_info.passThroughHacks.scsiHacks.maxTransferLength = 524288;
                //device->drive_info.passThroughHacks.ataPTHacks.useA1SATPassthroughWheneverPossible = true;
                device->drive_info.passThroughHacks.ataPTHacks.returnResponseInfoSupported = true;
                device->drive_info.passThroughHacks.ataPTHacks.returnResponseInfoNeedsTDIR = true;
                device->drive_info.passThroughHacks.ataPTHacks.alwaysCheckConditionAvailable = true;
                device->drive_info.passThroughHacks.ataPTHacks.maxTransferLength = 130560;
                break;
            case 0xAB00://Slim BK
                passthroughHacksSet = true;
                device->drive_info.passThroughHacks.passthroughType = ATA_PASSTHROUGH_SAT;
                device->drive_info.passThroughHacks.testUnitReadyAfterAnyCommandFailure = true;
                device->drive_info.passThroughHacks.turfValue = 11;
                device->drive_info.passThroughHacks.scsiHacks.readWrite.available = true;
                device->drive_info.passThroughHacks.scsiHacks.readWrite.rw6 = true;
                device->drive_info.passThroughHacks.scsiHacks.readWrite.rw10 = true;
                device->drive_info.passThroughHacks.scsiHacks.readWrite.rw16 = true;
                device->drive_info.passThroughHacks.scsiHacks.noModePages = true;
                device->drive_info.passThroughHacks.scsiHacks.noLogPages = true;
                device->drive_info.passThroughHacks.scsiHacks.noReportSupportedOperations = true;
                device->drive_info.passThroughHacks.scsiHacks.maxTransferLength = 524288;
                //device->drive_info.passThroughHacks.ataPTHacks.useA1SATPassthroughWheneverPossible = true;
                device->drive_info.passThroughHacks.ataPTHacks.alwaysCheckConditionAvailable = true;
                device->drive_info.passThroughHacks.ataPTHacks.maxTransferLength = 130560;
                break;
            case 0xAB01://BUP Fast SSD
                passthroughHacksSet = true;
                device->drive_info.passThroughHacks.passthroughType = ATA_PASSTHROUGH_SAT;
                device->drive_info.passThroughHacks.testUnitReadyAfterAnyCommandFailure = true;
                device->drive_info.passThroughHacks.turfValue = 8;
                device->drive_info.passThroughHacks.scsiHacks.readWrite.available = true;
                device->drive_info.passThroughHacks.scsiHacks.readWrite.rw6 = true;
                device->drive_info.passThroughHacks.scsiHacks.readWrite.rw10 = true;
                device->drive_info.passThroughHacks.scsiHacks.readWrite.rw16 = true;
                device->drive_info.passThroughHacks.scsiHacks.noModePages = true;
                device->drive_info.passThroughHacks.scsiHacks.noLogPages = true;
                device->drive_info.passThroughHacks.scsiHacks.noReportSupportedOperations = true;
                device->drive_info.passThroughHacks.scsiHacks.maxTransferLength = 524288;
                //device->drive_info.passThroughHacks.ataPTHacks.useA1SATPassthroughWheneverPossible = true;
                device->drive_info.passThroughHacks.ataPTHacks.returnResponseInfoSupported = true;
                device->drive_info.passThroughHacks.ataPTHacks.returnResponseInfoNeedsTDIR = true;
                device->drive_info.passThroughHacks.ataPTHacks.alwaysCheckConditionAvailable = true;
                device->drive_info.passThroughHacks.ataPTHacks.maxTransferLength = 130560;
                break;
            case 0xAB02://Fast
                passthroughHacksSet = true;
                device->drive_info.passThroughHacks.passthroughType = ATA_PASSTHROUGH_SAT;
                device->drive_info.passThroughHacks.testUnitReadyAfterAnyCommandFailure = true;
                device->drive_info.passThroughHacks.turfValue = 33;
                device->drive_info.passThroughHacks.scsiHacks.readWrite.available = true;
                device->drive_info.passThroughHacks.scsiHacks.readWrite.rw6 = true;
                device->drive_info.passThroughHacks.scsiHacks.readWrite.rw10 = true;
                device->drive_info.passThroughHacks.scsiHacks.readWrite.rw16 = true;
                //Hangs if sent a SCSI read with length set to 0.
                device->drive_info.passThroughHacks.scsiHacks.noModePages = true;
                device->drive_info.passThroughHacks.scsiHacks.noLogPages = true;
                device->drive_info.passThroughHacks.scsiHacks.noReportSupportedOperations = true;
                device->drive_info.passThroughHacks.scsiHacks.maxTransferLength = 524288;
                //device->drive_info.passThroughHacks.ataPTHacks.useA1SATPassthroughWheneverPossible = true;
                device->drive_info.passThroughHacks.ataPTHacks.alwaysCheckConditionAvailable = true;
                device->drive_info.passThroughHacks.ataPTHacks.maxTransferLength = 130560;
                break;
            case 0xAB10://BUP Slim SL
            //rev 938h
                passthroughHacksSet = true;
                device->drive_info.passThroughHacks.passthroughType = ATA_PASSTHROUGH_SAT;
                device->drive_info.passThroughHacks.testUnitReadyAfterAnyCommandFailure = true;
                device->drive_info.passThroughHacks.turfValue = 13;
                device->drive_info.passThroughHacks.scsiHacks.readWrite.available = true;
                device->drive_info.passThroughHacks.scsiHacks.readWrite.rw10 = true;
                device->drive_info.passThroughHacks.scsiHacks.readWrite.rw12 = true;
                device->drive_info.passThroughHacks.scsiHacks.readWrite.rw16 = true;
                device->drive_info.passThroughHacks.scsiHacks.noModeSubPages = true;
                device->drive_info.passThroughHacks.scsiHacks.noLogSubPages = true;
                device->drive_info.passThroughHacks.scsiHacks.noReportSupportedOperations = true;
                device->drive_info.passThroughHacks.scsiHacks.maxTransferLength = 82944;
                //device->drive_info.passThroughHacks.ataPTHacks.useA1SATPassthroughWheneverPossible = true;
                device->drive_info.passThroughHacks.ataPTHacks.returnResponseInfoSupported = true;
                device->drive_info.passThroughHacks.ataPTHacks.returnResponseInfoNeedsTDIR = true;
                device->drive_info.passThroughHacks.ataPTHacks.alwaysUseTPSIUForSATPassthrough = true;
                device->drive_info.passThroughHacks.ataPTHacks.alwaysCheckConditionAvailable = true;
                device->drive_info.passThroughHacks.ataPTHacks.singleSectorPIOOnly = true;
                device->drive_info.passThroughHacks.ataPTHacks.maxTransferLength = 8192;
                break;
            case 0xAB20://Backup+ SL
                passthroughHacksSet = true;
                device->drive_info.passThroughHacks.passthroughType = ATA_PASSTHROUGH_SAT;
                device->drive_info.passThroughHacks.testUnitReadyAfterAnyCommandFailure = true;
                device->drive_info.passThroughHacks.turfValue = 10;
                device->drive_info.passThroughHacks.scsiHacks.readWrite.available = true;
                device->drive_info.passThroughHacks.scsiHacks.readWrite.rw6 = true;
                device->drive_info.passThroughHacks.scsiHacks.readWrite.rw10 = true;
                device->drive_info.passThroughHacks.scsiHacks.readWrite.rw16 = true;
                device->drive_info.passThroughHacks.scsiHacks.noModePages = true;
                device->drive_info.passThroughHacks.scsiHacks.noLogPages = true;
                device->drive_info.passThroughHacks.scsiHacks.noReportSupportedOperations = true;
                device->drive_info.passThroughHacks.scsiHacks.maxTransferLength = 524288;
                //device->drive_info.passThroughHacks.ataPTHacks.useA1SATPassthroughWheneverPossible = true;
                device->drive_info.passThroughHacks.ataPTHacks.returnResponseInfoSupported = true;
                device->drive_info.passThroughHacks.ataPTHacks.returnResponseInfoNeedsTDIR = true;
                device->drive_info.passThroughHacks.ataPTHacks.alwaysCheckConditionAvailable = true;
                device->drive_info.passThroughHacks.ataPTHacks.maxTransferLength = 130560;
                break;
            case 0xAB21://Backup+ BL
                passthroughHacksSet = true;
                device->drive_info.passThroughHacks.passthroughType = ATA_PASSTHROUGH_SAT;
                device->drive_info.passThroughHacks.testUnitReadyAfterAnyCommandFailure = true;
                device->drive_info.passThroughHacks.turfValue = 13;
                device->drive_info.passThroughHacks.scsiHacks.readWrite.available = true;
                device->drive_info.passThroughHacks.scsiHacks.readWrite.rw6 = true;
                device->drive_info.passThroughHacks.scsiHacks.readWrite.rw10 = true;
                device->drive_info.passThroughHacks.scsiHacks.readWrite.rw12 = true;
                device->drive_info.passThroughHacks.scsiHacks.readWrite.rw16 = true;
                device->drive_info.passThroughHacks.scsiHacks.noModeSubPages = true;
                device->drive_info.passThroughHacks.scsiHacks.noLogSubPages = true;
                device->drive_info.passThroughHacks.scsiHacks.noReportSupportedOperations = true;
                device->drive_info.passThroughHacks.scsiHacks.maxTransferLength = 524288;
                //device->drive_info.passThroughHacks.ataPTHacks.useA1SATPassthroughWheneverPossible = true;
                device->drive_info.passThroughHacks.ataPTHacks.returnResponseInfoSupported = true;
                device->drive_info.passThroughHacks.ataPTHacks.returnResponseInfoNeedsTDIR = true;
                device->drive_info.passThroughHacks.ataPTHacks.alwaysUseTPSIUForSATPassthrough = true;
                device->drive_info.passThroughHacks.ataPTHacks.alwaysCheckConditionAvailable = true;
                device->drive_info.passThroughHacks.ataPTHacks.singleSectorPIOOnly = true;
                device->drive_info.passThroughHacks.ataPTHacks.maxTransferLength = 512;
                break;
            case 0xAB24://BUP Slim
                passthroughHacksSet = true;
                device->drive_info.passThroughHacks.passthroughType = ATA_PASSTHROUGH_SAT;
                device->drive_info.passThroughHacks.testUnitReadyAfterAnyCommandFailure = true;
                device->drive_info.passThroughHacks.turfValue = 33;
                //Hangs if sent a SCSI read with length set to 0.
                device->drive_info.passThroughHacks.scsiHacks.noModePages = true;
                device->drive_info.passThroughHacks.scsiHacks.noLogPages = true;
                device->drive_info.passThroughHacks.scsiHacks.noReportSupportedOperations = true;
                device->drive_info.passThroughHacks.scsiHacks.maxTransferLength = 524288;
                //device->drive_info.passThroughHacks.ataPTHacks.useA1SATPassthroughWheneverPossible = true;
                device->drive_info.passThroughHacks.ataPTHacks.alwaysCheckConditionAvailable = true;
                device->drive_info.passThroughHacks.ataPTHacks.returnResponseInfoSupported = true;
                device->drive_info.passThroughHacks.ataPTHacks.returnResponseInfoNeedsTDIR = true;
                device->drive_info.passThroughHacks.ataPTHacks.maxTransferLength = 130560;
                break;
            case 0xAB2A://Fast HDD
                passthroughHacksSet = true;
                device->drive_info.passThroughHacks.passthroughType = ATA_PASSTHROUGH_SAT;
                device->drive_info.passThroughHacks.testUnitReadyAfterAnyCommandFailure = true;
                device->drive_info.passThroughHacks.turfValue = 33;
                device->drive_info.passThroughHacks.scsiHacks.readWrite.available = true;
                device->drive_info.passThroughHacks.scsiHacks.readWrite.rw6 = true;
                device->drive_info.passThroughHacks.scsiHacks.readWrite.rw10 = true;
                device->drive_info.passThroughHacks.scsiHacks.readWrite.rw16 = true;
                device->drive_info.passThroughHacks.scsiHacks.noLogPages = true;
                device->drive_info.passThroughHacks.scsiHacks.noModePages = true;
                device->drive_info.passThroughHacks.scsiHacks.noReportSupportedOperations = true;
                device->drive_info.passThroughHacks.scsiHacks.maxTransferLength = 524288;
                //device->drive_info.passThroughHacks.ataPTHacks.useA1SATPassthroughWheneverPossible = true;
                //device->drive_info.passThroughHacks.ataPTHacks.returnResponseInfoSupported = true;//Not sure if this actually worked when the test tool pumped this result out. Off for now.
                device->drive_info.passThroughHacks.ataPTHacks.limitedUseTPSIU = true;
                device->drive_info.passThroughHacks.ataPTHacks.alwaysCheckConditionAvailable = true;
                device->drive_info.passThroughHacks.ataPTHacks.maxTransferLength = 130560;
                //This device has 2 HDDs in a RAID inside it.
                //There is no known way to address each one separately.
                //Also, for whatever reason, it is not possible to read any logs from the drive you can get identify data from.
                //This may be a pre-production unit that was tested and other shipping products may work differently. - TJE
                break;
            case 0xAB31://Backup+  Desk
                passthroughHacksSet = true;
                device->drive_info.passThroughHacks.passthroughType = ATA_PASSTHROUGH_SAT;
                device->drive_info.passThroughHacks.testUnitReadyAfterAnyCommandFailure = true;
                device->drive_info.passThroughHacks.turfValue = 14;
                device->drive_info.passThroughHacks.scsiHacks.readWrite.available = true;
                device->drive_info.passThroughHacks.scsiHacks.readWrite.rw10 = true;
                device->drive_info.passThroughHacks.scsiHacks.readWrite.rw12 = true;
                device->drive_info.passThroughHacks.scsiHacks.readWrite.rw16 = true;
                device->drive_info.passThroughHacks.scsiHacks.noLogSubPages = true;
                device->drive_info.passThroughHacks.scsiHacks.noModeSubPages = true;
                device->drive_info.passThroughHacks.scsiHacks.noReportSupportedOperations = true;
                device->drive_info.passThroughHacks.scsiHacks.maxTransferLength = 524288;
                //device->drive_info.passThroughHacks.ataPTHacks.useA1SATPassthroughWheneverPossible = true;
                device->drive_info.passThroughHacks.ataPTHacks.returnResponseInfoSupported = true;
                device->drive_info.passThroughHacks.ataPTHacks.returnResponseInfoNeedsTDIR = true;
                device->drive_info.passThroughHacks.ataPTHacks.alwaysUseTPSIUForSATPassthrough = true;
                device->drive_info.passThroughHacks.ataPTHacks.alwaysCheckConditionAvailable = true;
                device->drive_info.passThroughHacks.ataPTHacks.singleSectorPIOOnly = true;
                device->drive_info.passThroughHacks.ataPTHacks.maxTransferLength = 8192;
                break;
            case 0xAA1A://Another ID for firecuda gaming SSD.
            case 0xAA17://FireCuda Gaming SSD
                //NOTE: Recommend a retest for this device to double check the hacks. Most are setup based on other ASMedia bridge chip tests.
                passthroughHacksSet = true;
                device->drive_info.passThroughHacks.passthroughType = NVME_PASSTHROUGH_ASMEDIA;
                device->drive_info.drive_type = NVME_DRIVE;
                device->drive_info.passThroughHacks.testUnitReadyAfterAnyCommandFailure = true;
                device->drive_info.passThroughHacks.turfValue = 33;
                device->drive_info.passThroughHacks.ataPTHacks.a1NeverSupported = true;//set this so in the case an ATA passthrough command is attempted, it won't try this opcode since it can cause performance problems or crash the bridge
                device->drive_info.passThroughHacks.scsiHacks.readWrite.available = true;
                device->drive_info.passThroughHacks.scsiHacks.readWrite.rw10 = true;
                device->drive_info.passThroughHacks.scsiHacks.readWrite.rw16 = true;
                device->drive_info.passThroughHacks.scsiHacks.noLogPages = true;
                device->drive_info.passThroughHacks.scsiHacks.noModePages = true;
                device->drive_info.passThroughHacks.scsiHacks.noReportSupportedOperations = true;
                device->drive_info.passThroughHacks.scsiHacks.maxTransferLength = 524288;
                break;
            case 0xAB80://One Touch Hub
                passthroughHacksSet = true;
                device->drive_info.passThroughHacks.passthroughType = ATA_PASSTHROUGH_SAT;
                device->drive_info.passThroughHacks.testUnitReadyAfterAnyCommandFailure = true;
                device->drive_info.passThroughHacks.turfValue = 34;
                device->drive_info.passThroughHacks.scsiHacks.readWrite.available = true;
                device->drive_info.passThroughHacks.scsiHacks.readWrite.rw10 = true;
                device->drive_info.passThroughHacks.scsiHacks.readWrite.rw6 = true;
                device->drive_info.passThroughHacks.scsiHacks.readWrite.rw16 = true;
                device->drive_info.passThroughHacks.scsiHacks.noModePages = true;
                device->drive_info.passThroughHacks.scsiHacks.noLogPages = true;
                device->drive_info.passThroughHacks.scsiHacks.noReportSupportedOperations = true;
                device->drive_info.passThroughHacks.scsiHacks.securityProtocolSupported = true;
                device->drive_info.passThroughHacks.scsiHacks.maxTransferLength = 524288;
                //device->drive_info.passThroughHacks.ataPTHacks.useA1SATPassthroughWheneverPossible = true;
                device->drive_info.passThroughHacks.ataPTHacks.returnResponseInfoSupported = true;
                device->drive_info.passThroughHacks.ataPTHacks.returnResponseInfoNeedsTDIR = true;
                device->drive_info.passThroughHacks.ataPTHacks.limitedUseTPSIU = true;
                device->drive_info.passThroughHacks.ataPTHacks.alwaysCheckConditionAvailable = true;
                device->drive_info.passThroughHacks.ataPTHacks.maxTransferLength = 130560;
                break;
            case 0xAC30:// BUP Slim
                passthroughHacksSet = true;
                device->drive_info.passThroughHacks.passthroughType = ATA_PASSTHROUGH_SAT;
                device->drive_info.passThroughHacks.testUnitReadyAfterAnyCommandFailure = true;
                device->drive_info.passThroughHacks.turfValue = 34;
                device->drive_info.passThroughHacks.scsiHacks.readWrite.available = true;
                device->drive_info.passThroughHacks.scsiHacks.readWrite.rw10 = true;
                device->drive_info.passThroughHacks.scsiHacks.readWrite.rw12 = true;
                device->drive_info.passThroughHacks.scsiHacks.readWrite.rw6 = true;
                device->drive_info.passThroughHacks.scsiHacks.readWrite.rw16 = true;
                device->drive_info.passThroughHacks.scsiHacks.noLogSubPages = true;
                device->drive_info.passThroughHacks.scsiHacks.noReportSupportedOperations = true;
                device->drive_info.passThroughHacks.scsiHacks.maxTransferLength = 524288;
                //device->drive_info.passThroughHacks.ataPTHacks.useA1SATPassthroughWheneverPossible = true;
                device->drive_info.passThroughHacks.ataPTHacks.returnResponseInfoSupported = true;
                device->drive_info.passThroughHacks.ataPTHacks.returnResponseInfoNeedsTDIR = true;
                device->drive_info.passThroughHacks.ataPTHacks.limitedUseTPSIU = true;
                device->drive_info.passThroughHacks.ataPTHacks.alwaysCheckConditionAvailable = true;
                device->drive_info.passThroughHacks.ataPTHacks.maxTransferLength = 130560;
                break;
            default: //unknown
                //setup some defaults that will most likely work for most current products
                device->drive_info.passThroughHacks.testUnitReadyAfterAnyCommandFailure = true;
                device->drive_info.passThroughHacks.turfValue = 33;
                device->drive_info.passThroughHacks.scsiHacks.readWrite.available = true;
                device->drive_info.passThroughHacks.scsiHacks.readWrite.rw10 = true;
                device->drive_info.passThroughHacks.scsiHacks.readWrite.rw16 = true;
                device->drive_info.passThroughHacks.scsiHacks.unitSNAvailable = true;
                device->drive_info.passThroughHacks.scsiHacks.noLogSubPages = true;
                device->drive_info.passThroughHacks.scsiHacks.noSATVPDPage = true;
                device->drive_info.passThroughHacks.scsiHacks.noReportSupportedOperations = true;
                device->drive_info.passThroughHacks.scsiHacks.securityProtocolSupported = true;
                device->drive_info.passThroughHacks.scsiHacks.maxTransferLength = 524288;
                //device->drive_info.passThroughHacks.ataPTHacks.useA1SATPassthroughWheneverPossible = true;
                device->drive_info.passThroughHacks.ataPTHacks.returnResponseInfoSupported = true;
                device->drive_info.passThroughHacks.ataPTHacks.returnResponseInfoNeedsTDIR = true;
                device->drive_info.passThroughHacks.ataPTHacks.alwaysCheckConditionAvailable = false;//turning this off because this causes some products to report "Invalid operation code" instead of "invalid field in CDB"
                device->drive_info.passThroughHacks.ataPTHacks.maxTransferLength = 130560;
                break;
            }
            break;
        case USB_Vendor_LaCie://059F
            switch (device->drive_info.adapter_info.productID)
            {
            case 0x1064://RuggedKey
                //One other note: For some reason, the MaxLBA that is reported is DIFFERENT between read capacty 10 and read capacity 16
                passthroughHacksSet = true;
                device->drive_info.passThroughHacks.passthroughType = PASSTHROUGH_NONE;
                device->drive_info.passThroughHacks.testUnitReadyAfterAnyCommandFailure = true;
                device->drive_info.passThroughHacks.turfValue = 13;
                device->drive_info.passThroughHacks.scsiHacks.readWrite.available = true;
                device->drive_info.passThroughHacks.scsiHacks.readWrite.rw6 = true;
                device->drive_info.passThroughHacks.scsiHacks.readWrite.rw10 = true;
                device->drive_info.passThroughHacks.scsiHacks.readWrite.rw12 = true;
                device->drive_info.passThroughHacks.scsiHacks.readWrite.rw16 = true;
                device->drive_info.passThroughHacks.scsiHacks.noLogPages = true;
                device->drive_info.passThroughHacks.scsiHacks.reportAllOpCodes = true;
                device->drive_info.passThroughHacks.scsiHacks.reportSingleOpCodes = true;
                device->drive_info.passThroughHacks.scsiHacks.maxTransferLength = 524288;
                break;
            case 0x1065://
                passthroughHacksSet = true;
                device->drive_info.passThroughHacks.passthroughType = ATA_PASSTHROUGH_SAT;
                device->drive_info.passThroughHacks.testUnitReadyAfterAnyCommandFailure = true;
                device->drive_info.passThroughHacks.turfValue = 13;
                device->drive_info.passThroughHacks.scsiHacks.readWrite.available = true;
                device->drive_info.passThroughHacks.scsiHacks.readWrite.rw10 = true;
                device->drive_info.passThroughHacks.scsiHacks.readWrite.rw16 = true;
                device->drive_info.passThroughHacks.scsiHacks.noVPDPages = true;
                device->drive_info.passThroughHacks.scsiHacks.noModePages = true;
                device->drive_info.passThroughHacks.scsiHacks.noLogPages = true;
                device->drive_info.passThroughHacks.scsiHacks.noReportSupportedOperations = true;
                device->drive_info.passThroughHacks.scsiHacks.maxTransferLength = 65536;
                //device->drive_info.passThroughHacks.ataPTHacks.useA1SATPassthroughWheneverPossible = true;
                device->drive_info.passThroughHacks.ataPTHacks.returnResponseInfoSupported = true;
                device->drive_info.passThroughHacks.ataPTHacks.returnResponseInfoNeedsTDIR = true;
                device->drive_info.passThroughHacks.ataPTHacks.alwaysUseTPSIUForSATPassthrough = true;
                device->drive_info.passThroughHacks.ataPTHacks.alwaysCheckConditionAvailable = true;
                device->drive_info.passThroughHacks.ataPTHacks.maxTransferLength = 65536;
                break;
            case 0x1072://Fuel
                passthroughHacksSet = true;
                device->drive_info.passThroughHacks.passthroughType = ATA_PASSTHROUGH_SAT;
                device->drive_info.passThroughHacks.testUnitReadyAfterAnyCommandFailure = true;
                device->drive_info.passThroughHacks.turfValue = 33;
                device->drive_info.passThroughHacks.scsiHacks.readWrite.available = true;
                device->drive_info.passThroughHacks.scsiHacks.readWrite.rw6 = true;
                device->drive_info.passThroughHacks.scsiHacks.readWrite.rw10 = true;
                device->drive_info.passThroughHacks.scsiHacks.readWrite.rw16 = true;
                device->drive_info.passThroughHacks.scsiHacks.noModePages = true;
                device->drive_info.passThroughHacks.scsiHacks.noLogPages = true;
                device->drive_info.passThroughHacks.scsiHacks.noReportSupportedOperations = true;
                device->drive_info.passThroughHacks.scsiHacks.maxTransferLength = 524288;
                //device->drive_info.passThroughHacks.ataPTHacks.useA1SATPassthroughWheneverPossible = true;
                device->drive_info.passThroughHacks.ataPTHacks.returnResponseInfoSupported = true;
                device->drive_info.passThroughHacks.ataPTHacks.returnResponseInfoNeedsTDIR = true;
                device->drive_info.passThroughHacks.ataPTHacks.alwaysCheckConditionAvailable = true;
                device->drive_info.passThroughHacks.ataPTHacks.maxTransferLength = 130560;
                break;
            case 0x1091://Rugged USB-C
                passthroughHacksSet = true;
                device->drive_info.passThroughHacks.passthroughType = ATA_PASSTHROUGH_SAT;
                device->drive_info.passThroughHacks.testUnitReadyAfterAnyCommandFailure = true;
                device->drive_info.passThroughHacks.turfValue = 11;
                device->drive_info.passThroughHacks.scsiHacks.readWrite.available = true;
                device->drive_info.passThroughHacks.scsiHacks.readWrite.rw6 = true;
                device->drive_info.passThroughHacks.scsiHacks.readWrite.rw10 = true;
                device->drive_info.passThroughHacks.scsiHacks.readWrite.rw16 = true;
                device->drive_info.passThroughHacks.scsiHacks.noModePages = true;
                device->drive_info.passThroughHacks.scsiHacks.noLogPages = true;
                device->drive_info.passThroughHacks.scsiHacks.noReportSupportedOperations = true;
                device->drive_info.passThroughHacks.scsiHacks.maxTransferLength = 524288;
                //device->drive_info.passThroughHacks.ataPTHacks.useA1SATPassthroughWheneverPossible = true;
                device->drive_info.passThroughHacks.ataPTHacks.returnResponseInfoSupported = true;
                device->drive_info.passThroughHacks.ataPTHacks.returnResponseInfoNeedsTDIR = true;
                device->drive_info.passThroughHacks.ataPTHacks.alwaysCheckConditionAvailable = true;
                device->drive_info.passThroughHacks.ataPTHacks.maxTransferLength = 130560;
                break;
            case 0x10CD://Rugged SSD
                passthroughHacksSet = true;
                device->drive_info.passThroughHacks.passthroughType = NVME_PASSTHROUGH_JMICRON;
                device->drive_info.passThroughHacks.testUnitReadyAfterAnyCommandFailure = true;
                device->drive_info.passThroughHacks.turfValue = 13;
                device->drive_info.passThroughHacks.ataPTHacks.a1NeverSupported = true;//set this so in the case an ATA passthrough command is attempted, it won't try this opcode since it can cause performance problems or crash the bridge
                device->drive_info.drive_type = NVME_DRIVE;
                device->drive_info.passThroughHacks.scsiHacks.securityProtocolSupported = true;
                device->drive_info.passThroughHacks.scsiHacks.securityProtocolWithInc512 = false;
                device->drive_info.passThroughHacks.scsiHacks.readWrite.available = true;
                device->drive_info.passThroughHacks.scsiHacks.readWrite.rw6 = true;
                device->drive_info.passThroughHacks.scsiHacks.readWrite.rw10 = true;
                device->drive_info.passThroughHacks.scsiHacks.readWrite.rw12 = true;
                device->drive_info.passThroughHacks.scsiHacks.readWrite.rw16 = true;
                device->drive_info.passThroughHacks.scsiHacks.noLogSubPages = true;
                device->drive_info.passThroughHacks.scsiHacks.noReportSupportedOperations = true;
                device->drive_info.passThroughHacks.scsiHacks.maxTransferLength = 524288;
                //NOTE: Add max passthrough transfer length hack set to 65536
                break;
            case 0x10EE://Mobile SSD
            case 0x10EF://Mobile SSD
                //NOTE: This is a weird drive
                passthroughHacksSet = true;
                device->drive_info.passThroughHacks.passthroughType = ATA_PASSTHROUGH_SAT;
                device->drive_info.passThroughHacks.testUnitReadyAfterAnyCommandFailure = true;
                device->drive_info.passThroughHacks.turfValue = 7;
                device->drive_info.passThroughHacks.scsiHacks.readWrite.available = true;
                device->drive_info.passThroughHacks.scsiHacks.readWrite.rw6 = true;
                device->drive_info.passThroughHacks.scsiHacks.readWrite.rw12 = true;
                device->drive_info.passThroughHacks.scsiHacks.readWrite.rw10 = true;
                device->drive_info.passThroughHacks.scsiHacks.readWrite.rw16 = true;
                device->drive_info.passThroughHacks.scsiHacks.noLogPages = true;
                device->drive_info.passThroughHacks.scsiHacks.noModePages = true;
                device->drive_info.passThroughHacks.scsiHacks.noReportSupportedOperations = true;
                device->drive_info.passThroughHacks.scsiHacks.securityProtocolSupported = true;
                device->drive_info.passThroughHacks.scsiHacks.maxTransferLength = 524288;
                //device->drive_info.passThroughHacks.ataPTHacks.useA1SATPassthroughWheneverPossible = true;
                device->drive_info.passThroughHacks.ataPTHacks.ata28BitOnly = true;
                device->drive_info.passThroughHacks.ataPTHacks.dmaNotSupported = true;
                device->drive_info.passThroughHacks.ataPTHacks.maxTransferLength = 0;
                break;
            case 0x1105://Mobile Drive
            case 0x1106://Mobile Drive
            case 0x1107://Mobile Secure
                //oddly I cannot get a security protocol in command to work on this device (1107) despite how it is marketted. May need to recheck this in the future in case this was a mislabbelled drive
                passthroughHacksSet = true;
                device->drive_info.passThroughHacks.passthroughType = ATA_PASSTHROUGH_SAT;
                device->drive_info.passThroughHacks.testUnitReadyAfterAnyCommandFailure = true;
                device->drive_info.passThroughHacks.turfValue = 34;
                device->drive_info.passThroughHacks.scsiHacks.readWrite.available = true;
                device->drive_info.passThroughHacks.scsiHacks.readWrite.rw6 = true;
                device->drive_info.passThroughHacks.scsiHacks.readWrite.rw10 = true;
                device->drive_info.passThroughHacks.scsiHacks.readWrite.rw16 = true;
                device->drive_info.passThroughHacks.scsiHacks.noModePages = true;
                device->drive_info.passThroughHacks.scsiHacks.noLogPages = true;
                device->drive_info.passThroughHacks.scsiHacks.noReportSupportedOperations = true;
                device->drive_info.passThroughHacks.scsiHacks.maxTransferLength = 524288;
                //device->drive_info.passThroughHacks.ataPTHacks.useA1SATPassthroughWheneverPossible = true;
                device->drive_info.passThroughHacks.ataPTHacks.returnResponseInfoSupported = true;
                device->drive_info.passThroughHacks.ataPTHacks.returnResponseInfoNeedsTDIR = true;
                device->drive_info.passThroughHacks.ataPTHacks.limitedUseTPSIU = true;
                device->drive_info.passThroughHacks.ataPTHacks.alwaysCheckConditionAvailable = true;
                device->drive_info.passThroughHacks.ataPTHacks.maxTransferLength = 130560;
                break;
            case 0x1120:
            case 0x1131:
            case 0x1132://LaCie Rugged Mini SSD
                //NOTE: Only ATA passthrough for Identify and SMART are available.
                passthroughHacksSet = true;
                device->drive_info.passThroughHacks.passthroughType = ATA_PASSTHROUGH_SAT;
                device->drive_info.passThroughHacks.testUnitReadyAfterAnyCommandFailure = true;
                device->drive_info.passThroughHacks.turfValue = 15;
                device->drive_info.passThroughHacks.scsiHacks.readWrite.available = true;
                device->drive_info.passThroughHacks.scsiHacks.readWrite.rw6 = true;
                device->drive_info.passThroughHacks.scsiHacks.readWrite.rw10 = true;
                device->drive_info.passThroughHacks.scsiHacks.readWrite.rw12 = true;
                device->drive_info.passThroughHacks.scsiHacks.readWrite.rw16 = true;
                //mode pages are supported, but sometimes it returns an incorrect page
                device->drive_info.passThroughHacks.scsiHacks.noLogPages = true;
                device->drive_info.passThroughHacks.scsiHacks.noReportSupportedOperations = true;
                device->drive_info.passThroughHacks.scsiHacks.securityProtocolSupported = true;
                device->drive_info.passThroughHacks.scsiHacks.maxTransferLength = 524288;
                //device->drive_info.passThroughHacks.ataPTHacks.useA1SATPassthroughWheneverPossible = true;
                device->drive_info.passThroughHacks.ataPTHacks.limitedUseTPSIU = true;
                device->drive_info.passThroughHacks.ataPTHacks.alwaysCheckConditionAvailable = true;
                device->drive_info.passThroughHacks.ataPTHacks.dmaNotSupported = true;//This probably has more to do with only supporting Identify and SMART commands
                device->drive_info.passThroughHacks.ataPTHacks.maxTransferLength = 512;//setting single sectors since this only does ID and SMART
                break;
            default:
                //setup some defaults that will most likely work for most current products
                device->drive_info.passThroughHacks.testUnitReadyAfterAnyCommandFailure = true;
                device->drive_info.passThroughHacks.turfValue = 33;
                device->drive_info.passThroughHacks.scsiHacks.readWrite.available = true;
                device->drive_info.passThroughHacks.scsiHacks.readWrite.rw10 = true;
                device->drive_info.passThroughHacks.scsiHacks.readWrite.rw16 = true;
                device->drive_info.passThroughHacks.scsiHacks.unitSNAvailable = true;
                device->drive_info.passThroughHacks.scsiHacks.noLogSubPages = true;
                device->drive_info.passThroughHacks.scsiHacks.noSATVPDPage = true;
                device->drive_info.passThroughHacks.scsiHacks.noReportSupportedOperations = true;
                device->drive_info.passThroughHacks.scsiHacks.securityProtocolSupported = true;
                device->drive_info.passThroughHacks.scsiHacks.maxTransferLength = 524288;
                //device->drive_info.passThroughHacks.ataPTHacks.useA1SATPassthroughWheneverPossible = true;
                device->drive_info.passThroughHacks.ataPTHacks.returnResponseInfoSupported = true;
                device->drive_info.passThroughHacks.ataPTHacks.returnResponseInfoNeedsTDIR = true;
                device->drive_info.passThroughHacks.ataPTHacks.alwaysCheckConditionAvailable = false;
                device->drive_info.passThroughHacks.ataPTHacks.maxTransferLength = 130560;
                break;
            }
            break;
        case USB_Vendor_Maxtor://0D49
            switch (device->drive_info.adapter_info.productID)
            {
            case 0x5020://5000DV
                passthroughHacksSet = true;
                device->drive_info.passThroughHacks.passthroughType = PASSTHROUGH_NONE;
                device->drive_info.passThroughHacks.testUnitReadyAfterAnyCommandFailure = true;
                device->drive_info.passThroughHacks.turfValue = 13;
                device->drive_info.passThroughHacks.scsiHacks.preSCSI2InqData = true;
                device->drive_info.passThroughHacks.scsiHacks.scsiInq.vendorIDOffset = 8;
                device->drive_info.passThroughHacks.scsiHacks.scsiInq.vendorIDLength = 8;
                device->drive_info.passThroughHacks.scsiHacks.scsiInq.productIDOffset = 16;
                device->drive_info.passThroughHacks.scsiHacks.scsiInq.productIDLength = 16;
                device->drive_info.passThroughHacks.scsiHacks.scsiInq.productRevOffset = 32;
                device->drive_info.passThroughHacks.scsiHacks.scsiInq.productRevLength = 3;
                device->drive_info.passThroughHacks.scsiHacks.readWrite.available = true;
                device->drive_info.passThroughHacks.scsiHacks.readWrite.rw10 = true;
                device->drive_info.passThroughHacks.scsiHacks.noLogPages = true;
                device->drive_info.passThroughHacks.scsiHacks.noReportSupportedOperations = true;
                //device->drive_info.passThroughHacks.scsiHacks.maxTransferLength = 65536; //Unable to get a good test result on this, so this is currently commented out. - TJE
                break;
            case 0x7310://OneTouch
                //rev 0122h
                passthroughHacksSet = true;
                device->drive_info.passThroughHacks.passthroughType = ATA_PASSTHROUGH_SAT;
                device->drive_info.passThroughHacks.testUnitReadyAfterAnyCommandFailure = true;
                device->drive_info.passThroughHacks.turfValue = 10;
                device->drive_info.passThroughHacks.scsiHacks.unitSNAvailable = true;
                device->drive_info.passThroughHacks.scsiHacks.readWrite.available = true;
                device->drive_info.passThroughHacks.scsiHacks.readWrite.rw6 = true;
                device->drive_info.passThroughHacks.scsiHacks.readWrite.rw10 = true;
                device->drive_info.passThroughHacks.scsiHacks.readWrite.rw12 = true;
                device->drive_info.passThroughHacks.scsiHacks.readWrite.rw16 = true;
                device->drive_info.passThroughHacks.scsiHacks.noVPDPages = true;
                device->drive_info.passThroughHacks.scsiHacks.noLogSubPages = true;
                device->drive_info.passThroughHacks.scsiHacks.noModeSubPages = true;
                device->drive_info.passThroughHacks.scsiHacks.reportAllOpCodes = true;
                device->drive_info.passThroughHacks.scsiHacks.reportSingleOpCodes = true;
                device->drive_info.passThroughHacks.scsiHacks.securityProtocolSupported = true;
                device->drive_info.passThroughHacks.scsiHacks.maxTransferLength = 65536;
                //device->drive_info.passThroughHacks.ataPTHacks.useA1SATPassthroughWheneverPossible = true;
                device->drive_info.passThroughHacks.ataPTHacks.alwaysUseTPSIUForSATPassthrough = true;
                device->drive_info.passThroughHacks.ataPTHacks.alwaysCheckConditionAvailable = true;
                device->drive_info.passThroughHacks.ataPTHacks.maxTransferLength = 65536;
                break;
            case 0x7410://Basics Desktop
                passthroughHacksSet = true;
                device->drive_info.passThroughHacks.passthroughType = ATA_PASSTHROUGH_SAT;
                device->drive_info.passThroughHacks.testUnitReadyAfterAnyCommandFailure = true;
                device->drive_info.passThroughHacks.turfValue = 13;
                device->drive_info.passThroughHacks.scsiHacks.unitSNAvailable = true;
                device->drive_info.passThroughHacks.scsiHacks.readWrite.available = true;
                device->drive_info.passThroughHacks.scsiHacks.readWrite.rw10 = true;
                device->drive_info.passThroughHacks.scsiHacks.readWrite.rw12 = true;
                device->drive_info.passThroughHacks.scsiHacks.noModeSubPages = true;
                device->drive_info.passThroughHacks.scsiHacks.noLogSubPages = true;
                device->drive_info.passThroughHacks.scsiHacks.noReportSupportedOperations = true;
                device->drive_info.passThroughHacks.scsiHacks.maxTransferLength = 65536;
                //device->drive_info.passThroughHacks.ataPTHacks.useA1SATPassthroughWheneverPossible = true;
                device->drive_info.passThroughHacks.ataPTHacks.alwaysUseTPSIUForSATPassthrough = true;
                device->drive_info.passThroughHacks.ataPTHacks.alwaysCheckConditionAvailable = true;
                device->drive_info.passThroughHacks.ataPTHacks.dmaNotSupported = true;
                device->drive_info.passThroughHacks.ataPTHacks.maxTransferLength = 65536;
                break;
            case 0x7550://BlackArmor
                passthroughHacksSet = true;
                device->drive_info.passThroughHacks.passthroughType = ATA_PASSTHROUGH_SAT;
                device->drive_info.passThroughHacks.testUnitReadyAfterAnyCommandFailure = true;
                device->drive_info.passThroughHacks.turfValue = 15;
                device->drive_info.passThroughHacks.scsiHacks.readWrite.available = true;
                device->drive_info.passThroughHacks.scsiHacks.readWrite.rw10 = true;
                device->drive_info.passThroughHacks.scsiHacks.noModeSubPages = true;
                device->drive_info.passThroughHacks.scsiHacks.noLogPages = true;
                device->drive_info.passThroughHacks.scsiHacks.noReportSupportedOperations = true;
                device->drive_info.passThroughHacks.scsiHacks.maxTransferLength = 65536;
                //device->drive_info.passThroughHacks.ataPTHacks.useA1SATPassthroughWheneverPossible = true;
                device->drive_info.passThroughHacks.ataPTHacks.returnResponseInfoSupported = true;
                device->drive_info.passThroughHacks.ataPTHacks.returnResponseInfoNeedsTDIR = true;
                device->drive_info.passThroughHacks.ataPTHacks.alwaysCheckConditionAvailable = true;
                device->drive_info.passThroughHacks.ataPTHacks.singleSectorPIOOnly = true;
                device->drive_info.passThroughHacks.ataPTHacks.maxTransferLength = 65536;
                break;
            default: //unknown
                break;
            }
            break;
        case USB_Vendor_Oxford://0928
            switch (device->drive_info.adapter_info.productID)
            {
            case 0x0008://NOTE: This should be retested for full hacks to improve performance.
                device->drive_info.passThroughHacks.passthroughType = ATA_PASSTHROUGH_SAT;
                passthroughHacksSet = true;
                break;
            default: //unknown
                break;
            }
            break;
        case USB_Vendor_4G_Systems_GmbH://1955
            switch (device->drive_info.adapter_info.productID)
            {
            case 0x0102://Generic Frys
                passthroughHacksSet = true;
                device->drive_info.passThroughHacks.passthroughType = ATA_PASSTHROUGH_SAT;
                device->drive_info.passThroughHacks.testUnitReadyAfterAnyCommandFailure = true;
                device->drive_info.passThroughHacks.turfValue = 17;
                device->drive_info.passThroughHacks.scsiHacks.readWrite.available = true;
                device->drive_info.passThroughHacks.scsiHacks.readWrite.rw10 = true;
                device->drive_info.passThroughHacks.scsiHacks.unitSNAvailable = true;
                device->drive_info.passThroughHacks.scsiHacks.noModePages = true;
                device->drive_info.passThroughHacks.scsiHacks.noLogPages = true;
                device->drive_info.passThroughHacks.scsiHacks.noReportSupportedOperations = true;
                device->drive_info.passThroughHacks.scsiHacks.maxTransferLength = 65536;
                //device->drive_info.passThroughHacks.ataPTHacks.useA1SATPassthroughWheneverPossible = true;
                device->drive_info.passThroughHacks.ataPTHacks.returnResponseInfoSupported = true;
                device->drive_info.passThroughHacks.ataPTHacks.returnResponseInfoNeedsTDIR = true;
                device->drive_info.passThroughHacks.ataPTHacks.alwaysUseTPSIUForSATPassthrough = true;
                device->drive_info.passThroughHacks.ataPTHacks.alwaysCheckConditionAvailable = true;
                device->drive_info.passThroughHacks.ataPTHacks.maxTransferLength = 65536;
                break;
            default: //unknown
                break;
            }
            break;
        case USB_Vendor_Initio://13FD
            switch (device->drive_info.adapter_info.productID)
            {
            case 0x1340://Seen in ThermalTake BlackX
                //Results are for revision 0210h
                //NOTE: This device doesn't allow for large LBAs, so it is limited on the SCSI read/write commands to a 32bit LBA.
                //      Using a 12TB drive, this reports 483.72GB....so may need an additional hack at some point to force passthrough read/write commands on a device like this.
                device->drive_info.passThroughHacks.passthroughType = ATA_PASSTHROUGH_SAT;
                passthroughHacksSet = true;
                device->drive_info.passThroughHacks.testUnitReadyAfterAnyCommandFailure = true;
                device->drive_info.passThroughHacks.turfValue = 12;
                device->drive_info.passThroughHacks.scsiHacks.readWrite.available = true;
                device->drive_info.passThroughHacks.scsiHacks.readWrite.rw10 = true;
                device->drive_info.passThroughHacks.scsiHacks.readWrite.rw12 = true;
                device->drive_info.passThroughHacks.scsiHacks.noVPDPages = true;
                device->drive_info.passThroughHacks.scsiHacks.unitSNAvailable = true;
                device->drive_info.passThroughHacks.scsiHacks.noModePages = true;
                device->drive_info.passThroughHacks.scsiHacks.noLogPages = true;
                device->drive_info.passThroughHacks.scsiHacks.noReportSupportedOperations = true;
                device->drive_info.passThroughHacks.scsiHacks.maxTransferLength = 65536;
                if (device->drive_info.adapter_info.revision == 0x0202)
                {
                    device->drive_info.passThroughHacks.scsiHacks.readWrite.rw16 = true;
                    device->drive_info.passThroughHacks.ataPTHacks.returnResponseInfoSupported = true;
                    device->drive_info.passThroughHacks.ataPTHacks.returnResponseInfoNeedsTDIR = true;
                }
                //device->drive_info.passThroughHacks.ataPTHacks.useA1SATPassthroughWheneverPossible = true;
                device->drive_info.passThroughHacks.ataPTHacks.alwaysUseTPSIUForSATPassthrough = true;
                device->drive_info.passThroughHacks.ataPTHacks.alwaysCheckConditionAvailable = true;
                device->drive_info.passThroughHacks.ataPTHacks.dmaNotSupported = true;
                device->drive_info.passThroughHacks.ataPTHacks.maxTransferLength = 65536;
                break;
            default: //unknown
                break;
            }
            break;
        case USB_Vendor_ASMedia://174C
            switch (device->drive_info.adapter_info.productID)
            {
            case 0x2362://USB to NVMe adapter
                //Tested 3 adapters. All report the exact same USB level information, but do in fact work differently (slightly)
                //The  difference seems to be only noticable in Inquiry Data
                //1. PID: "ASM236X NVME" could use mode sense 6 and read 6 commands
                //2. PID: "USB3.1 TO NVME" could NOT do these commands. So setting the lowest common set of rules.
                //If there are other ASMedia chips that vary in capabilities, then may need to adjust what is done in here, or add a hack to check INQ data to finish setting up remaining hacks
                passthroughHacksSet = true;
                device->drive_info.passThroughHacks.passthroughType = NVME_PASSTHROUGH_ASMEDIA_BASIC;
                device->drive_info.drive_type = NVME_DRIVE;
                device->drive_info.passThroughHacks.testUnitReadyAfterAnyCommandFailure = true;
                device->drive_info.passThroughHacks.turfValue = 33;
                device->drive_info.passThroughHacks.ataPTHacks.a1NeverSupported = true;//set this so in the case an ATA passthrough command is attempted, it won't try this opcode since it can cause performance problems or crash the bridge
                device->drive_info.passThroughHacks.scsiHacks.readWrite.available = true;
                device->drive_info.passThroughHacks.scsiHacks.readWrite.rw10 = true;
                device->drive_info.passThroughHacks.scsiHacks.readWrite.rw16 = true;
                device->drive_info.passThroughHacks.scsiHacks.noLogPages = true;
                device->drive_info.passThroughHacks.scsiHacks.noModePages = true;
                device->drive_info.passThroughHacks.scsiHacks.noReportSupportedOperations = true;
                device->drive_info.passThroughHacks.scsiHacks.maxTransferLength = 524288;
                device->drive_info.passThroughHacks.nvmePTHacks.limitedPassthroughCapabilities = true;
                device->drive_info.passThroughHacks.nvmePTHacks.limitedCommandsSupported.getLogPage = true;
                device->drive_info.passThroughHacks.nvmePTHacks.limitedCommandsSupported.identifyGeneric = true;
                break;
            case 0x5106://Seen in ThermalTake BlackX 5G
                //Results are for revision 0001h
                //Does not seem to handle drives with a 4k logical sector size well.
                //7/29/2021 - retested manually. TPSIU seems to work better only for identify. UDMA mode definitely doesn't work.
                //            but DMA mode works fine. Remaining hacks seem appropriate overall
                device->drive_info.passThroughHacks.passthroughType = ATA_PASSTHROUGH_SAT;
                passthroughHacksSet = true;
                device->drive_info.passThroughHacks.testUnitReadyAfterAnyCommandFailure = true;
                device->drive_info.passThroughHacks.turfValue = 15;
                device->drive_info.passThroughHacks.scsiHacks.readWrite.available = true;
                device->drive_info.passThroughHacks.scsiHacks.readWrite.rw6 = true;
                device->drive_info.passThroughHacks.scsiHacks.readWrite.rw10 = true;
                device->drive_info.passThroughHacks.scsiHacks.readWrite.rw16 = true;
                device->drive_info.passThroughHacks.scsiHacks.noModePages = true;
                device->drive_info.passThroughHacks.scsiHacks.noLogPages = true;
                device->drive_info.passThroughHacks.scsiHacks.reportAllOpCodes = true;
                device->drive_info.passThroughHacks.scsiHacks.reportSingleOpCodes = true;
                device->drive_info.passThroughHacks.scsiHacks.maxTransferLength = 122880;//This seems to vary with each time this device is tested
                //device->drive_info.passThroughHacks.ataPTHacks.useA1SATPassthroughWheneverPossible = true;
                device->drive_info.passThroughHacks.ataPTHacks.limitedUseTPSIU = true;
                device->drive_info.passThroughHacks.ataPTHacks.returnResponseInfoSupported = true;
                device->drive_info.passThroughHacks.ataPTHacks.returnResponseInfoNeedsTDIR = true;
                device->drive_info.passThroughHacks.ataPTHacks.alwaysCheckConditionAvailable = true;
                device->drive_info.passThroughHacks.ataPTHacks.smartCommandTransportWithSMARTLogCommandsOnly = true;//NOTE: Can use PIO read log ext just fine, but DMA is the problem. THis still works with SMART though, but a future hack may be needed.-TJE
                device->drive_info.passThroughHacks.ataPTHacks.alwaysUseDMAInsteadOfUDMA = true;
                device->drive_info.passThroughHacks.ataPTHacks.maxTransferLength = 524288;
                break;
            case 0x55AA://ASMT 2105
                device->drive_info.passThroughHacks.passthroughType = ATA_PASSTHROUGH_SAT;
                passthroughHacksSet = true;
                device->drive_info.passThroughHacks.testUnitReadyAfterAnyCommandFailure = true;
                device->drive_info.passThroughHacks.turfValue = 14;
                device->drive_info.passThroughHacks.scsiHacks.readWrite.available = true;
                device->drive_info.passThroughHacks.scsiHacks.readWrite.rw6 = true;
                device->drive_info.passThroughHacks.scsiHacks.readWrite.rw10 = true;
                device->drive_info.passThroughHacks.scsiHacks.readWrite.rw16 = true;
                device->drive_info.passThroughHacks.scsiHacks.noModePages = true;
                device->drive_info.passThroughHacks.scsiHacks.noLogPages = true;
                device->drive_info.passThroughHacks.scsiHacks.noReportSupportedOperations = true;
                device->drive_info.passThroughHacks.scsiHacks.maxTransferLength = 524288;
                //device->drive_info.passThroughHacks.ataPTHacks.useA1SATPassthroughWheneverPossible = true;
                device->drive_info.passThroughHacks.ataPTHacks.returnResponseInfoSupported = true;
                device->drive_info.passThroughHacks.ataPTHacks.returnResponseInfoNeedsTDIR = true;
                device->drive_info.passThroughHacks.ataPTHacks.alwaysCheckConditionAvailable = true;
                device->drive_info.passThroughHacks.ataPTHacks.maxTransferLength = 130560;
                break;
            default: //unknown
                break;
            }
            break;
        case USB_Vendor_JMicron://152D
            switch (device->drive_info.adapter_info.productID)
            {
            case 0x0551://USB 3.0 to SATA/PATA adapter
                device->drive_info.passThroughHacks.passthroughType = ATA_PASSTHROUGH_SAT;
                passthroughHacksSet = true;
                device->drive_info.passThroughHacks.testUnitReadyAfterAnyCommandFailure = true;
                device->drive_info.passThroughHacks.turfValue = 14;
                device->drive_info.passThroughHacks.scsiHacks.readWrite.available = true;
                device->drive_info.passThroughHacks.scsiHacks.readWrite.rw10 = true;
                device->drive_info.passThroughHacks.scsiHacks.readWrite.rw12 = true;
                device->drive_info.passThroughHacks.scsiHacks.readWrite.rw16 = true;
                device->drive_info.passThroughHacks.scsiHacks.noVPDPages = true;
                device->drive_info.passThroughHacks.scsiHacks.noLogPages = true;
                device->drive_info.passThroughHacks.scsiHacks.noReportSupportedOperations = true;
                device->drive_info.passThroughHacks.scsiHacks.maxTransferLength = 512512;
                //device->drive_info.passThroughHacks.ataPTHacks.useA1SATPassthroughWheneverPossible = true;
                device->drive_info.passThroughHacks.ataPTHacks.returnResponseInfoSupported = true;
                device->drive_info.passThroughHacks.ataPTHacks.returnResponseInfoNeedsTDIR = true;
                device->drive_info.passThroughHacks.ataPTHacks.alwaysUseTPSIUForSATPassthrough = true;
                device->drive_info.passThroughHacks.ataPTHacks.alwaysCheckConditionAvailable = true;
                device->drive_info.passThroughHacks.ataPTHacks.maxTransferLength = 130560;
                break;
            case 0x0562://USB to NVMe adapter
                //Rev 204h
                passthroughHacksSet = true;
                device->drive_info.passThroughHacks.passthroughType = NVME_PASSTHROUGH_JMICRON;
                device->drive_info.passThroughHacks.testUnitReadyAfterAnyCommandFailure = true;
                device->drive_info.passThroughHacks.turfValue = 33;
                device->drive_info.passThroughHacks.ataPTHacks.a1NeverSupported = true;//set this so in the case an ATA passthrough command is attempted, it won't try this opcode since it can cause performance problems or crash the bridge
                device->drive_info.drive_type = NVME_DRIVE;
                device->drive_info.passThroughHacks.scsiHacks.securityProtocolSupported = true;
                device->drive_info.passThroughHacks.scsiHacks.securityProtocolWithInc512 = false;
                device->drive_info.passThroughHacks.scsiHacks.readWrite.available = true;
                device->drive_info.passThroughHacks.scsiHacks.readWrite.rw6 = true;
                device->drive_info.passThroughHacks.scsiHacks.readWrite.rw10 = true;
                device->drive_info.passThroughHacks.scsiHacks.readWrite.rw12 = true;
                device->drive_info.passThroughHacks.scsiHacks.readWrite.rw16 = true;
                device->drive_info.passThroughHacks.scsiHacks.noLogSubPages = true;
                device->drive_info.passThroughHacks.scsiHacks.noReportSupportedOperations = true;
                device->drive_info.passThroughHacks.scsiHacks.maxTransferLength = 524288;
                device->drive_info.passThroughHacks.nvmePTHacks.maxTransferLength = 65536;
                break;
            case 0x0567://Github user reported USB to SATA adapter
                //rev 0x05h
                passthroughHacksSet = true;
                device->drive_info.passThroughHacks.passthroughType = ATA_PASSTHROUGH_SAT;
                device->drive_info.passThroughHacks.testUnitReadyAfterAnyCommandFailure = true;
                device->drive_info.passThroughHacks.turfValue = 11;
                device->drive_info.passThroughHacks.scsiHacks.readWrite.available = true;
                device->drive_info.passThroughHacks.scsiHacks.readWrite.rw6 = true;
                device->drive_info.passThroughHacks.scsiHacks.readWrite.rw10 = true;
                device->drive_info.passThroughHacks.scsiHacks.readWrite.rw12 = false;
                device->drive_info.passThroughHacks.scsiHacks.readWrite.rw16 = true;
                device->drive_info.passThroughHacks.scsiHacks.noLogPages = true;
                device->drive_info.passThroughHacks.scsiHacks.noLogSubPages = true;
                device->drive_info.passThroughHacks.scsiHacks.noModeSubPages = true;
                device->drive_info.passThroughHacks.scsiHacks.reportAllOpCodes = true;//this may need better validation
                device->drive_info.passThroughHacks.scsiHacks.maxTransferLength = 1048576;
                device->drive_info.passThroughHacks.ataPTHacks.returnResponseInfoSupported = true;
                device->drive_info.passThroughHacks.ataPTHacks.returnResponseInfoNeedsTDIR = true;
                device->drive_info.passThroughHacks.ataPTHacks.returnResponseIgnoreExtendBit = true;
                device->drive_info.passThroughHacks.ataPTHacks.disableCheckCondition = true;//this does not crash the bridge, just useless as it's empty...just setting this as well for consistency since return reponse info works.
                device->drive_info.passThroughHacks.ataPTHacks.checkConditionEmpty = true;
                device->drive_info.passThroughHacks.ataPTHacks.alwaysUseTPSIUForSATPassthrough = true;
                device->drive_info.passThroughHacks.ataPTHacks.maxTransferLength = 130560;
                break;
            case 0x0583://USB to NVMe adapter
                //Rev 205h
                passthroughHacksSet = true;
                device->drive_info.passThroughHacks.passthroughType = NVME_PASSTHROUGH_JMICRON;
                device->drive_info.passThroughHacks.testUnitReadyAfterAnyCommandFailure = true;
                device->drive_info.passThroughHacks.turfValue = 33;
                device->drive_info.passThroughHacks.ataPTHacks.a1NeverSupported = true;//set this so in the case an ATA passthrough command is attempted, it won't try this opcode since it can cause performance problems or crash the bridge
                device->drive_info.drive_type = NVME_DRIVE;
                device->drive_info.passThroughHacks.scsiHacks.securityProtocolSupported = true;
                device->drive_info.passThroughHacks.scsiHacks.securityProtocolWithInc512 = false;
                device->drive_info.passThroughHacks.scsiHacks.readWrite.available = true;
                device->drive_info.passThroughHacks.scsiHacks.readWrite.rw6 = true;
                device->drive_info.passThroughHacks.scsiHacks.readWrite.rw10 = true;
                device->drive_info.passThroughHacks.scsiHacks.readWrite.rw12 = true;
                device->drive_info.passThroughHacks.scsiHacks.readWrite.rw16 = true;
                device->drive_info.passThroughHacks.scsiHacks.noLogSubPages = true;
                device->drive_info.passThroughHacks.scsiHacks.noReportSupportedOperations = true;
                device->drive_info.passThroughHacks.scsiHacks.maxTransferLength = 524288;
                //NOTE: Add max passthrough transfer length hack set to 65536
                break;
            case 0x2338://Sabrent USB 2.0 to SATA/PATA. Only tested SATA.
                //NOTE: Some versions of this chip will NOT do SAT passthrough.
                device->drive_info.passThroughHacks.passthroughType = ATA_PASSTHROUGH_SAT;
                passthroughHacksSet = true;
                device->drive_info.passThroughHacks.testUnitReadyAfterAnyCommandFailure = true;
                device->drive_info.passThroughHacks.turfValue = 13;
                device->drive_info.passThroughHacks.scsiHacks.noLogPages = true;
                device->drive_info.passThroughHacks.scsiHacks.noReportSupportedOperations = true;
                device->drive_info.passThroughHacks.scsiHacks.maxTransferLength = 122880;
                //device->drive_info.passThroughHacks.ataPTHacks.useA1SATPassthroughWheneverPossible = true;
                device->drive_info.passThroughHacks.ataPTHacks.returnResponseInfoSupported = true;
                device->drive_info.passThroughHacks.ataPTHacks.returnResponseInfoNeedsTDIR = true;
                device->drive_info.passThroughHacks.ataPTHacks.alwaysUseTPSIUForSATPassthrough = true;
                device->drive_info.passThroughHacks.ataPTHacks.alwaysCheckConditionAvailable = true;
                device->drive_info.passThroughHacks.ataPTHacks.maxTransferLength = 122880;
                break;
            case 0x2339://MiniD2 - NOTE: This has custom firmware. If other things use this chip, additional product verification will be necessary.
                device->drive_info.passThroughHacks.passthroughType = ATA_PASSTHROUGH_SAT;
                passthroughHacksSet = true;
                device->drive_info.passThroughHacks.testUnitReadyAfterAnyCommandFailure = true;
                device->drive_info.passThroughHacks.turfValue = 13;
                device->drive_info.passThroughHacks.scsiHacks.unitSNAvailable = true;
                device->drive_info.passThroughHacks.scsiHacks.noVPDPages = true;
                device->drive_info.passThroughHacks.scsiHacks.noLogPages = true;
                device->drive_info.passThroughHacks.scsiHacks.noReportSupportedOperations = true;
                device->drive_info.passThroughHacks.scsiHacks.securityProtocolSupported = true;
                device->drive_info.passThroughHacks.scsiHacks.maxTransferLength = 65536;
                //device->drive_info.passThroughHacks.ataPTHacks.useA1SATPassthroughWheneverPossible = true;
                device->drive_info.passThroughHacks.ataPTHacks.returnResponseInfoSupported = true;
                device->drive_info.passThroughHacks.ataPTHacks.returnResponseInfoNeedsTDIR = true;
                device->drive_info.passThroughHacks.ataPTHacks.alwaysUseTPSIUForSATPassthrough = true;
                device->drive_info.passThroughHacks.ataPTHacks.alwaysCheckConditionAvailable = true;
                device->drive_info.passThroughHacks.ataPTHacks.maxTransferLength = 65536;
                break;
            case 0x2567://USB3 to SATA adapter box
                device->drive_info.passThroughHacks.passthroughType = ATA_PASSTHROUGH_SAT;
                passthroughHacksSet = true;
                device->drive_info.passThroughHacks.testUnitReadyAfterAnyCommandFailure = true;
                device->drive_info.passThroughHacks.turfValue = 34;
                device->drive_info.passThroughHacks.scsiHacks.readWrite.available = true;
                device->drive_info.passThroughHacks.scsiHacks.readWrite.rw6 = true;
                device->drive_info.passThroughHacks.scsiHacks.readWrite.rw10 = true;
                device->drive_info.passThroughHacks.scsiHacks.readWrite.rw16 = true;
                device->drive_info.passThroughHacks.scsiHacks.noLogPages = true;
                device->drive_info.passThroughHacks.scsiHacks.noReportSupportedOperations = true;
                device->drive_info.passThroughHacks.scsiHacks.securityProtocolSupported = true;
                device->drive_info.passThroughHacks.scsiHacks.securityProtocolWithInc512 = true;
                device->drive_info.passThroughHacks.scsiHacks.maxTransferLength = 524288;
                //device->drive_info.passThroughHacks.ataPTHacks.useA1SATPassthroughWheneverPossible = true;
                device->drive_info.passThroughHacks.ataPTHacks.returnResponseInfoSupported = true;
                device->drive_info.passThroughHacks.ataPTHacks.returnResponseInfoNeedsTDIR = true;
                device->drive_info.passThroughHacks.ataPTHacks.returnResponseIgnoreExtendBit = true;
                //device->drive_info.passThroughHacks.ataPTHacks.alwaysUseTPSIUForSATPassthrough = true;
                device->drive_info.passThroughHacks.ataPTHacks.maxTransferLength = 130560;
                break;
            default: //unknown
                break;
            }
            break;
        case USB_Vendor_Realtek://0BDAh
            switch (device->drive_info.adapter_info.productID)
            {
            case 0x9210://USB to SATA OR USB to NVMe
                //This chip is interesting.
                //SATA rules are straight forward.
                //When using with an NVMe device, the same SCSI rules apply, however it will also respond to SAT ATA identify with NVMe MN, SN, FW being returned, but nothing else is valid.
                //So somehow this needs to set a "possibly NVMe" flag somewhere.
                //this is being setup as through it is an ATA drive for now since there is not other good way to figure out what it is at this point.
                device->drive_info.passThroughHacks.passthroughType = ATA_PASSTHROUGH_SAT;
                passthroughHacksSet = true;
                device->drive_info.passThroughHacks.testUnitReadyAfterAnyCommandFailure = true;
                device->drive_info.passThroughHacks.turfValue = 34;
                device->drive_info.passThroughHacks.scsiHacks.readWrite.available = true;
                device->drive_info.passThroughHacks.scsiHacks.readWrite.rw6 = true;
                device->drive_info.passThroughHacks.scsiHacks.readWrite.rw10 = true;
                device->drive_info.passThroughHacks.scsiHacks.readWrite.rw12 = true;
                device->drive_info.passThroughHacks.scsiHacks.readWrite.rw16 = true;
                device->drive_info.passThroughHacks.scsiHacks.noLogPages = true;
                device->drive_info.passThroughHacks.scsiHacks.noLogSubPages = true;
                device->drive_info.passThroughHacks.scsiHacks.noModeSubPages = true;//this supports some mode pages, but unable to test for subpages, so considering them not supported at this time -TJE
                device->drive_info.passThroughHacks.scsiHacks.noReportSupportedOperations = true;
                //NOTE: Security protocol is supported according to online web page. I do not have a device supporting security to test against at this time to see if INC512 is needed/required -TJE
                device->drive_info.passThroughHacks.scsiHacks.securityProtocolSupported = true;
                //device->drive_info.passThroughHacks.scsiHacks.securityProtocolWithInc512 = true;
                device->drive_info.passThroughHacks.scsiHacks.maxTransferLength = 524288;
                //device->drive_info.passThroughHacks.ataPTHacks.useA1SATPassthroughWheneverPossible = true;
                //Check condition will always return RTFRs, HOWEVER on data transfers it returns empty data. Seems like a device bug. Only use check condition for non-data commands-TJE
                //NOTE: It may be interesting to try an SCT command (write log) to see how check condition works, but at least with reads, this is a no-go
                device->drive_info.passThroughHacks.scsiHacks.noSATVPDPage = true;
                device->drive_info.passThroughHacks.ataPTHacks.alwaysUseTPSIUForSATPassthrough = true;//seems to make no difference whether this is used or not. Can switch this to "limited use" if we need to
                device->drive_info.passThroughHacks.ataPTHacks.singleSectorPIOOnly = true;
                device->drive_info.passThroughHacks.ataPTHacks.maxTransferLength = 4096;
                device->drive_info.passThroughHacks.ataPTHacks.possilbyEmulatedNVMe = true;//no way to tell at this point. Will need to make full determination in the fill_ATA_Info function
                device->drive_info.passThroughHacks.ataPTHacks.noMultipleModeCommands = true;//probably not needed, but after what I saw testing this, it can't hurt to set this
                break;
            default://unknown;
                break;
            }
            break;
        case USB_Vendor_Samsung://04E8
            switch (device->drive_info.adapter_info.productID)
            {
            case 0x1F05://S2 Portable
                //based on revision 0000h
                passthroughHacksSet = true;
                device->drive_info.passThroughHacks.passthroughType = ATA_PASSTHROUGH_SAT;
                //device->drive_info.passThroughHacks.ataPTHacks.useA1SATPassthroughWheneverPossible = true;
                device->drive_info.passThroughHacks.ataPTHacks.returnResponseInfoSupported = true;
                device->drive_info.passThroughHacks.ataPTHacks.returnResponseInfoNeedsTDIR = true;
                device->drive_info.passThroughHacks.ataPTHacks.returnResponseIgnoreExtendBit = true;
                device->drive_info.passThroughHacks.ataPTHacks.alwaysUseTPSIUForSATPassthrough = true;
                device->drive_info.passThroughHacks.ataPTHacks.smartCommandTransportWithSMARTLogCommandsOnly = true;
                device->drive_info.passThroughHacks.ataPTHacks.maxTransferLength = 65536;//Bytes
                //set SCSI hacks
                device->drive_info.passThroughHacks.scsiHacks.maxTransferLength = 65536;//bytes
                device->drive_info.passThroughHacks.testUnitReadyAfterAnyCommandFailure = true;
                device->drive_info.passThroughHacks.turfValue = 14;
                device->drive_info.passThroughHacks.scsiHacks.readWrite.available = true;
                device->drive_info.passThroughHacks.scsiHacks.readWrite.rw6 = false;
                device->drive_info.passThroughHacks.scsiHacks.readWrite.rw10 = true;
                device->drive_info.passThroughHacks.scsiHacks.readWrite.rw12 = false;
                device->drive_info.passThroughHacks.scsiHacks.readWrite.rw16 = false;
                device->drive_info.passThroughHacks.scsiHacks.noVPDPages = true;
                device->drive_info.passThroughHacks.scsiHacks.noLogPages = true;
                device->drive_info.passThroughHacks.scsiHacks.noReportSupportedOperations = true;
                device->drive_info.passThroughHacks.scsiHacks.preSCSI2InqData = true;
                device->drive_info.passThroughHacks.scsiHacks.scsiInq.vendorIDOffset = 8;
                device->drive_info.passThroughHacks.scsiHacks.scsiInq.vendorIDLength = 8;
                device->drive_info.passThroughHacks.scsiHacks.scsiInq.productIDOffset = 16;
                device->drive_info.passThroughHacks.scsiHacks.scsiInq.productIDLength = 11;
                //Serial number is not reported in inquiry data or any other known location
                break;
            case 0x5F12://Story Station
                passthroughHacksSet = true;
                //hacks based on revision 1302h. Not sure if revision level filter is needed right now
                //Set ATA passthrough hacks
                device->drive_info.passThroughHacks.passthroughType = ATA_PASSTHROUGH_SAT;
                //device->drive_info.passThroughHacks.ataPTHacks.useA1SATPassthroughWheneverPossible = true;
                device->drive_info.passThroughHacks.ataPTHacks.returnResponseInfoSupported = true;
                device->drive_info.passThroughHacks.ataPTHacks.returnResponseInfoNeedsTDIR = true;
                device->drive_info.passThroughHacks.ataPTHacks.returnResponseIgnoreExtendBit = true;
                device->drive_info.passThroughHacks.ataPTHacks.maxTransferLength = 130560;//Bytes
                //set SCSI hacks
                device->drive_info.passThroughHacks.scsiHacks.maxTransferLength = 524288;//bytes
                device->drive_info.passThroughHacks.testUnitReadyAfterAnyCommandFailure = true;
                device->drive_info.passThroughHacks.turfValue = 33;
                device->drive_info.passThroughHacks.scsiHacks.readWrite.available = true;
                device->drive_info.passThroughHacks.scsiHacks.readWrite.rw6 = true;
                device->drive_info.passThroughHacks.scsiHacks.readWrite.rw10 = true;
                device->drive_info.passThroughHacks.scsiHacks.readWrite.rw12 = false;
                device->drive_info.passThroughHacks.scsiHacks.readWrite.rw16 = true;
                device->drive_info.passThroughHacks.scsiHacks.noLogPages = true;
                device->drive_info.passThroughHacks.scsiHacks.noReportSupportedOperations = true;
                device->drive_info.passThroughHacks.scsiHacks.securityProtocolSupported = true;
                device->drive_info.passThroughHacks.scsiHacks.securityProtocolWithInc512 = true;
                break;
            case 0x6093://S2 portable 3
                passthroughHacksSet = true;
                //based on revision 0100h
                device->drive_info.passThroughHacks.passthroughType = ATA_PASSTHROUGH_SAT;
                //device->drive_info.passThroughHacks.ataPTHacks.useA1SATPassthroughWheneverPossible = true;
                device->drive_info.passThroughHacks.ataPTHacks.returnResponseInfoSupported = true;
                device->drive_info.passThroughHacks.ataPTHacks.returnResponseInfoNeedsTDIR = true;
                device->drive_info.passThroughHacks.ataPTHacks.alwaysUseTPSIUForSATPassthrough = true;
                device->drive_info.passThroughHacks.ataPTHacks.alwaysCheckConditionAvailable = true;
                device->drive_info.passThroughHacks.ataPTHacks.smartCommandTransportWithSMARTLogCommandsOnly = true;
                device->drive_info.passThroughHacks.ataPTHacks.maxTransferLength = 524288;//Bytes
                //set SCSI hacks
                device->drive_info.passThroughHacks.scsiHacks.maxTransferLength = 524288;//bytes
                device->drive_info.passThroughHacks.testUnitReadyAfterAnyCommandFailure = true;
                device->drive_info.passThroughHacks.turfValue = 14;
                device->drive_info.passThroughHacks.scsiHacks.readWrite.available = true;
                device->drive_info.passThroughHacks.scsiHacks.readWrite.rw6 = false;
                device->drive_info.passThroughHacks.scsiHacks.readWrite.rw10 = true;
                device->drive_info.passThroughHacks.scsiHacks.readWrite.rw12 = false;
                device->drive_info.passThroughHacks.scsiHacks.readWrite.rw16 = true;
                device->drive_info.passThroughHacks.scsiHacks.noLogPages = true;
                device->drive_info.passThroughHacks.scsiHacks.noReportSupportedOperations = true;
                device->drive_info.passThroughHacks.scsiHacks.noModePages = true;
                break;
            case 0x61C3://P3 Portable
                passthroughHacksSet = true;
                //based on revision 0E00h
                device->drive_info.passThroughHacks.passthroughType = ATA_PASSTHROUGH_SAT;
                //device->drive_info.passThroughHacks.ataPTHacks.useA1SATPassthroughWheneverPossible = true;
                device->drive_info.passThroughHacks.ataPTHacks.returnResponseInfoSupported = true;
                device->drive_info.passThroughHacks.ataPTHacks.returnResponseInfoNeedsTDIR = true;
                device->drive_info.passThroughHacks.ataPTHacks.returnResponseIgnoreExtendBit = true;
                device->drive_info.passThroughHacks.ataPTHacks.alwaysUseTPSIUForSATPassthrough = true;
                device->drive_info.passThroughHacks.ataPTHacks.maxTransferLength = 523776;//Bytes
                //set SCSI hacks
                device->drive_info.passThroughHacks.scsiHacks.maxTransferLength = 524288;//bytes
                device->drive_info.passThroughHacks.testUnitReadyAfterAnyCommandFailure = true;
                device->drive_info.passThroughHacks.turfValue = 16;
                device->drive_info.passThroughHacks.scsiHacks.readWrite.available = true;
                device->drive_info.passThroughHacks.scsiHacks.readWrite.rw6 = false;
                device->drive_info.passThroughHacks.scsiHacks.readWrite.rw10 = true;
                device->drive_info.passThroughHacks.scsiHacks.readWrite.rw16 = true;
                device->drive_info.passThroughHacks.scsiHacks.noVPDPages = true;
                device->drive_info.passThroughHacks.scsiHacks.noLogPages = true;
                device->drive_info.passThroughHacks.scsiHacks.noReportSupportedOperations = true;
                break;
            default: //unknown
                break;
            }
            break;
        case USB_Vendor_Silicon_Motion://090C
            switch (device->drive_info.adapter_info.productID)
            {
            case 0x1000://USB DISK - Rev1100
                //Don't set a passthrough type! This is a USB flash memory, that responds to one of the legacy command requests and it will break it!
                device->drive_info.media_type = MEDIA_SSM_FLASH;
                device->drive_info.passThroughHacks.passthroughType = PASSTHROUGH_NONE;
                passthroughHacksSet = true;
                //this device also supports the device identification VPD page even though the list of pages doesn't work.
                device->drive_info.passThroughHacks.testUnitReadyAfterAnyCommandFailure = true;
                device->drive_info.passThroughHacks.turfValue = 15;
                device->drive_info.passThroughHacks.scsiHacks.unitSNAvailable = true;
                device->drive_info.passThroughHacks.scsiHacks.noVPDPages = true;
                device->drive_info.passThroughHacks.scsiHacks.readWrite.available = true;
                device->drive_info.passThroughHacks.scsiHacks.readWrite.rw6 = true;
                device->drive_info.passThroughHacks.scsiHacks.readWrite.rw10 = true;
                device->drive_info.passThroughHacks.scsiHacks.readWrite.rw12 = true;
                device->drive_info.passThroughHacks.scsiHacks.noLogPages = true;
                device->drive_info.passThroughHacks.scsiHacks.reportAllOpCodes = true;
                device->drive_info.passThroughHacks.scsiHacks.reportSingleOpCodes = true;
                device->drive_info.passThroughHacks.scsiHacks.maxTransferLength = 65536;
                break;
            default:
                break;
            }
            break;
        case USB_Vendor_ChipsBank://1E3D
            switch (device->drive_info.adapter_info.productID)
            {
            case 0x2093://v3.1.0.4
                device->drive_info.media_type = MEDIA_SSM_FLASH;
                device->drive_info.passThroughHacks.passthroughType = PASSTHROUGH_NONE;
                passthroughHacksSet = true;
                device->drive_info.passThroughHacks.testUnitReadyAfterAnyCommandFailure = true;
                device->drive_info.passThroughHacks.turfValue = 10;
                device->drive_info.passThroughHacks.scsiHacks.noVPDPages = true;
                device->drive_info.passThroughHacks.scsiHacks.readWrite.available = true;
                device->drive_info.passThroughHacks.scsiHacks.readWrite.rw10 = true;
                device->drive_info.passThroughHacks.scsiHacks.noLogPages = true;
                device->drive_info.passThroughHacks.scsiHacks.noModePages = true;
                device->drive_info.passThroughHacks.scsiHacks.noReportSupportedOperations = true;
                device->drive_info.passThroughHacks.scsiHacks.securityProtocolSupported = true;
                device->drive_info.passThroughHacks.scsiHacks.securityProtocolWithInc512 = true;
                device->drive_info.passThroughHacks.scsiHacks.maxTransferLength = 65536;
                break;
            default:
                break;
            }
            break;
        case USB_Vendor_Alcor_Micro_Corp://058F
            switch (device->drive_info.adapter_info.productID)
            {
            case 0x6387://flash drive - Rev 0103
            case 0x1234://flash drive
            case 0x9380://flash drive
            case 0x9381://flash drive
            case 0x9382://flash drive
                device->drive_info.media_type = MEDIA_SSM_FLASH;
                device->drive_info.passThroughHacks.passthroughType = ATA_PASSTHROUGH_UNKNOWN;
                passthroughHacksSet = true;
                break;
            default:
                break;
            }
            break;
        case USB_Vendor_Integrated_Techonology_Express_Inc://048D
            switch (device->drive_info.adapter_info.productID)
            {
            case 0x1172://flash drive
            case 0x1176://flash drive - rev 0100
                device->drive_info.media_type = MEDIA_SSM_FLASH;
                device->drive_info.passThroughHacks.passthroughType = ATA_PASSTHROUGH_UNKNOWN;
                passthroughHacksSet = true;
                break;
            default:
                break;
            }
            break;
        case USB_Vendor_SanDisk_Corp://0781
            switch (device->drive_info.adapter_info.productID)
            {
            case 0x5575://Cruzer Glide
                passthroughHacksSet = true;
                device->drive_info.media_type = MEDIA_SSM_FLASH;
                device->drive_info.passThroughHacks.passthroughType = PASSTHROUGH_NONE;
                device->drive_info.passThroughHacks.testUnitReadyAfterAnyCommandFailure = true;
                device->drive_info.passThroughHacks.turfValue = 16;
                device->drive_info.passThroughHacks.scsiHacks.readWrite.available = true;
                device->drive_info.passThroughHacks.scsiHacks.readWrite.rw6 = true;
                device->drive_info.passThroughHacks.scsiHacks.readWrite.rw10 = true;
                device->drive_info.passThroughHacks.scsiHacks.readWrite.rw12 = true;
                device->drive_info.passThroughHacks.scsiHacks.readWrite.rw16 = true;
                device->drive_info.passThroughHacks.scsiHacks.noLogPages = true;
                device->drive_info.passThroughHacks.scsiHacks.noReportSupportedOperations = true;
                device->drive_info.passThroughHacks.scsiHacks.maxTransferLength = 65536;
                break;
            case 0x5580://Extreme
                passthroughHacksSet = true;
                device->drive_info.media_type = MEDIA_SSM_FLASH;//Leaving this as flash since it is a flash drive/thumb drive, but this is an odd one that seems to do SAT commands.
                device->drive_info.passThroughHacks.passthroughType = ATA_PASSTHROUGH_SAT;
                device->drive_info.passThroughHacks.testUnitReadyAfterAnyCommandFailure = true;
                device->drive_info.passThroughHacks.turfValue = 15;
                device->drive_info.passThroughHacks.scsiHacks.readWrite.available = true;
                device->drive_info.passThroughHacks.scsiHacks.readWrite.rw6 = true;
                device->drive_info.passThroughHacks.scsiHacks.readWrite.rw10 = true;
                device->drive_info.passThroughHacks.scsiHacks.readWrite.rw12 = true;
                device->drive_info.passThroughHacks.scsiHacks.readWrite.rw16 = true;
                device->drive_info.passThroughHacks.scsiHacks.noLogPages = true;
                device->drive_info.passThroughHacks.scsiHacks.reportAllOpCodes = true;
                device->drive_info.passThroughHacks.scsiHacks.reportSingleOpCodes = true;
                device->drive_info.passThroughHacks.scsiHacks.securityProtocolSupported = true;
                device->drive_info.passThroughHacks.scsiHacks.maxTransferLength = 1048576;
                device->drive_info.passThroughHacks.ataPTHacks.returnResponseInfoSupported = true;
                device->drive_info.passThroughHacks.ataPTHacks.returnResponseInfoNeedsTDIR = true;
                device->drive_info.passThroughHacks.ataPTHacks.returnResponseIgnoreExtendBit = true;
                device->drive_info.passThroughHacks.ataPTHacks.alwaysCheckConditionAvailable = true;
                device->drive_info.passThroughHacks.ataPTHacks.alwaysUseDMAInsteadOfUDMA = true;
                device->drive_info.passThroughHacks.ataPTHacks.maxTransferLength = 1048576;
                break;
            case 0x5583://Ultra Fit
                passthroughHacksSet = true;
                device->drive_info.media_type = MEDIA_SSM_FLASH;
                device->drive_info.passThroughHacks.passthroughType = PASSTHROUGH_NONE;
                device->drive_info.passThroughHacks.testUnitReadyAfterAnyCommandFailure = true;
                device->drive_info.passThroughHacks.turfValue = 14;
                device->drive_info.passThroughHacks.scsiHacks.readWrite.available = true;
                device->drive_info.passThroughHacks.scsiHacks.readWrite.rw6 = true;
                device->drive_info.passThroughHacks.scsiHacks.readWrite.rw10 = true;
                device->drive_info.passThroughHacks.scsiHacks.readWrite.rw12 = true;
                device->drive_info.passThroughHacks.scsiHacks.readWrite.rw16 = true;
                device->drive_info.passThroughHacks.scsiHacks.noLogPages = true;
                device->drive_info.passThroughHacks.scsiHacks.noReportSupportedOperations = true;
                device->drive_info.passThroughHacks.scsiHacks.maxTransferLength = 524288;
                break;
            default:
                break;
            }
            break;
        case USB_Vendor_Kingston://13FE
            switch (device->drive_info.adapter_info.productID)
            {
            case 0x3600://Patriot Memory PMA
                passthroughHacksSet = true;
                device->drive_info.media_type = MEDIA_SSM_FLASH;
                device->drive_info.passThroughHacks.passthroughType = PASSTHROUGH_NONE;
                device->drive_info.passThroughHacks.testUnitReadyAfterAnyCommandFailure = true;
                device->drive_info.passThroughHacks.turfValue = 4;
                device->drive_info.passThroughHacks.scsiHacks.preSCSI2InqData = true;
                //vendor ID is all spaces, so skipping it
                device->drive_info.passThroughHacks.scsiHacks.scsiInq.productIDOffset = 16;
                device->drive_info.passThroughHacks.scsiHacks.scsiInq.productIDLength = 16;
                //Guessing that the "PMA" value is a revision number of some kind. 
                device->drive_info.passThroughHacks.scsiHacks.scsiInq.productRevOffset = 32;
                device->drive_info.passThroughHacks.scsiHacks.scsiInq.productRevLength = 3;
                device->drive_info.passThroughHacks.scsiHacks.readWrite.available = true;
                device->drive_info.passThroughHacks.scsiHacks.readWrite.rw10 = true;
                device->drive_info.passThroughHacks.scsiHacks.noVPDPages = true;
                device->drive_info.passThroughHacks.scsiHacks.noLogPages = true;
                device->drive_info.passThroughHacks.scsiHacks.noModeSubPages = true;
                device->drive_info.passThroughHacks.scsiHacks.noReportSupportedOperations = true;
                device->drive_info.passThroughHacks.scsiHacks.securityProtocolSupported = true;
                device->drive_info.passThroughHacks.scsiHacks.maxTransferLength = 65536;
                break;
            default:
                break;
            }
            break;
        case USB_Vendor_Phison://0D7D
            switch (device->drive_info.adapter_info.productID)
            {
            case 0x1300://USB DISK 2.0
                passthroughHacksSet = true;
                device->drive_info.media_type = MEDIA_SSM_FLASH;
                device->drive_info.passThroughHacks.passthroughType = PASSTHROUGH_NONE;
                device->drive_info.passThroughHacks.testUnitReadyAfterAnyCommandFailure = true;
                device->drive_info.passThroughHacks.turfValue = 33;
                device->drive_info.passThroughHacks.scsiHacks.preSCSI2InqData = true;
                //vendor ID is all spaces, so skipping it
                device->drive_info.passThroughHacks.scsiHacks.scsiInq.productIDOffset = 16;
                device->drive_info.passThroughHacks.scsiHacks.scsiInq.productIDLength = 16;
                //Guessing that the "PMA" value is a revision number of some kind. 
                device->drive_info.passThroughHacks.scsiHacks.scsiInq.productRevOffset = 32;
                device->drive_info.passThroughHacks.scsiHacks.scsiInq.productRevLength = 3;
                device->drive_info.passThroughHacks.scsiHacks.readWrite.available = true;
                device->drive_info.passThroughHacks.scsiHacks.readWrite.rw10 = true;
                device->drive_info.passThroughHacks.scsiHacks.noVPDPages = true;
                device->drive_info.passThroughHacks.scsiHacks.noLogPages = true;
                device->drive_info.passThroughHacks.scsiHacks.noModeSubPages = true;
                device->drive_info.passThroughHacks.scsiHacks.noReportSupportedOperations = true;
                device->drive_info.passThroughHacks.scsiHacks.maxTransferLength = 65536;
                break;
            default:
                break;
            }
            break;
        case USB_Vendor_Symwave://1CA1
            switch (device->drive_info.adapter_info.productID)
            {
            case 0x18AE://rev 0852
                //This is a USB to SAS adapter. Not everything works as it is targetted at read/write and other basic informatio only.
                //If sent commands it doesn't understand, this struggles.
                //Very basic information is set here in order to keep this simple. The main reason is because most capabilties will depend on the
                //Attached SAS device more than the USB adapter itself.
                //The exception to that rule is transfer size. Disabling ATA passthrough test also helps
                passthroughHacksSet = true;
                device->drive_info.passThroughHacks.passthroughType = PASSTHROUGH_NONE;//This disabled ATA passthrough which this devices doesn't support anyways
                device->drive_info.passThroughHacks.scsiHacks.maxTransferLength = 1048576;
                device->drive_info.passThroughHacks.testUnitReadyAfterAnyCommandFailure = true;//This may not actually help this device. This hack is usually used to clear error conditions by sending a well known, easy command to clear previous SAT translation issues, but in this case, this may not be helpful
                device->drive_info.passThroughHacks.turfValue = 17;
                break;
            default:
                break;
            }
            break;
        case USB_Vendor_Via_Labs:
            switch (device->drive_info.adapter_info.productID)
            {
            case 0x0715://rev 0148
                passthroughHacksSet = true;
                device->drive_info.passThroughHacks.passthroughType = ATA_PASSTHROUGH_SAT;
                device->drive_info.passThroughHacks.ataPTHacks.returnResponseInfoSupported = true;
                device->drive_info.passThroughHacks.ataPTHacks.returnResponseInfoNeedsTDIR = true;
                device->drive_info.passThroughHacks.ataPTHacks.alwaysUseTPSIUForSATPassthrough = true;
                device->drive_info.passThroughHacks.ataPTHacks.maxTransferLength = 292352;//Bytes
                //set SCSI hacks
                device->drive_info.passThroughHacks.scsiHacks.maxTransferLength = 524288;//bytes
                device->drive_info.passThroughHacks.testUnitReadyAfterAnyCommandFailure = true;
                device->drive_info.passThroughHacks.turfValue = 10;
                device->drive_info.passThroughHacks.scsiHacks.readWrite.available = true;
                device->drive_info.passThroughHacks.scsiHacks.readWrite.rw6 = false;
                device->drive_info.passThroughHacks.scsiHacks.readWrite.rw10 = true;
                device->drive_info.passThroughHacks.scsiHacks.readWrite.rw12 = true;
                device->drive_info.passThroughHacks.scsiHacks.readWrite.rw16 = true;
                device->drive_info.passThroughHacks.scsiHacks.noLogPages = true;
                device->drive_info.passThroughHacks.scsiHacks.noModeSubPages = true;
                //NOTE: Does not handle zero length read/write commands
                device->drive_info.passThroughHacks.scsiHacks.noReportSupportedOperations = true;
                break;
            default:
                break;
            }
            break;
        case USB_Vendor_Kingston_Generic:
            switch (device->drive_info.adapter_info.productID)
            {
            case 0x7777://USB to M.2 SATA adapter...crashes without any recovery very easily.
                //This does NOT like TPSIU for ANYTHING but identify and crashes if using UDMA mode.
                passthroughHacksSet = true;
                device->drive_info.passThroughHacks.testUnitReadyAfterAnyCommandFailure = true;
                device->drive_info.passThroughHacks.turfValue = 34;
                device->drive_info.passThroughHacks.scsiHacks.readWrite.available = true;
                device->drive_info.passThroughHacks.scsiHacks.readWrite.rw6 = false;
                device->drive_info.passThroughHacks.scsiHacks.readWrite.rw10 = true;
                device->drive_info.passThroughHacks.scsiHacks.readWrite.rw12 = true;
                device->drive_info.passThroughHacks.scsiHacks.readWrite.rw16 = true;
                device->drive_info.passThroughHacks.scsiHacks.noLogPages = true;
                //NOTE: Does not handle zero length read/write commands
                device->drive_info.passThroughHacks.scsiHacks.noReportSupportedOperations = true;
                device->drive_info.passThroughHacks.scsiHacks.maxTransferLength = 524288;//bytes
                device->drive_info.passThroughHacks.passthroughType = ATA_PASSTHROUGH_SAT;
                //A1 is always supported
                device->drive_info.passThroughHacks.ataPTHacks.returnResponseInfoSupported = true;
                device->drive_info.passThroughHacks.ataPTHacks.returnResponseInfoNeedsTDIR = true;
                device->drive_info.passThroughHacks.ataPTHacks.limitedUseTPSIU = true;//Identify only or it crashes the adapter firmware
                device->drive_info.passThroughHacks.ataPTHacks.alwaysCheckConditionAvailable = true;
                device->drive_info.passThroughHacks.ataPTHacks.dmaNotSupported = true;//Attempting any DMA passthrough fails for invalid field in CDB. UDMA mode crashes the firmware entirely.
                device->drive_info.passThroughHacks.ataPTHacks.maxTransferLength = 125440;//Bytes
                device->drive_info.passThroughHacks.ataPTHacks.checkConditionEmpty = true;//returns empty sense data in return for check condition, when a result is expected to come back
                break;
            default:
                break;
            }
            break;
        default: //unknown
            break;
        }
    }
    return passthroughHacksSet;
}

//Vendor ID's, or OUI's, can be found here: https://regauth.standards.ieee.org/standards-ra-web/pub/view.html#registries
static bool set_IEEE1394_Passthrough_Hacks_By_PID_and_VID(tDevice *device)
{
    bool passthroughHacksSet = false;
    if (device->drive_info.interface_type == IEEE_1394_INTERFACE)
    {
        //It is unknown if any IEEE 1394 devices support any ATA passthrough.
        //Some devices had both USB and IEEE1394 interfaces and one may have passthrough while the other does not. They may even be different.
        switch (device->drive_info.adapter_info.vendorID)
        {
        case IEEE1394_Vendor_Maxtor://0010B9
            switch (device->drive_info.adapter_info.productID)
            {
            case 0x005000://5000DV
                passthroughHacksSet = true;
                device->drive_info.passThroughHacks.passthroughType = PASSTHROUGH_NONE;
                //device->drive_info.passThroughHacks.testUnitReadyAfterAnyCommandFailure = true;
                device->drive_info.passThroughHacks.turfValue = 6;
                device->drive_info.passThroughHacks.scsiHacks.readWrite.available = true;
                device->drive_info.passThroughHacks.scsiHacks.readWrite.rw10 = true;
                device->drive_info.passThroughHacks.scsiHacks.noLogPages = true;
                device->drive_info.passThroughHacks.scsiHacks.noModePages = true;
                device->drive_info.passThroughHacks.scsiHacks.noReportSupportedOperations = true;
                //device->drive_info.passThroughHacks.scsiHacks.maxTransferLength = 65536; //Unable to get a good test result on this, so this is currently commented out. - TJE
                break;
            default:
                break;
            }
            break;
        case IEEE1394_Vendor_Seagate://002037
            /*switch (device->drive_info.adapter_info.productID)
            {
            default:
                break;
            }*/
            break;
        case IEEE1394_Vendor_Quantum://00E09E
            /*switch (device->drive_info.adapter_info.productID)
            {
            default:
                break;
            }*/
            break;
        case 0x000BC2://This vendor ID doesn't make sense for the product that was tested!!!
            switch (device->drive_info.adapter_info.productID)
            {
            case 0x000000://Seagate external drive with USB and 1394. USB mode has passthrough, but that doesn't work in 1394. Likely 2 different chips
                passthroughHacksSet = true;
                device->drive_info.passThroughHacks.passthroughType = PASSTHROUGH_NONE;
                //device->drive_info.passThroughHacks.testUnitReadyAfterAnyCommandFailure = true;
                device->drive_info.passThroughHacks.turfValue = 5;
                device->drive_info.passThroughHacks.scsiHacks.readWrite.available = true;
                device->drive_info.passThroughHacks.scsiHacks.readWrite.rw6 = true;
                device->drive_info.passThroughHacks.scsiHacks.readWrite.rw10 = true;
                device->drive_info.passThroughHacks.scsiHacks.noLogPages = true;
                device->drive_info.passThroughHacks.scsiHacks.noModePages = true;
                device->drive_info.passThroughHacks.scsiHacks.noReportSupportedOperations = true;
                device->drive_info.passThroughHacks.scsiHacks.maxTransferLength = 524288; //Unable to get a good test result on this, so this is currently commented out. - TJE
                break;
            default:
                break;
            }
            break;
        case 0x000500://This vendor ID doesn't make sense for the product that was tested!!!
            switch (device->drive_info.adapter_info.productID)
            {
            case 0x000001://Seagate external drive with USB and 1394. USB mode has passthrough, but that doesn't work in 1394. Likely 2 different chips
                passthroughHacksSet = true;
                device->drive_info.passThroughHacks.passthroughType = PASSTHROUGH_NONE;
                //device->drive_info.passThroughHacks.testUnitReadyAfterAnyCommandFailure = true;
                device->drive_info.passThroughHacks.turfValue = 4;
                device->drive_info.passThroughHacks.scsiHacks.readWrite.available = true;
                device->drive_info.passThroughHacks.scsiHacks.readWrite.rw10 = true;
                device->drive_info.passThroughHacks.scsiHacks.noLogPages = true;
                device->drive_info.passThroughHacks.scsiHacks.noModePages = true;
                device->drive_info.passThroughHacks.scsiHacks.noReportSupportedOperations = true;
                device->drive_info.passThroughHacks.scsiHacks.maxTransferLength = 524288; //Unable to get a good test result on this, so this is currently commented out. - TJE
                break;
            default:
                break;
            }
            break;
        default:
            break;
        }
    }
    return passthroughHacksSet;
}

//possible places to lookup vendor IDs:
//https://pcisig.com/membership/member-companies?combine=&order=field_vendor_id&sort=asc
//https://www.pcilookup.com/
//https://pci-ids.ucw.cz/
static bool set_PCI_Passthrough_Hacks_By_PID_and_VID(tDevice* device)
{
    bool passthroughHacksSet = false;
    //Currently this is setting SCSI/ATA hacks as needed for the devices below.
    //      This may be ok in general, but may get confusing since this isn't necessarily the target drive having an issue, but the
    //      hardware controller that a drive is attached to having some other functionality.
    //      The hacks list started as specific to USB, but needs to handle some things for PCIe controllers too.
    if (device->drive_info.adapter_info.vendorIDValid)
    {
        switch (device->drive_info.adapter_info.vendorID)
        {
        case PCI_VENDOR_RED_HAT:
            //note: these all appear to be virtual devices from what I can find online.
            //Only handling those that this software is likely to encounter for now.
            switch (device->drive_info.adapter_info.productID)
            {
            case 0x0008://reported in openSeaChest#47
                //TODO: This seemed to only allow identify and smart through. May need a more thorough test for this in the future, but for now listing the ata28bit only hack
                //      it is possible that even withing the A1h CDB other ATA commands will also be filtered and additional hacks will be required.
                passthroughHacksSet = true;
                device->drive_info.passThroughHacks.ataPTHacks.ata28BitOnly = true;
                break;
            default:
                break;
            }
            break;
        case PCI_VENDOR_MICROCHIP://PMC?
            switch (device->drive_info.adapter_info.productID)
            {
            case 0x8070:
                //reported from a Linux box running the following driver:
                // driver info--
                //    driver name : pm80xx
                //    driver version string : 0.1.37 / 1.3.01 - 1 - bn_1.
                //    major ver : 0
                //    minor ver : 1
                //    revision : 37
                //Unknown if these hacks are specific to the controller or the driver, but for now applying everywhere when it is detected
                passthroughHacksSet = true;
                device->drive_info.passThroughHacks.scsiHacks.noReportSupportedOperations = true;//This command seems to abort or cause an internal error for some reason, so turning it off.
                //none of the report supported operation codes modes work on this controller.
                //I do not have one of these to do a full test so this workaround list is definitely incomplete.
                device->drive_info.passThroughHacks.scsiHacks.writeBufferNoDeferredDownload = true;
                //This controller/driver absolutely monitors the mode field in write buffer and blocks the deferred download modes, but regular old segmented works fine.-TJE
                break;
            default:
                break;
            }
            break;
        //case PCI_VENDOR_ADAPTEC_2:
        //    switch (device->drive_info.adapter_info.productID)
        //    {
        //    case 0x028B://6-series SAS
        //    case 0x028C://7-series SAS
        //    case 0x028D://8-series SAS
        //        //Adaptec controllers in 8 series definitely require ATA passthrough commands to use DMA mode instead of UDMA mode. Have seen this on the ASR8405
        //        //Right now this is handled with retries in other parts of the code
        //        //We should run a more thorough test before turning on hacks here to make sure it covers all capabilities.-TJE
        //        //Another known SAT thing is that soft-reset works, but hard reset does not.
        //        break;
        //    }
        //    break;
        default:
            //unknown vendor ID or nothing necessary
            break;
        }
    }
    return passthroughHacksSet;
}

bool setup_Passthrough_Hacks_By_ID(tDevice *device)
{
    bool success = false;
    //need to do things different for USB vs PCI vs IEEE1394, etc
    switch (device->drive_info.adapter_info.infoType)
    {
    case ADAPTER_INFO_USB:
        success = set_USB_Passthrough_Hacks_By_PID_and_VID(device);
        break;
    case ADAPTER_INFO_PCI:
        success = set_PCI_Passthrough_Hacks_By_PID_and_VID(device);
        break;
    case ADAPTER_INFO_IEEE1394:
        success = set_IEEE1394_Passthrough_Hacks_By_PID_and_VID(device);
        break;
    default:
        break;
    }
    if (success)
    {
        device->drive_info.passThroughHacks.hacksSetByReportedID = true;
    }
    else
    {
        //The OS didn't report the vendor and product identifiers needed to set hacks this way. Anything else will be done based on known Product matches or trial and error
    }
    return success;
}<|MERGE_RESOLUTION|>--- conflicted
+++ resolved
@@ -1208,12 +1208,7 @@
     {
         if (deviceCount > 0)
         {
-<<<<<<< HEAD
             tDevice * deviceList = C_CAST(tDevice*, safe_calloc_aligned(deviceCount, sizeof(tDevice), 8));
-=======
-			int ret;
-            tDevice * deviceList = C_CAST(tDevice*, calloc_aligned(deviceCount, sizeof(tDevice), 8));
->>>>>>> 57409d0f
             versionBlock version;
             if (!deviceList)
             {
@@ -1238,108 +1233,10 @@
                 getDeviceflags |= GET_DEVICE_FUNCS_IGNORE_CSMI;
             }
 #endif
-<<<<<<< HEAD
             eReturnValues ret = get_Device_List(deviceList, deviceCount * sizeof(tDevice), version, getDeviceflags);
             if (ret == SUCCESS || ret == WARN_NOT_ALL_DEVICES_ENUMERATED)
             {
                 printf("%-8s %-12s %-23s %-22s %-10s\n", "Vendor", "Handle", "Model Number", "Serial Number", "FwRev");
-=======
-            ret = get_Device_List(deviceList, deviceCount * sizeof(tDevice), version, getDeviceflags);
-            if (ret == SUCCESS || ret == WARN_NOT_ALL_DEVICES_ENUMERATED)
-            {
-                bool printToScreen = true;
-                bool fileOpened = false;
-                if (outputInfo)
-                {
-                    switch (outputInfo->outputFormat)
-                    {
-                    case SEAC_OUTPUT_TEXT:
-                        //make sure that the file it open to write...
-                        if (!outputInfo->outputFilePtr)
-                        {
-							char *dup;
-                            char fileNameAndPath[OPENSEA_PATH_MAX] = { 0 };
-                            if (outputInfo->outputPath && *outputInfo->outputPath && strlen(*outputInfo->outputPath))
-                            {
-                                snprintf(fileNameAndPath, OPENSEA_PATH_MAX, "%s/", *outputInfo->outputPath);
-                            }
-                            if (outputInfo->outputFileName && *outputInfo->outputFileName && strlen(*outputInfo->outputFileName))
-                            {
-                                char *dup = strdup(fileNameAndPath);
-                                if (dup)
-                                {
-                                    snprintf(fileNameAndPath, OPENSEA_PATH_MAX, "%s%s", dup, *outputInfo->outputFileName);
-                                    safe_Free(dup)
-                                }
-                                else
-                                {
-                                    printf("Error occurred while trying to allocate memory for text output\n");
-                                }
-                            }
-                            else
-                            {
-                                char *dup = strdup(fileNameAndPath);
-                                if (dup)
-                                {
-                                    snprintf(fileNameAndPath, OPENSEA_PATH_MAX, "%sscanOutput", dup);
-                                    safe_Free(dup)
-                                }
-                                else
-                                {
-                                    printf("An error occurred while trying to create scan output\n");
-                                }
-                            }
-                            dup = strdup(fileNameAndPath);
-                            if (dup)
-                            {
-                                snprintf(fileNameAndPath, OPENSEA_PATH_MAX, "%s.txt", dup);
-                                safe_Free(dup)
-                            }
-                            else
-                            {
-                                printf("An error occurred while trying to create scan output .txt\n");
-                            }
-                            outputInfo->outputFilePtr = fopen(fileNameAndPath, "w+");
-                            if (!(outputInfo->outputFilePtr))
-                            {
-                                safe_Free_aligned(deviceList)
-                                perror("could not open file!");
-                                return;
-                            }
-                        }
-                        fileOpened = true;
-                        break;
-                    default://assume standard text output
-                        break;
-                    }
-                }
-                if (printToScreen)
-                {
-                    printf("%-8s %-12s %-23s %-22s %-10s\n", "Vendor", "Handle", "Model Number", "Serial Number", "FwRev");
-                }
-                else
-                {
-                    //if json, open and put header
-                    switch (outputInfo->outputFormat)
-                    {
-                    case SEAC_OUTPUT_TEXT:
-                        fprintf(outputInfo->outputFilePtr, "%-8s %-12s %-23s %-22s %-10s\n", "Vendor", "Handle", "Model Number", "Serial Number", "FwRev");
-                        break;
-                    default:
-                        break;
-                    }
-                }
-//#if defined (ENABLE_CSMI)
-//                if (!(flags & IGNORE_CSMI))
-//                {
-//                    int csmiRet = get_CSMI_Device_Count(&csmiDeviceCount, flags);//get number of CSMI devices that are in the device list so we know when to start looking for duplicates in the csmi devices
-//                    if (csmiRet == SUCCESS && csmiDeviceCount > 0)
-//                    {
-//                        csmiDeviceCountValid = true;
-//                    }
-//                }
-//#endif
->>>>>>> 57409d0f
                 for (uint32_t devIter = 0; devIter < deviceCount; ++devIter)
                 {
                     if (ret == WARN_NOT_ALL_DEVICES_ENUMERATED && UNKNOWN_DRIVE == deviceList[devIter].drive_info.drive_type)
@@ -1432,11 +1329,7 @@
                             safe_Free(C_CAST(void**, &blockName));
                         }
 #endif
-<<<<<<< HEAD
                         DECLARE_ZERO_INIT_ARRAY(char, printable_sn, SERIAL_NUM_LEN + 1);
-=======
-                        
->>>>>>> 57409d0f
                         snprintf(printable_sn, SERIAL_NUM_LEN + 1, "%s", deviceList[devIter].drive_info.serialNumber);
                         //if seagate scsi, need to truncate to 8 digits
                         if (deviceList[devIter].drive_info.drive_type == SCSI_DRIVE && is_Seagate_Family(&deviceList[devIter]) == SEAGATE)
