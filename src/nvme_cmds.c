--- conflicted
+++ resolved
@@ -604,10 +604,6 @@
     return ret;
 }
 
-<<<<<<< HEAD
-
-=======
->>>>>>> 5008c645
 eReturnValues nvme_Firmware_Image_Dl(tDevice *device, uint32_t bufferOffset, uint32_t numberOfBytes, uint8_t *ptrData, bool firstSegment, bool lastSegment, uint32_t timeoutSeconds)
 {
     eReturnValues ret = SUCCESS;
@@ -706,11 +702,7 @@
 
 eReturnValues nvme_Get_Features(tDevice *device, nvmeFeaturesCmdOpt * featCmdOpts)
 {
-<<<<<<< HEAD
-    eReturnValues ret = UNKNOWN; 
-=======
     eReturnValues ret = UNKNOWN;
->>>>>>> 5008c645
     nvmeCmdCtx getFeatures;
     uint32_t dWord10 = 0;
     memset(&getFeatures, 0, sizeof(getFeatures));
@@ -757,11 +749,7 @@
 
 eReturnValues nvme_Set_Features(tDevice *device, nvmeFeaturesCmdOpt * featCmdOpts)
 {
-<<<<<<< HEAD
-    eReturnValues ret = UNKNOWN; 
-=======
     eReturnValues ret = UNKNOWN;
->>>>>>> 5008c645
     nvmeCmdCtx setFeatures;
     uint32_t dWord10 = 0;
     memset(&setFeatures, 0, sizeof(setFeatures));
@@ -839,11 +827,7 @@
 
 eReturnValues nvme_Get_Log_Page(tDevice *device, nvmeGetLogPageCmdOpts * getLogPageCmdOpts)
 {
-<<<<<<< HEAD
-    eReturnValues ret = UNKNOWN; 
-=======
     eReturnValues ret = UNKNOWN;
->>>>>>> 5008c645
     nvmeCmdCtx getLogPage;
     uint32_t dWord10 = 0;
     uint32_t numDwords = 0;
@@ -892,16 +876,9 @@
     return ret;
 }
 
-<<<<<<< HEAD
-
 eReturnValues nvme_Format(tDevice *device, nvmeFormatCmdOpts * formatCmdOpts)
 {
-    eReturnValues ret = UNKNOWN; 
-=======
-eReturnValues nvme_Format(tDevice *device, nvmeFormatCmdOpts * formatCmdOpts)
-{
     eReturnValues ret = UNKNOWN;
->>>>>>> 5008c645
     nvmeCmdCtx formatCmd;
     uint32_t dWord10 = 0;
     //Setting this check so we are not corrupting dWord10 
@@ -922,11 +899,7 @@
 
     //Construct the correct 
     dWord10 = C_CAST(uint32_t, M_GETBITRANGE(formatCmdOpts->ses, 2, 0) << 9); 
-<<<<<<< HEAD
-    if (formatCmdOpts->pil) 
-=======
     if (formatCmdOpts->pil)
->>>>>>> 5008c645
     {
         dWord10 |= BIT8;
     }
