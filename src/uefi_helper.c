--- conflicted
+++ resolved
@@ -575,12 +575,7 @@
     device->os_info.osType = OS_UEFI;
     if (strstr(filename, "ata") == filename)//this can only be at the beginning of the string
     {
-<<<<<<< HEAD
         if (get_ATA_Device_Handle(filename, &device->os_info.controllerNum, &device->os_info.address.ata.port, &device->os_info.address.ata.portMultiplierPort))
-=======
-        int res = sscanf(filename, "%3s:%" SCNx16 ":%" SCNx16 ":%" SCNx16, &interface, &device->os_info.controllerNum, &device->os_info.address.ata.port, &device->os_info.address.ata.portMultiplierPort);
-        if (res >= 4 && res != EOF)
->>>>>>> 5008c645
         {
             device->drive_info.interface_type = IDE_INTERFACE;
             device->drive_info.drive_type = ATA_DRIVE;
@@ -628,27 +623,11 @@
     }
     else if (strstr(filename, "scsiEx") == filename)
     {
-<<<<<<< HEAD
         if (get_SCSIEX_Device_Handle(filename,  &device->os_info.controllerNum, device->os_info.address.scsiEx.target, &device->os_info.address.scsiEx.lun))
-=======
-        char targetAsString[32] = { 0 };
-        int res = sscanf(filename, "%6s:%" SCNx16 ":%32s:%" SCNx64, &interface, &device->os_info.controllerNum, &targetAsString[0], &device->os_info.address.scsiEx.lun);
-        if (res >= 4 && res != EOF)
->>>>>>> 5008c645
         {
             device->drive_info.interface_type = SCSI_INTERFACE;
             device->drive_info.drive_type = SCSI_DRIVE;
             device->os_info.passthroughType = UEFI_PASSTHROUGH_SCSI_EXT;
-<<<<<<< HEAD
-=======
-            //TODO: validate convertion of targetAsString to the array we need to save for the targetID
-            for (uint8_t iter = 0; iter < 32 && targetIDIter >= 0; iter += 2, --targetIDIter, ++targetStringIter)
-            {
-                char smallString[4] = { 0 };//need to break the string into two charaters at a time then convert that to a integer to save for target name
-                snprintf(smallString, 4, "%c%c", targetAsString[iter], targetAsString[iter + 1]);
-                device->os_info.address.scsiEx.target[targetStringIter] = strtol(smallString, NULL, 16 /*string is in base 16*/);
-            }
->>>>>>> 5008c645
             EFI_EXT_SCSI_PASS_THRU_PROTOCOL *pPassthru;
             if (SUCCESS == get_Ext_SCSI_Passthru_Protocol_Ptr(&pPassthru, device->os_info.controllerNum))
             {
@@ -673,16 +652,9 @@
             }
         }
     }
-<<<<<<< HEAD
     else if (strstr(filename,  "scsi") == filename)
     {
         if (get_SCSI_Device_Handle(filename, &device->os_info.controllerNum, &device->os_info.address.scsi.target, &device->os_info.address.scsi.lun))
-=======
-    else if (strstr(filename, "scsi"))
-    {
-        int res = sscanf(filename, "%4s:%" SCNx16 ":%" SCNx32 ":%" SCNx64, &interface, &device->os_info.controllerNum, &device->os_info.address.scsi.target, &device->os_info.address.scsi.lun);
-        if (res >= 3 && res != EOF)
->>>>>>> 5008c645
         {
             device->drive_info.interface_type = SCSI_INTERFACE;
             device->drive_info.drive_type = SCSI_DRIVE;
@@ -715,18 +687,10 @@
             return FAILURE;
         }
     }
-<<<<<<< HEAD
     #if !defined (DISABLE_NVME_PASSTHROUGH)
     else if (strstr(filename, "nvme") == filename)
     {
         if (get_NVMe_Device_Handle(filename, &device->os_info.controllerNum, &device->os_info.address.nvme.namespaceID))
-=======
-#if !defined (DISABLE_NVME_PASSTHROUGH)
-    else if (strstr(filename, "nvme"))
-    {
-        int res = sscanf(filename, "%4s:%" SCNx16 ":%" SCNx32, &interface, &device->os_info.controllerNum, &device->os_info.address.nvme.namespaceID);
-        if (res >= 3 && res != EOF)
->>>>>>> 5008c645
         {
             device->drive_info.interface_type = NVME_INTERFACE;
             device->drive_info.drive_type = NVME_DRIVE;
@@ -873,11 +837,7 @@
     set_Console_Colors(true, uefiDebugMessageColor);
     printf("Sending UEFI SCSI Passthru Command\n");
     set_Console_Colors(true, DEFAULT);
-<<<<<<< HEAD
-    #endif
-=======
-#endif
->>>>>>> 5008c645
+#endif
     if (SUCCESS == get_SCSI_Passthru_Protocol_Ptr(&pPassthru, scsiIoCtx->device->os_info.controllerNum))
     {
         seatimer_t commandTimer;
@@ -1792,11 +1752,7 @@
     return ret;
 }
 
-<<<<<<< HEAD
 eReturnValues send_IO( ScsiIoCtx *scsiIoCtx )
-=======
-eReturnValues send_IO(ScsiIoCtx *scsiIoCtx)
->>>>>>> 5008c645
 {
     eReturnValues ret = OS_PASSTHROUGH_FAILURE;
     if (VERBOSITY_BUFFERS <= scsiIoCtx->device->deviceVerbosity)
