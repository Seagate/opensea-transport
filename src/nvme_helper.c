// SPDX-License-Identifier: MPL-2.0
//
// Do NOT modify or remove this copyright and license
//
// Copyright (c) 2012-2023 Seagate Technology LLC and/or its Affiliates, All Rights Reserved
//
// This software is subject to the terms of the Mozilla Public
// License, v. 2.0. If a copy of the MPL was not distributed with this
// file, You can obtain one at http://mozilla.org/MPL/2.0/.
//
// ******************************************************************************************
// 

#include "platform_helper.h"
#include <stdio.h>
#include "nvme_helper.h"
#include "nvme_helper_func.h"
#include "common_public.h"

//pointer to NVMe controller identify data should always be 4096B since all NVMe identify data is this long.
//All parameters should be the length of what is required in NVMe spec + 1 for a NULL terminating character.
static void fill_NVMe_Strings_From_Ctrl_Data(uint8_t* ptrCtrlData, char nvmMN[NVME_CTRL_IDENTIFY_MN_LEN + 1], char nvmSN[NVME_CTRL_IDENTIFY_SN_LEN + 1], char nvmFW[NVME_CTRL_IDENTIFY_FW_LEN + 1])
{
    if (ptrCtrlData)
    {
        nvmeIDCtrl* ctrlData = C_CAST(nvmeIDCtrl*, ptrCtrlData);
        //make sure buffers all all zeroed out before filling them
        memset(nvmMN, 0, M_Min(MODEL_NUM_LEN + 1, NVME_CTRL_IDENTIFY_MN_LEN + 1));
        memset(nvmSN, 0, M_Min(SERIAL_NUM_LEN + 1, NVME_CTRL_IDENTIFY_SN_LEN + 1));
        memset(nvmFW, 0, M_Min(FW_REV_LEN + 1, NVME_CTRL_IDENTIFY_FW_LEN + 1));
        //fill each buffer with data from NVMe ctrl data
        memcpy(nvmSN, ctrlData->sn, M_Min(SERIAL_NUM_LEN, NVME_CTRL_IDENTIFY_SN_LEN));
        remove_Leading_And_Trailing_Whitespace(nvmSN);
        memcpy(nvmFW, ctrlData->fr, M_Min(FW_REV_LEN, NVME_CTRL_IDENTIFY_FW_LEN));
        remove_Leading_And_Trailing_Whitespace(nvmFW);
        memcpy(nvmMN, ctrlData->mn, M_Min(MODEL_NUM_LEN, NVME_CTRL_IDENTIFY_MN_LEN));
        remove_Leading_And_Trailing_Whitespace(nvmMN);
    }
    return;
}

// \file nvme_cmds.c   Implementation for NVM Express helper functions
//                     The intention of the file is to be generic & not OS specific

// \fn fill_In_NVMe_Device_Info(device device)
// \brief Sends a set Identify etc commands & fills in the device information
// \param device device struture
// \return SUCCESS - pass, !SUCCESS fail or something went wrong
eReturnValues fill_In_NVMe_Device_Info(tDevice *device)
{
    eReturnValues ret = UNKNOWN;
<<<<<<< HEAD
    
=======

>>>>>>> 5008c645
    //set some pointers to where we want to fill in information...we're doing this so that on USB, we can store some info about the child drive, without disrupting the standard drive_info that has already been filled in by the fill_SCSI_Info function
    uint64_t *fillWWN = &device->drive_info.worldWideName;
    uint32_t *fillLogicalSectorSize = &device->drive_info.deviceBlockSize;
    uint32_t *fillPhysicalSectorSize = &device->drive_info.devicePhyBlockSize;
    uint16_t *fillSectorAlignment = &device->drive_info.sectorAlignment;
    uint64_t *fillMaxLba = &device->drive_info.deviceMaxLba;

    //If not an NVMe interface, such as USB, then we need to store things differently
    //RAID Interface should be treated as "Native" or "NVME_INTERFACE" since there is likely an underlying API providing direct access of some kind.
    if (device->drive_info.interface_type != NVME_INTERFACE && device->drive_info.interface_type != RAID_INTERFACE)
    {
        device->drive_info.bridge_info.isValid = true;
        fillWWN = &device->drive_info.bridge_info.childWWN;
        fillLogicalSectorSize = &device->drive_info.bridge_info.childDeviceBlockSize;
        fillPhysicalSectorSize = &device->drive_info.bridge_info.childDevicePhyBlockSize;
        fillSectorAlignment = &device->drive_info.bridge_info.childSectorAlignment;
        fillMaxLba = &device->drive_info.bridge_info.childDeviceMaxLba;
    }

    nvmeIDCtrl * ctrlData = &device->drive_info.IdentifyData.nvme.ctrl; //Conroller information data structure
    nvmeIDNameSpaces * nsData = &device->drive_info.IdentifyData.nvme.ns; //Name Space Data structure 

#ifdef _DEBUG
    printf("-->%s\n", __FUNCTION__);
#endif

    ret = nvme_Identify(device, C_CAST(uint8_t *, ctrlData), 0, NVME_IDENTIFY_CTRL);

#ifdef _DEBUG
    printf("fill NVMe info ret = %d\n", ret);
#endif

    if (ret == SUCCESS)
    {
        uint16_t enduranceGroup = 0;
        if (device->drive_info.interface_type != NVME_INTERFACE && device->drive_info.interface_type != RAID_INTERFACE)
        {
            fill_NVMe_Strings_From_Ctrl_Data(C_CAST(uint8_t*, ctrlData), device->drive_info.bridge_info.childDriveMN, device->drive_info.bridge_info.childDriveSN, device->drive_info.bridge_info.childDriveFW);
        }
        else
        {
            fill_NVMe_Strings_From_Ctrl_Data(C_CAST(uint8_t*, ctrlData), device->drive_info.product_identification, device->drive_info.serialNumber, device->drive_info.product_revision);
        }
        //set the t10 vendor id to NVMe
        snprintf(device->drive_info.T10_vendor_ident, T10_VENDOR_ID_LEN + 1, "NVMe");
        device->drive_info.media_type = MEDIA_NVM;//This will bite us someday when someone decided to put non-ssds on NVMe interface.
        //set scsi version to 6 if it is not already set
        if (device->drive_info.scsiVersion == 0)
        {
            device->drive_info.scsiVersion = 6;//most likely this is what will be set by a translator and keep other parts of code working correctly
        }

        //Do not overwrite this with non-NVMe interfaces. This is used by USB to figure out and track bridge chip specific things that are stored in this location
        if (device->drive_info.interface_type == NVME_INTERFACE && !device->drive_info.adapter_info.vendorIDValid)
        {
            device->drive_info.adapter_info.vendorID = ctrlData->vid;
            device->drive_info.adapter_info.vendorIDValid = true;
        }
        //set the IEEE OUI into the WWN since we use the WWN for detecting if the drive is a Seagate drive.
        //TODO: currently we set NAA to 5, but we should probably at least follow the SCSI-NVMe translation specification!
        *fillWWN = M_BytesTo8ByteValue(0x05, ctrlData->ieee[2], ctrlData->ieee[1], ctrlData->ieee[0], 0, 0, 0, 0) << 4;

        ret = nvme_Identify(device, C_CAST(uint8_t *, nsData), device->drive_info.namespaceID, NVME_IDENTIFY_NS);

        if (ret == SUCCESS)
        {

            *fillLogicalSectorSize = C_CAST(uint32_t, power_Of_Two(nsData->lbaf[nsData->flbas].lbaDS)); //removed math.h pow() function - TJE
            *fillPhysicalSectorSize = *fillLogicalSectorSize; //True for NVMe?
            *fillSectorAlignment = 0;

            *fillMaxLba = nsData->nsze - 1;//spec says this is from 0 to (n-1)!

            enduranceGroup = nsData->endgid;
            if (ctrlData->lpa & BIT5 && ctrlData->ctratt & BIT4 && enduranceGroup > 0)
            {
                //Check if this is an HDD
                //First read the supported logs log page, then if the rotating media log is there, read it.
                uint8_t* supportedLogs = C_CAST(uint8_t*, calloc_aligned(1024, sizeof(uint8_t), device->os_info.minimumAlignment));
                if (supportedLogs)
                {
                    nvmeGetLogPageCmdOpts supLogs;
                    memset(&supLogs, 0, sizeof(nvmeGetLogPageCmdOpts));
                    supLogs.addr = supportedLogs;
                    supLogs.dataLen = 1024;
                    supLogs.lid = NVME_LOG_SUPPORTED_PAGES_ID;
                    if (SUCCESS == nvme_Get_Log_Page(device, &supLogs))
                    {
                        uint32_t rotMediaOffset = NVME_LOG_ROTATIONAL_MEDIA_INFORMATION_ID * 4;
                        uint32_t rotMediaSup = M_BytesTo4ByteValue(supportedLogs[rotMediaOffset + 3], supportedLogs[rotMediaOffset + 2], supportedLogs[rotMediaOffset + 1], supportedLogs[rotMediaOffset + 0]);
                        if (rotMediaSup & BIT0)
                        {
                            //rotational media log is supported.
                            //Set the media type because this is supported, at least for now. We can read the log and the actual rotation rate if needed.
                            device->drive_info.media_type = MEDIA_HDD;
                        }
                    }
                    safe_Free_aligned(supportedLogs);
                }
            }
        }
    }
#ifdef _DEBUG
    printf("<--%s (%d)\n", __FUNCTION__, ret);
#endif

    return ret;
}

void print_NVMe_Cmd_Verbose(const nvmeCmdCtx * cmdCtx)
{
    printf("Sending NVM Command:\n");
    printf("\tType: ");
    switch (cmdCtx->commandType)
    {
    case NVM_ADMIN_CMD:
        printf("Admin");
        break;
    case NVM_CMD:
        printf("NVM");
        break;
    case NVM_UNKNOWN_CMD_SET:
    default:
        printf("Unknown");
        break;
    }
    printf("\n");
    printf("\tData Direction: ");
    //Data Direction:
    switch (cmdCtx->commandDirection)
    {
    case XFER_NO_DATA:
        printf("No Data");
        break;
    case XFER_DATA_IN:
        printf("Data In");
        break;
    case XFER_DATA_OUT:
        printf("Data Out");
        break;
    default:
        printf("Unknown");
        break;
    }
    printf("\n");
    printf("Data Length: %" PRIu32 "\n", cmdCtx->dataSize);
    //printf("Cmd result 0x%02X\n", cmdCtx->result);
    printf("Command Bytes:\n");
    switch (cmdCtx->commandType)
    {
    case NVM_ADMIN_CMD:
        printf("\tOpcode (CDW0) = %" PRIu8 "\n", cmdCtx->cmd.adminCmd.opcode);
        printf("\tFlags (CDW0) = %" PRIu8 "\n", cmdCtx->cmd.adminCmd.flags);
        printf("\tReserved (CDW0) = %" PRIu16 "\n", cmdCtx->cmd.adminCmd.rsvd1);
        printf("\tNSID = %" PRIX32 "h\n", cmdCtx->cmd.adminCmd.nsid);
        printf("\tCDW2 = %08" PRIX32 "h\n", cmdCtx->cmd.adminCmd.cdw2);
        printf("\tCDW3 = %08" PRIX32 "h\n", cmdCtx->cmd.adminCmd.cdw3);
        printf("\tMetadata Ptr = %" PRIX64 "h\n", cmdCtx->cmd.adminCmd.metadata);
        printf("\tMetadata Length = %" PRIu32 "\n", cmdCtx->cmd.adminCmd.metadataLen);
        printf("\tData Ptr = %" PRIX64 "h\n", cmdCtx->cmd.adminCmd.addr);
        printf("\tCDW10 = %08" PRIX32 "h\n", cmdCtx->cmd.adminCmd.cdw10);
        printf("\tCDW11 = %08" PRIX32 "h\n", cmdCtx->cmd.adminCmd.cdw11);
        printf("\tCDW12 = %08" PRIX32 "h\n", cmdCtx->cmd.adminCmd.cdw12);
        printf("\tCDW13 = %08" PRIX32 "h\n", cmdCtx->cmd.adminCmd.cdw13);
        printf("\tCDW14 = %08" PRIX32 "h\n", cmdCtx->cmd.adminCmd.cdw14);
        printf("\tCDW15 = %08" PRIX32 "h\n", cmdCtx->cmd.adminCmd.cdw15);
        break;
    case NVM_CMD:
        printf("\tOpcode (CDW0) = %" PRIu8 "\n", cmdCtx->cmd.nvmCmd.opcode);
        printf("\tFlags (CDW0) = %" PRIu8 "\n", cmdCtx->cmd.nvmCmd.flags);
        printf("\tCommand ID (CDW0) = %" PRIu16 "\n", cmdCtx->cmd.nvmCmd.commandId);
        printf("\tNSID = %" PRIX32 "h\n", cmdCtx->cmd.nvmCmd.nsid);
        printf("\tCDW2 = %08" PRIX32 "h\n", cmdCtx->cmd.nvmCmd.cdw2);
        printf("\tCDW3 = %08" PRIX32 "h\n", cmdCtx->cmd.nvmCmd.cdw3);
        printf("\tMetadata Ptr (CDW4 & 5) = %" PRIX64 "h\n", cmdCtx->cmd.nvmCmd.metadata);
        printf("\tData Pointer (CDW6 & 7) = %" PRIX64 "h\n", cmdCtx->cmd.nvmCmd.prp1);
        printf("\tData Pointer (CDW8 & 9) = %" PRIX64 "h\n", cmdCtx->cmd.nvmCmd.prp2);
        printf("\tCDW10 = %08" PRIX32 "h\n", cmdCtx->cmd.nvmCmd.cdw10);
        printf("\tCDW11 = %08" PRIX32 "h\n", cmdCtx->cmd.nvmCmd.cdw11);
        printf("\tCDW12 = %08" PRIX32 "h\n", cmdCtx->cmd.nvmCmd.cdw12);
        printf("\tCDW13 = %08" PRIX32 "h\n", cmdCtx->cmd.nvmCmd.cdw13);
        printf("\tCDW14 = %08" PRIX32 "h\n", cmdCtx->cmd.nvmCmd.cdw14);
        printf("\tCDW15 = %08" PRIX32 "h\n", cmdCtx->cmd.nvmCmd.cdw15);
        break;
    default:
        printf("\tCDW0  = %08" PRIX32 "h\n", cmdCtx->cmd.dwords.cdw0);
        printf("\tCDW1  = %08" PRIX32 "h\n", cmdCtx->cmd.dwords.cdw1);
        printf("\tCDW2  = %08" PRIX32 "h\n", cmdCtx->cmd.dwords.cdw2);
        printf("\tCDW3  = %08" PRIX32 "h\n", cmdCtx->cmd.dwords.cdw3);
        printf("\tCDW4  = %08" PRIX32 "h\n", cmdCtx->cmd.dwords.cdw4);
        printf("\tCDW5  = %08" PRIX32 "h\n", cmdCtx->cmd.dwords.cdw5);
        printf("\tCDW6  = %08" PRIX32 "h\n", cmdCtx->cmd.dwords.cdw6);
        printf("\tCDW7  = %08" PRIX32 "h\n", cmdCtx->cmd.dwords.cdw7);
        printf("\tCDW8  = %08" PRIX32 "h\n", cmdCtx->cmd.dwords.cdw8);
        printf("\tCDW9  = %08" PRIX32 "h\n", cmdCtx->cmd.dwords.cdw9);
        printf("\tCDW10 = %08" PRIX32 "h\n", cmdCtx->cmd.dwords.cdw10);
        printf("\tCDW11 = %08" PRIX32 "h\n", cmdCtx->cmd.dwords.cdw11);
        printf("\tCDW12 = %08" PRIX32 "h\n", cmdCtx->cmd.dwords.cdw12);
        printf("\tCDW13 = %08" PRIX32 "h\n", cmdCtx->cmd.dwords.cdw13);
        printf("\tCDW14 = %08" PRIX32 "h\n", cmdCtx->cmd.dwords.cdw14);
        printf("\tCDW15 = %08" PRIX32 "h\n", cmdCtx->cmd.dwords.cdw15);
        break;
    }
    printf("\n");
}

void get_NVMe_Status_Fields_From_DWord(uint32_t nvmeStatusDWord, bool *doNotRetry, bool *more, uint8_t *statusCodeType, uint8_t *statusCode)
{
    if (doNotRetry && more && statusCodeType && statusCode)
    {
        *doNotRetry = nvmeStatusDWord & BIT31;
        *more = nvmeStatusDWord & BIT30;
        *statusCodeType = M_GETBITRANGE(nvmeStatusDWord, 27, 25);
        *statusCode = M_GETBITRANGE(nvmeStatusDWord, 24, 17);
    }
}

//TODO: this function needs to be expanded as new status codes are added
//TODO: use doNotRetry and more bits in some useful way?
eReturnValues check_NVMe_Status(uint32_t nvmeStatusDWord)
{
    eReturnValues ret = SUCCESS;
    //bool doNotRetry = nvmeStatusDWord & BIT31;
    //bool more  = nvmeStatusDWord & BIT30;
    uint8_t statusCodeType = M_GETBITRANGE(nvmeStatusDWord, 27, 25);
    uint8_t statusCode = M_GETBITRANGE(nvmeStatusDWord, 24, 17);

    switch (statusCodeType)
    {
    case NVME_SCT_GENERIC_COMMAND_STATUS://generic
        switch (statusCode)
        {
        case NVME_GEN_SC_SUCCESS_:
            ret = SUCCESS;
            break;
        case NVME_GEN_SC_INVALID_OPCODE_:
            ret = NOT_SUPPORTED;
            break;
        case NVME_GEN_SC_INVALID_FIELD_:
            ret = NOT_SUPPORTED;
            break;
        case NVME_GEN_SC_CMDID_CONFLICT_:
            ret = FAILURE;
            break;
        case NVME_GEN_SC_DATA_XFER_ERROR_:
            ret = FAILURE;
            break;
        case NVME_GEN_SC_POWER_LOSS_:
            ret = FAILURE;
            break;
        case NVME_GEN_SC_INTERNAL_:
            ret = FAILURE;
            break;
        case NVME_GEN_SC_ABORT_REQ_:
            ret = FAILURE;
            break;
        case NVME_GEN_SC_ABORT_QUEUE_:
            ret = ABORTED;
            break;
        case NVME_GEN_SC_FUSED_FAIL_:
            ret = ABORTED;
            break;
        case NVME_GEN_SC_FUSED_MISSING_:
            ret = FAILURE;
            break;
        case NVME_GEN_SC_INVALID_NS_:
            ret = NOT_SUPPORTED;
            break;
        case NVME_GEN_SC_CMD_SEQ_ERROR_:
            ret = FAILURE;
            break;
        case NVME_GEN_SC_INVALID_SGL_SEGMENT_DESCRIPTOR:
            ret = NOT_SUPPORTED;
            break;
        case NVME_GEN_SC_INVALID_NUMBER_OF_SGL_DESCRIPTORS:
            ret = NOT_SUPPORTED;
            break;
        case NVME_GEN_SC_DATA_SGL_LENGTH_INVALID:
            ret = NOT_SUPPORTED;
            break;
        case NVME_GEN_SC_METADATA_SGL_LENGTH_INVALID:
            ret = NOT_SUPPORTED;
            break;
        case NVME_GEN_SC_SGL_DESCRIPTOR_TYPE_INVALID:
            ret = NOT_SUPPORTED;
            break;
        case NVME_GEN_SC_INVALID_USE_OF_CONTROLLER_MEMORY_BUFFER:
            ret = NOT_SUPPORTED;
            break;
        case NVME_GEN_SC_PRP_OFFSET_INVALID:
            ret = NOT_SUPPORTED;
            break;
        case NVME_GEN_SC_ATOMIC_WRITE_UNIT_EXCEEDED:
            ret = FAILURE;
            break;
        case NVME_GEN_SC_OPERATION_DENIED:
            ret = DEVICE_ACCESS_DENIED;
            break;
        case NVME_GEN_SC_SGL_OFFSET_INVALID:
            ret = NOT_SUPPORTED;
            break;
        case NVME_GEN_SC_HOST_IDENTIFIER_INCONSISTENT_FORMAT:
            ret = FAILURE;
            break;
        case NVME_GEN_SC_KEEP_ALIVE_TIMEOUT_EXPIRED:
            ret = FAILURE;
            break;
        case NVME_GEN_SC_KEEP_ALIVE_TIMEOUT_INVALID:
            ret = NOT_SUPPORTED;
            break;
        case NVME_GEN_SC_COMMAND_ABORTED_DUE_TO_PREEMPT_AND_ABORT:
            ret = ABORTED;
            break;
        case NVME_GEN_SC_SANITIZE_FAILED:
            ret = FAILURE;
            break;
        case NVME_GEN_SC_SANITIZE_IN_PROGRESS:
            ret = IN_PROGRESS;
            break;
        case NVME_GEN_SC_SGL_DATA_BLOCK_GRANULARITY_INVALID:
            ret = NOT_SUPPORTED;
            break;
        case NVME_GEN_SC_COMMAND_NOT_SUPPORTED_FOR_QUEUE_IN_CMB:
            ret = NOT_SUPPORTED;
            break;
            //80-BF are NVM command set specific                
        case NVME_GEN_SC_LBA_RANGE_:
            ret = FAILURE;
            break;
        case NVME_GEN_SC_CAP_EXCEEDED_:
            ret = FAILURE;
            break;
        case NVME_GEN_SC_NS_NOT_READY_:
            ret = FAILURE;
            break;
        case NVME_GEN_SC_RESERVATION_CONFLICT:
            ret = FAILURE;
            break;
        case NVME_GEN_SC_FORMAT_IN_PROGRESS:
            ret = IN_PROGRESS;
            break;
        default:
            ret = UNKNOWN;
            break;
        }
        break;
    case NVME_SCT_COMMAND_SPECIFIC_STATUS://command specific
        switch (statusCode)
        {
        case NVME_CMD_SP_SC_CQ_INVALID_:
        case NVME_CMD_SP_SC_QID_INVALID_:
        case NVME_CMD_SP_SC_QUEUE_SIZE_:
        case NVME_CMD_SP_SC_ABORT_LIMIT_:
            //NVME_CMD_SP_SC_ABORT_MISSING_ = 0x04,//reserved in NVMe specs
        case NVME_CMD_SP_SC_ASYNC_LIMIT_:
            ret = FAILURE;
            break;
        case NVME_CMD_SP_SC_INVALID_FIRMWARE_SLOT_:
            ret = FAILURE;
            break;
        case NVME_CMD_SP_SC_INVALIDFIRMWARE_IMAGE_:
            ret = FAILURE;
            break;
        case NVME_CMD_SP_SC_INVALID_INTERRUPT_VECTOR_:
        case NVME_CMD_SP_SC_INVALID_LOG_PAGE_:
        case NVME_CMD_SP_SC_INVALID_FORMAT_:
            ret = NOT_SUPPORTED;
            break;
        case NVME_CMD_SP_SC_FW_ACT_REQ_CONVENTIONAL_RESET:
            ret = SUCCESS;
            break;
        case NVME_CMD_SP_SC_INVALID_QUEUE_DELETION:
        case NVME_CMD_SP_SC_FEATURE_IDENTIFIER_NOT_SAVABLE:
        case NVME_CMD_SP_SC_FEATURE_NOT_CHANGEABLE:
        case NVME_CMD_SP_SC_FEATURE_NOT_NAMESPACE_SPECIFC:
            ret = FAILURE;
            break;
        case NVME_CMD_SP_SC_FW_ACT_REQ_NVM_SUBSYS_RESET:
        case NVME_CMD_SP_SC_FW_ACT_REQ_RESET:
        case NVME_CMD_SP_SC_FW_ACT_REQ_MAX_TIME_VIOALTION:
            ret = SUCCESS;
            break;
        case NVME_CMD_SP_SC_FW_ACT_PROHIBITED:
        case NVME_CMD_SP_SC_OVERLAPPING_RANGE:
        case NVME_CMD_SP_SC_NS_INSUFFICIENT_CAP:
        case NVME_CMD_SP_SC_NS_ID_UNAVAILABLE:
        case NVME_CMD_SP_SC_NS_ALREADY_ATTACHED:
        case NVME_CMD_SP_SC_NS_IS_PRIVATE:
        case NVME_CMD_SP_SC_NS_NOT_ATTACHED:
            ret = FAILURE;
            break;
        case NVME_CMD_SP_SC_THIN_PROVISIONING_NOT_SUPPORTED:
        case NVME_CMD_SP_SC_CONTROLLER_LIST_INVALID:
            ret = NOT_SUPPORTED;
            break;
        case NVME_CMD_SP_SC_DEVICE_SELF_TEST_IN_PROGRESS:
            ret = IN_PROGRESS;
            break;
        case NVME_CMD_SP_SC_BOOT_PARTITION_WRITE_PROHIBITED:
            ret = FAILURE;
            break;
        case NVME_CMD_SP_SC_INVALID_CONTROLLER_IDENTIFIER:
        case NVME_CMD_SP_SC_INVALID_SECONDARY_CONTROLLER_STATE:
        case NVME_CMD_SP_SC_INVALID_NUMBER_OF_CONTROLLER_RESOURCES:
        case NVME_CMD_SP_SC_INVALID_RESOURCE_IDENTIFIER:
            ret = NOT_SUPPORTED;
            break;
            //80-BF are NVM command set specific                 
        case NVME_CMD_SP_SC_CONFLICTING_ATTRIBUTES_:
        case NVME_CMD_SP_SC_INVALID_PROTECTION_INFORMATION:
        case NVME_CMD_SP_SC_ATTEMPTED_WRITE_TO_READ_ONLY_RANGE:
            ret = FAILURE;
            break;
        default:
            ret = UNKNOWN;
            break;
        }
        break;
    case NVME_SCT_MEDIA_AND_DATA_INTEGRITY_ERRORS://media or data errors
        switch (statusCode)
        {
        case NVME_MED_ERR_SC_WRITE_FAULT_:
        case NVME_MED_ERR_SC_UNREC_READ_ERROR_:
        case NVME_MED_ERR_SC_ETE_GUARD_CHECK_:
        case NVME_MED_ERR_SC_ETE_APPTAG_CHECK_:
        case NVME_MED_ERR_SC_ETE_REFTAG_CHECK_:
        case NVME_MED_ERR_SC_COMPARE_FAILED_:
        case NVME_MED_ERR_SC_DEALLOCATED_OR_UNWRITTEN_LOGICAL_BLOCK:
            ret = FAILURE;
            break;
        case NVME_MED_ERR_SC_ACCESS_DENIED_:
            ret = DEVICE_ACCESS_DENIED;
            break;
        default:
            ret = UNKNOWN;
            break;
        }
        break;
    case NVME_SCT_VENDOR_SPECIFIC_STATUS:
        //fall through to default.
    default:
        //unknown meaning. Either reserved or vendor unique.
        ret = UNKNOWN;
        break;
    }
    return ret;
}

void print_NVMe_Cmd_Result_Verbose(const nvmeCmdCtx * cmdCtx)
{
    //TODO: Print out the result/error information!
    printf("NVM Command Completion:\n");
    printf("\tCommand Specific (DW0): ");
    if (cmdCtx->commandCompletionData.dw0Valid)
    {
        printf("%" PRIX32 "h\n", cmdCtx->commandCompletionData.commandSpecific);
    }
    else
    {
        printf("Unavailable from OS\n");
    }
    printf("\tReserved (DW1): ");
    if (cmdCtx->commandCompletionData.dw1Valid)
    {
        printf("%" PRIX32 "h\n", cmdCtx->commandCompletionData.dw1Reserved);
    }
    else
    {
        printf("Unavailable from OS\n");
    }
    printf("\tSQ ID & SQ Head Ptr (DW2): ");
    if (cmdCtx->commandCompletionData.dw2Valid)
    {
        printf("%" PRIX32 "h\n", cmdCtx->commandCompletionData.sqIDandHeadPtr);
    }
    else
    {
        printf("Unavailable from OS\n");
    }
    printf("\tStatus & CID (DW3): ");
    if (cmdCtx->commandCompletionData.dw3Valid)
    {
        bool dnr = false, more = false;
        uint8_t statusCodeType = 0;
        uint8_t statusCode = 0;
        printf("%" PRIX32 "h\n", cmdCtx->commandCompletionData.statusAndCID);
        get_NVMe_Status_Fields_From_DWord(cmdCtx->commandCompletionData.statusAndCID, &dnr, &more, &statusCodeType, &statusCode);
        printf("\t\tDo Not Retry: ");
        if (dnr)
        {
            printf("True\n");
        }
        else
        {
            printf("False\n");
        }
        printf("\t\tMore: ");
        if (more)
        {
            printf("True\n");
        }
        else
        {
            printf("False\n");
        }
#define NVME_STATUS_CODE_TYPE_STRING_LENGTH 32
#define NVME_STATUS_CODE_STRING_LENGTH 62
        char statusCodeTypeString[NVME_STATUS_CODE_TYPE_STRING_LENGTH] = { 0 };
        char statusCodeString[NVME_STATUS_CODE_STRING_LENGTH] = { 0 };
        //also print out the phase tag, CID. NOTE: These aren't available in Linux!
        switch (statusCodeType)
        {
        case NVME_SCT_GENERIC_COMMAND_STATUS://generic
            snprintf(statusCodeTypeString, NVME_STATUS_CODE_TYPE_STRING_LENGTH, "Generic Status");
            switch (statusCode)
            {
            case NVME_GEN_SC_SUCCESS_:
                snprintf(statusCodeString, NVME_STATUS_CODE_STRING_LENGTH, "Success");
                break;
            case NVME_GEN_SC_INVALID_OPCODE_:
                snprintf(statusCodeString, NVME_STATUS_CODE_STRING_LENGTH, "Invalid Command Opcode");
                break;
            case NVME_GEN_SC_INVALID_FIELD_:
                snprintf(statusCodeString, NVME_STATUS_CODE_STRING_LENGTH, "Invalid Field in Command");
                break;
            case NVME_GEN_SC_CMDID_CONFLICT_:
                snprintf(statusCodeString, NVME_STATUS_CODE_STRING_LENGTH, "Command ID Conflict");
                break;
            case NVME_GEN_SC_DATA_XFER_ERROR_:
                snprintf(statusCodeString, NVME_STATUS_CODE_STRING_LENGTH, "Data Transfer Error");
                break;
            case NVME_GEN_SC_POWER_LOSS_:
                snprintf(statusCodeString, NVME_STATUS_CODE_STRING_LENGTH, "Commands Aborted due to Power Less Notification");
                break;
            case NVME_GEN_SC_INTERNAL_:
                snprintf(statusCodeString, NVME_STATUS_CODE_STRING_LENGTH, "Internal Error");
                break;
            case NVME_GEN_SC_ABORT_REQ_:
                snprintf(statusCodeString, NVME_STATUS_CODE_STRING_LENGTH, "Command Abort Requested");
                break;
            case NVME_GEN_SC_ABORT_QUEUE_:
                snprintf(statusCodeString, NVME_STATUS_CODE_STRING_LENGTH, "Command Aborted due to SQ Deletion");
                break;
            case NVME_GEN_SC_FUSED_FAIL_:
                snprintf(statusCodeString, NVME_STATUS_CODE_STRING_LENGTH, "Command Aborted due to Failed Fused Command");
                break;
            case NVME_GEN_SC_FUSED_MISSING_:
                snprintf(statusCodeString, NVME_STATUS_CODE_STRING_LENGTH, "Command Aborted due to Missing Fused Command");
                break;
            case NVME_GEN_SC_INVALID_NS_:
                snprintf(statusCodeString, NVME_STATUS_CODE_STRING_LENGTH, "Invalid Namespace or Format");
                break;
            case NVME_GEN_SC_CMD_SEQ_ERROR_:
                snprintf(statusCodeString, NVME_STATUS_CODE_STRING_LENGTH, "Command Sequence Error");
                break;
            case NVME_GEN_SC_INVALID_SGL_SEGMENT_DESCRIPTOR:
                snprintf(statusCodeString, NVME_STATUS_CODE_STRING_LENGTH, "Invalid SGL Segment Descriptor");
                break;
            case NVME_GEN_SC_INVALID_NUMBER_OF_SGL_DESCRIPTORS:
                snprintf(statusCodeString, NVME_STATUS_CODE_STRING_LENGTH, "Invalid Number of SGL Descriptors");
                break;
            case NVME_GEN_SC_DATA_SGL_LENGTH_INVALID:
                snprintf(statusCodeString, NVME_STATUS_CODE_STRING_LENGTH, "Data SGL Length Invalid");
                break;
            case NVME_GEN_SC_METADATA_SGL_LENGTH_INVALID:
                snprintf(statusCodeString, NVME_STATUS_CODE_STRING_LENGTH, "Metadata SGL Length Invalid");
                break;
            case NVME_GEN_SC_SGL_DESCRIPTOR_TYPE_INVALID:
                snprintf(statusCodeString, NVME_STATUS_CODE_STRING_LENGTH, "SGL Descriptor Type Invalid");
                break;
            case NVME_GEN_SC_INVALID_USE_OF_CONTROLLER_MEMORY_BUFFER:
                snprintf(statusCodeString, NVME_STATUS_CODE_STRING_LENGTH, "Invalid Use of Controller Memory Buffer");
                break;
            case NVME_GEN_SC_PRP_OFFSET_INVALID:
                snprintf(statusCodeString, NVME_STATUS_CODE_STRING_LENGTH, "PRP Offset Invalid");
                break;
            case NVME_GEN_SC_ATOMIC_WRITE_UNIT_EXCEEDED:
                snprintf(statusCodeString, NVME_STATUS_CODE_STRING_LENGTH, "Atomic Write Unit Exceeded");
                break;
            case NVME_GEN_SC_OPERATION_DENIED:
                snprintf(statusCodeString, NVME_STATUS_CODE_STRING_LENGTH, "Operation Denied");
                break;
            case NVME_GEN_SC_SGL_OFFSET_INVALID:
                snprintf(statusCodeString, NVME_STATUS_CODE_STRING_LENGTH, "SGL Offset Invalid");
                break;
            case NVME_GEN_SC_HOST_IDENTIFIER_INCONSISTENT_FORMAT:
                snprintf(statusCodeString, NVME_STATUS_CODE_STRING_LENGTH, "Host Identifier Inconsistent Format");
                break;
            case NVME_GEN_SC_KEEP_ALIVE_TIMEOUT_EXPIRED:
                snprintf(statusCodeString, NVME_STATUS_CODE_STRING_LENGTH, "Keep Alive Timeout Expired");
                break;
            case NVME_GEN_SC_KEEP_ALIVE_TIMEOUT_INVALID:
                snprintf(statusCodeString, NVME_STATUS_CODE_STRING_LENGTH, "Keel Alive Timeout Invalid");
                break;
            case NVME_GEN_SC_COMMAND_ABORTED_DUE_TO_PREEMPT_AND_ABORT:
                snprintf(statusCodeString, NVME_STATUS_CODE_STRING_LENGTH, "Command Aborted due to Preempt and Abort");
                break;
            case NVME_GEN_SC_SANITIZE_FAILED:
                snprintf(statusCodeString, NVME_STATUS_CODE_STRING_LENGTH, "Sanitize Failed");
                break;
            case NVME_GEN_SC_SANITIZE_IN_PROGRESS:
                snprintf(statusCodeString, NVME_STATUS_CODE_STRING_LENGTH, "Sanitize In Progress");
                break;
            case NVME_GEN_SC_SGL_DATA_BLOCK_GRANULARITY_INVALID:
                snprintf(statusCodeString, NVME_STATUS_CODE_STRING_LENGTH, "SGL Data Block Granularity Invalid");
                break;
            case NVME_GEN_SC_COMMAND_NOT_SUPPORTED_FOR_QUEUE_IN_CMB:
                snprintf(statusCodeString, NVME_STATUS_CODE_STRING_LENGTH, "Command Not Supported for Queue in CMB");
                break;
            case NVME_GEN_SC_NS_IS_WRITE_PROTECTED:
                snprintf(statusCodeString, NVME_STATUS_CODE_STRING_LENGTH, "Namespace is Write Protected");
                break;
            case NVME_GEN_SC_COMMAND_INTERRUPTED:
                snprintf(statusCodeString, NVME_STATUS_CODE_STRING_LENGTH, "Command Interrupted");
                break;
            case NVME_GEN_SC_TRANSIENT_TRANSPORT_ERROR:
                snprintf(statusCodeString, NVME_STATUS_CODE_STRING_LENGTH, "Transient Transport Error");
                break;
            case NVME_GEN_SC_COMMAND_PROHIBITED_BY_CMD_AND_FEAT_LOCKDOWN:
                snprintf(statusCodeString, NVME_STATUS_CODE_STRING_LENGTH, "Command Prohibited by Command and Feature Lockdown");
                break;
            case NVME_GEN_SC_ADMIN_COMMAND_MEDIA_NOT_READY:
                snprintf(statusCodeString, NVME_STATUS_CODE_STRING_LENGTH, "Admin Command Media Not Ready");
                break;
                //80-BF are NVM command set specific                
            case NVME_GEN_SC_LBA_RANGE_:
                snprintf(statusCodeString, NVME_STATUS_CODE_STRING_LENGTH, "LBA Out of Range");
                break;
            case NVME_GEN_SC_CAP_EXCEEDED_:
                snprintf(statusCodeString, NVME_STATUS_CODE_STRING_LENGTH, "Capacity Exceeded");
                break;
            case NVME_GEN_SC_NS_NOT_READY_:
                snprintf(statusCodeString, NVME_STATUS_CODE_STRING_LENGTH, "Namespace Not Ready");
                break;
            case NVME_GEN_SC_RESERVATION_CONFLICT:
                snprintf(statusCodeString, NVME_STATUS_CODE_STRING_LENGTH, "Reservation Conflict");
                break;
            case NVME_GEN_SC_FORMAT_IN_PROGRESS:
                snprintf(statusCodeString, NVME_STATUS_CODE_STRING_LENGTH, "Format In Progress");
                break;
            case NVME_GEN_SC_INVALID_VALUE_SIZE:
                snprintf(statusCodeString, NVME_STATUS_CODE_STRING_LENGTH, "Invalid Value Size");
                break;
            case NVME_GEN_SC_INVALID_KEY_SIZE:
                snprintf(statusCodeString, NVME_STATUS_CODE_STRING_LENGTH, "Invalid Key Size");
                break;
            case NVME_GEN_SC_KV_KEY_DOES_NOT_EXIST:
                snprintf(statusCodeString, NVME_STATUS_CODE_STRING_LENGTH, "KV Key Does Not Exist");
                break;
            case NVME_GEN_SC_UNRECOVERED_ERROR:
                snprintf(statusCodeString, NVME_STATUS_CODE_STRING_LENGTH, "Unrecovered Error");
                break;
            case NVME_GEN_SC_KEY_EXISTS:
                snprintf(statusCodeString, NVME_STATUS_CODE_STRING_LENGTH, "Key Exists");
                break;
            default:
                snprintf(statusCodeString, NVME_STATUS_CODE_STRING_LENGTH, "Unknown");
                break;
            }
            break;
        case NVME_SCT_COMMAND_SPECIFIC_STATUS://command specific
            snprintf(statusCodeTypeString, NVME_STATUS_CODE_TYPE_STRING_LENGTH, "Command Specific Status");
            switch (statusCode)
            {
            case NVME_CMD_SP_SC_CQ_INVALID_:
                snprintf(statusCodeString, NVME_STATUS_CODE_STRING_LENGTH, "Completion Queue Invalid");
                break;
            case NVME_CMD_SP_SC_QID_INVALID_:
                snprintf(statusCodeString, NVME_STATUS_CODE_STRING_LENGTH, "Invalid Queue Identifier");
                break;
            case NVME_CMD_SP_SC_QUEUE_SIZE_:
                snprintf(statusCodeString, NVME_STATUS_CODE_STRING_LENGTH, "Invalid Queue Size");
                break;
            case NVME_CMD_SP_SC_ABORT_LIMIT_:
                snprintf(statusCodeString, NVME_STATUS_CODE_STRING_LENGTH, "Aborted Command Limit Exceeded");
                break;
                //NVME_CMD_SP_SC_ABORT_MISSING_ = 0x04,//reserved in NVMe specs
            case NVME_CMD_SP_SC_ASYNC_LIMIT_:
                snprintf(statusCodeString, NVME_STATUS_CODE_STRING_LENGTH, "Asynchronous Event Request Limit Exceeded");
                break;
            case NVME_CMD_SP_SC_INVALID_FIRMWARE_SLOT_:
                snprintf(statusCodeString, NVME_STATUS_CODE_STRING_LENGTH, "Invalid Firmware Slot");
                break;
            case NVME_CMD_SP_SC_INVALIDFIRMWARE_IMAGE_:
                snprintf(statusCodeString, NVME_STATUS_CODE_STRING_LENGTH, "Invalid Firmware Image");
                break;
            case NVME_CMD_SP_SC_INVALID_INTERRUPT_VECTOR_:
                snprintf(statusCodeString, NVME_STATUS_CODE_STRING_LENGTH, "Invalid Interrupt Vector");
                break;
            case NVME_CMD_SP_SC_INVALID_LOG_PAGE_:
                snprintf(statusCodeString, NVME_STATUS_CODE_STRING_LENGTH, "Invalid Log Page");
                break;
            case NVME_CMD_SP_SC_INVALID_FORMAT_:
                snprintf(statusCodeString, NVME_STATUS_CODE_STRING_LENGTH, "Invalid Format");
                break;
            case NVME_CMD_SP_SC_FW_ACT_REQ_CONVENTIONAL_RESET:
                snprintf(statusCodeString, NVME_STATUS_CODE_STRING_LENGTH, "Firmware Activation Requires Conventional Reset");
                break;
            case NVME_CMD_SP_SC_INVALID_QUEUE_DELETION:
                snprintf(statusCodeString, NVME_STATUS_CODE_STRING_LENGTH, "Invalid Queue Deletion");
                break;
            case NVME_CMD_SP_SC_FEATURE_IDENTIFIER_NOT_SAVABLE:
                snprintf(statusCodeString, NVME_STATUS_CODE_STRING_LENGTH, "Feature Identifier Not Savable");
                break;
            case NVME_CMD_SP_SC_FEATURE_NOT_CHANGEABLE:
                snprintf(statusCodeString, NVME_STATUS_CODE_STRING_LENGTH, "Feature Not Changeable");
                break;
            case NVME_CMD_SP_SC_FEATURE_NOT_NAMESPACE_SPECIFC:
                snprintf(statusCodeString, NVME_STATUS_CODE_STRING_LENGTH, "Feature Not Namespace Specific");
                break;
            case NVME_CMD_SP_SC_FW_ACT_REQ_NVM_SUBSYS_RESET:
                snprintf(statusCodeString, NVME_STATUS_CODE_STRING_LENGTH, "Firmware Activation Requires NVM Subsystem Reset");
                break;
            case NVME_CMD_SP_SC_FW_ACT_REQ_RESET:
                snprintf(statusCodeString, NVME_STATUS_CODE_STRING_LENGTH, "Firmware Activation Requires Reset");
                break;
            case NVME_CMD_SP_SC_FW_ACT_REQ_MAX_TIME_VIOALTION:
                snprintf(statusCodeString, NVME_STATUS_CODE_STRING_LENGTH, "Firmware Activation Requires Maximum Time Violation");
                break;
            case NVME_CMD_SP_SC_FW_ACT_PROHIBITED:
                snprintf(statusCodeString, NVME_STATUS_CODE_STRING_LENGTH, "Firmware Activation Prohibited");
                break;
            case NVME_CMD_SP_SC_OVERLAPPING_RANGE:
                snprintf(statusCodeString, NVME_STATUS_CODE_STRING_LENGTH, "Overlapping Range");
                break;
            case NVME_CMD_SP_SC_NS_INSUFFICIENT_CAP:
                snprintf(statusCodeString, NVME_STATUS_CODE_STRING_LENGTH, "Namespace Insufficient Capacity");
                break;
            case NVME_CMD_SP_SC_NS_ID_UNAVAILABLE:
                snprintf(statusCodeString, NVME_STATUS_CODE_STRING_LENGTH, "Namespace Identifier Unavailable");
                break;
            case NVME_CMD_SP_SC_NS_ALREADY_ATTACHED:
                snprintf(statusCodeString, NVME_STATUS_CODE_STRING_LENGTH, "Namespace Already Attached");
                break;
            case NVME_CMD_SP_SC_NS_IS_PRIVATE:
                snprintf(statusCodeString, NVME_STATUS_CODE_STRING_LENGTH, "Namespace Is Private");
                break;
            case NVME_CMD_SP_SC_NS_NOT_ATTACHED:
                snprintf(statusCodeString, NVME_STATUS_CODE_STRING_LENGTH, "Namespace Not Attached");
                break;
            case NVME_CMD_SP_SC_THIN_PROVISIONING_NOT_SUPPORTED:
                snprintf(statusCodeString, NVME_STATUS_CODE_STRING_LENGTH, "Thin Provisioning Not Supported");
                break;
            case NVME_CMD_SP_SC_CONTROLLER_LIST_INVALID:
                snprintf(statusCodeString, NVME_STATUS_CODE_STRING_LENGTH, "Controller List Invalid");
                break;
            case NVME_CMD_SP_SC_DEVICE_SELF_TEST_IN_PROGRESS:
                snprintf(statusCodeString, NVME_STATUS_CODE_STRING_LENGTH, "Device Self-test In Progress");
                break;
            case NVME_CMD_SP_SC_BOOT_PARTITION_WRITE_PROHIBITED:
                snprintf(statusCodeString, NVME_STATUS_CODE_STRING_LENGTH, "Boot Partition Write Prohibited");
                break;
            case NVME_CMD_SP_SC_INVALID_CONTROLLER_IDENTIFIER:
                snprintf(statusCodeString, NVME_STATUS_CODE_STRING_LENGTH, "Invalid Controller Identifier");
                break;
            case NVME_CMD_SP_SC_INVALID_SECONDARY_CONTROLLER_STATE:
                snprintf(statusCodeString, NVME_STATUS_CODE_STRING_LENGTH, "Invalid Secondary Controller State");
                break;
            case NVME_CMD_SP_SC_INVALID_NUMBER_OF_CONTROLLER_RESOURCES:
                snprintf(statusCodeString, NVME_STATUS_CODE_STRING_LENGTH, "Invalid Number of Controller Resources");
                break;
            case NVME_CMD_SP_SC_INVALID_RESOURCE_IDENTIFIER:
                snprintf(statusCodeString, NVME_STATUS_CODE_STRING_LENGTH, "Invalid Resource Identifier");
                break;
            case NVME_CMD_SP_SC_SANITIZE_PROHIBITED_WHILE_PERSISTENT_MEMORY_REGION_IS_ENABLED:
                snprintf(statusCodeString, NVME_STATUS_CODE_STRING_LENGTH, "Sanitize Prohibited While Persistent Memory Region is Enabled");
                break;
            case NVME_CMD_SP_SC_ANA_GROUP_IDENTIFIER_INVALID:
                snprintf(statusCodeString, NVME_STATUS_CODE_STRING_LENGTH, "ANA Group Identifier Invalid");
                break;
            case NVME_CMD_SP_SC_ANA_ATTACH_FAILED:
                snprintf(statusCodeString, NVME_STATUS_CODE_STRING_LENGTH, "ANA Attach Failed");
                break;
            case NVME_CMD_SP_SC_INSUFFICIENT_CAPACITY:
                snprintf(statusCodeString, NVME_STATUS_CODE_STRING_LENGTH, "Unsufficient Capacity");
                break;
            case NVME_CMD_SP_SC_NAMESPACE_ATTACHMENT_LIMIT_EXCEEDED:
                snprintf(statusCodeString, NVME_STATUS_CODE_STRING_LENGTH, "Namespace Attachment Limit Exceeded");
                break;
            case NVME_CMD_SP_SC_PROHIBITION_OF_COMMAND_EXECUTION_NOT_SUPPORTED:
                snprintf(statusCodeString, NVME_STATUS_CODE_STRING_LENGTH, "Prohibition of Command Execution Not Supported");
                break;
            case NVME_CMD_SP_SC_IO_COMMAND_SET_NOT_SUPPORTED:
                snprintf(statusCodeString, NVME_STATUS_CODE_STRING_LENGTH, "I/O Command Set Not Supported");
                break;
            case NVME_CMD_SP_SC_IO_COMMAND_SET_NOT_ENABLED:
                snprintf(statusCodeString, NVME_STATUS_CODE_STRING_LENGTH, "I/O Command Set Not Enabled");
                break;
            case NVME_CMD_SP_SC_IO_COMMAND_SET_COMBINATION_REJECTED:
                snprintf(statusCodeString, NVME_STATUS_CODE_STRING_LENGTH, "I/O Command Set Combination Rejected");
                break;
            case NVME_CMD_SP_SC_INVALID_IO_COMMAND_SET:
                snprintf(statusCodeString, NVME_STATUS_CODE_STRING_LENGTH, "Invalid I/O Command Set");
                break;
            case NVME_CMD_SP_SC_IDENTIFIER_UNAVAILABLE:
                snprintf(statusCodeString, NVME_STATUS_CODE_STRING_LENGTH, "Identifier Unavailable");
                break;
                //80-BF are NVM command set specific                 
            case NVME_CMD_SP_SC_CONFLICTING_ATTRIBUTES_:
                snprintf(statusCodeString, NVME_STATUS_CODE_STRING_LENGTH, "Conflicting Attributes");
                break;
            case NVME_CMD_SP_SC_INVALID_PROTECTION_INFORMATION:
                snprintf(statusCodeString, NVME_STATUS_CODE_STRING_LENGTH, "Invalid Protection Information");
                break;
            case NVME_CMD_SP_SC_ATTEMPTED_WRITE_TO_READ_ONLY_RANGE:
                snprintf(statusCodeString, NVME_STATUS_CODE_STRING_LENGTH, "Attempted Write to Read Only Range");
                break;
            case NVME_CMD_SP_SC_COMMAND_SIZE_LIMIT_EXCEEDED:
                snprintf(statusCodeString, NVME_STATUS_CODE_STRING_LENGTH, "Command Size Limit Exceeded");
                break;
            case NVME_CMD_SP_SC_ZONED_BOUNDARY_ERROR:
                snprintf(statusCodeString, NVME_STATUS_CODE_STRING_LENGTH, "Zoned Boundary Error");
                break;
            case NVME_CMD_SP_SC_ZONE_IS_FULL:
                snprintf(statusCodeString, NVME_STATUS_CODE_STRING_LENGTH, "Zone is Full");
                break;
            case NVME_CMD_SP_SC_ZONE_IS_READ_ONLY:
                snprintf(statusCodeString, NVME_STATUS_CODE_STRING_LENGTH, "Zone is Read-Only");
                break;
            case NVME_CMD_SP_SC_ZONE_IS_OFFLINE:
                snprintf(statusCodeString, NVME_STATUS_CODE_STRING_LENGTH, "Zone is Offline");
                break;
            case NVME_CMD_SP_SC_ZONE_INVALID_WRITE:
                snprintf(statusCodeString, NVME_STATUS_CODE_STRING_LENGTH, "Zone Invalid Write");
                break;
            case NVME_CMD_SP_SC_TOO_MANY_ACTIVE_ZONES:
                snprintf(statusCodeString, NVME_STATUS_CODE_STRING_LENGTH, "Too Many Active Zones");
                break;
            case NVME_CMD_SP_SC_TOO_MANY_OPEN_ZONES:
                snprintf(statusCodeString, NVME_STATUS_CODE_STRING_LENGTH, "Too Many Open Zones");
                break;
            case NVME_CMD_SP_SC_INVALID_ZONE_STATE_TRANSITION:
                snprintf(statusCodeString, NVME_STATUS_CODE_STRING_LENGTH, "Invalid Zone State Transition");
                break;
            default:
                snprintf(statusCodeString, NVME_STATUS_CODE_STRING_LENGTH, "Unknown");
                break;
            }
            break;
        case NVME_SCT_MEDIA_AND_DATA_INTEGRITY_ERRORS://media or data errors
            snprintf(statusCodeTypeString, NVME_STATUS_CODE_TYPE_STRING_LENGTH, "Media And Data Integrity Errors");
            switch (statusCode)
            {
            case NVME_MED_ERR_SC_WRITE_FAULT_:
                snprintf(statusCodeString, NVME_STATUS_CODE_STRING_LENGTH, "Write Fault");
                break;
            case NVME_MED_ERR_SC_UNREC_READ_ERROR_:
                snprintf(statusCodeString, NVME_STATUS_CODE_STRING_LENGTH, "Unrecovered Read Error");
                break;
            case NVME_MED_ERR_SC_ETE_GUARD_CHECK_:
                snprintf(statusCodeString, NVME_STATUS_CODE_STRING_LENGTH, "End-to-end Guard Check Error");
                break;
            case NVME_MED_ERR_SC_ETE_APPTAG_CHECK_:
                snprintf(statusCodeString, NVME_STATUS_CODE_STRING_LENGTH, "End-to-end Application Tag Check Error");
                break;
            case NVME_MED_ERR_SC_ETE_REFTAG_CHECK_:
                snprintf(statusCodeString, NVME_STATUS_CODE_STRING_LENGTH, "End-to-end Reference Tag Check Error");
                break;
            case NVME_MED_ERR_SC_COMPARE_FAILED_:
                snprintf(statusCodeString, NVME_STATUS_CODE_STRING_LENGTH, "Compare Failure");
                break;
            case NVME_MED_ERR_SC_ACCESS_DENIED_:
                snprintf(statusCodeString, NVME_STATUS_CODE_STRING_LENGTH, "Access Denied");
                break;
            case NVME_MED_ERR_SC_DEALLOCATED_OR_UNWRITTEN_LOGICAL_BLOCK:
                snprintf(statusCodeString, NVME_STATUS_CODE_STRING_LENGTH, "Deallocated or Unwritten Logical Block");
                break;
            case NVME_MED_ERR_SC_END_TO_END_STORAGE_TAG_CHECK_ERROR:
                snprintf(statusCodeString, NVME_STATUS_CODE_STRING_LENGTH, "End-To-End Storage Tag Check Error");
                break;
            default:
                snprintf(statusCodeString, NVME_STATUS_CODE_STRING_LENGTH, "Unknown");
                break;
            }
            break;
        case NVME_SCT_PATH_RELATED_STATUS:
            snprintf(statusCodeTypeString, NVME_STATUS_CODE_TYPE_STRING_LENGTH, "Path Related Status Errors");
            switch (statusCode)
            {
            case NVME_PATH_SC_INTERNAL_PATH_ERROR:
                snprintf(statusCodeString, NVME_STATUS_CODE_STRING_LENGTH, "Internal Path Error");
                break;
            case NVME_PATH_SC_ASYMMETRIC_ACCESS_PERSISTENT_LOSS:
                snprintf(statusCodeString, NVME_STATUS_CODE_STRING_LENGTH, "Asymmetric Access Persistent Loss");
                break;
            case NVME_PATH_SC_ASYMMETRIC_ACCESS_INACCESSIBLE:
                snprintf(statusCodeString, NVME_STATUS_CODE_STRING_LENGTH, "Asymmetric Access Inaccessible");
                break;
            case NVME_PATH_SC_ASYMMETRIC_ACCESS_TRANSITION:
                snprintf(statusCodeString, NVME_STATUS_CODE_STRING_LENGTH, "Asymmetric Access Transition");
                break;
            case NVME_PATH_SC_CONTROLLER_PATHING_ERROR:
                snprintf(statusCodeString, NVME_STATUS_CODE_STRING_LENGTH, "Controller Pathing Error");
                break;
            case NVME_PATH_SC_HOST_PATHING_ERROR:
                snprintf(statusCodeString, NVME_STATUS_CODE_STRING_LENGTH, "Host Pathing Error");
                break;
            case NVME_PATH_SC_COMMAND_ABORTED_BY_HOST:
                snprintf(statusCodeString, NVME_STATUS_CODE_STRING_LENGTH, "Command Aborted By Host");
                break;
            default:
                snprintf(statusCodeString, NVME_STATUS_CODE_STRING_LENGTH, "Unknown");
                break;
            }
            break;
        case NVME_SCT_VENDOR_SPECIFIC_STATUS:
            snprintf(statusCodeTypeString, NVME_STATUS_CODE_TYPE_STRING_LENGTH, "Vendor Specific");
            snprintf(statusCodeString, NVME_STATUS_CODE_STRING_LENGTH, "Unknown");
            break;
        default:
            snprintf(statusCodeTypeString, NVME_STATUS_CODE_TYPE_STRING_LENGTH, "Unknown");
            snprintf(statusCodeString, NVME_STATUS_CODE_STRING_LENGTH, "Unknown");
            break;
        }
        printf("\t\tStatus Code Type: %s (%" PRIX8 "h)\n", statusCodeTypeString, statusCodeType);
        printf("\t\tStatus Code: %s (%" PRIX8 "h)\n", statusCodeString, statusCode);
    }
    else
    {
        printf("Unavailable from OS\n");
    }
    printf("\n");
}

char *nvme_cmd_to_string(int admin, uint8_t opcode)
{
    if (admin) {
        switch (opcode) {
        case NVME_ADMIN_CMD_DELETE_SQ:  return "Delete I/O Submission Queue";
        case NVME_ADMIN_CMD_CREATE_SQ:  return "Create I/O Submission Queue";
        case NVME_ADMIN_CMD_GET_LOG_PAGE:   return "Get Log Page";
        case NVME_ADMIN_CMD_DELETE_CQ:  return "Delete I/O Completion Queue";
        case NVME_ADMIN_CMD_CREATE_CQ:  return "Create I/O Completion Queue";
        case NVME_ADMIN_CMD_IDENTIFY:   return "Identify";
        case NVME_ADMIN_CMD_ABORT_CMD:  return "Abort";
        case NVME_ADMIN_CMD_SET_FEATURES:   return "Set Features";
        case NVME_ADMIN_CMD_GET_FEATURES:   return "Get Features";
        case NVME_ADMIN_CMD_ASYNC_EVENT:    return "Asynchronous Event Request";
        case NVME_ADMIN_CMD_NAMESPACE_MANAGEMENT:   return "Namespace Management";
        case NVME_ADMIN_CMD_ACTIVATE_FW:    return "Firmware Commit";
        case NVME_ADMIN_CMD_DOWNLOAD_FW:    return "Firmware Image Download";
        case NVME_ADMIN_CMD_DEVICE_SELF_TEST:   return "Device Self-test";
        case NVME_ADMIN_CMD_NAMESPACE_ATTACHMENT:   return "Namespace Attachment";
        case NVME_ADMIN_CMD_KEEP_ALIVE: return "Keep Alive";
        case NVME_ADMIN_CMD_DIRECTIVE_SEND: return "Directive Send";
        case NVME_ADMIN_CMD_DIRECTIVE_RECEIVE:  return "Directive Receive";
        case NVME_ADMIN_CMD_VIRTUALIZATION_MANAGEMENT:  return "Virtualization Management";
        case NVME_ADMIN_CMD_NVME_MI_SEND:   return "NVMEe-MI Send";
        case NVME_ADMIN_CMD_NVME_MI_RECEIVE:    return "NVMEe-MI Receive";
        case NVME_ADMIN_CMD_DOORBELL_BUFFER_CONFIG:     return "Doorbell Buffer Config";
        case NVME_ADMIN_CMD_NVME_OVER_FABRICS:      return "NVMe Over Fabric";
        case NVME_ADMIN_CMD_FORMAT_NVM: return "Format NVM";
        case NVME_ADMIN_CMD_SECURITY_SEND:  return "Security Send";
        case NVME_ADMIN_CMD_SECURITY_RECV:  return "Security Receive";
        case NVME_ADMIN_CMD_SANITIZE:   return "Sanitize";
        }
    } else {
        switch (opcode) {
        case NVME_CMD_FLUSH:        return "Flush";
        case NVME_CMD_WRITE:        return "Write";
        case NVME_CMD_READ:     return "Read";
        case NVME_CMD_WRITE_UNCOR:  return "Write Uncorrectable";
        case NVME_CMD_COMPARE:      return "Compare";
        case NVME_CMD_WRITE_ZEROS:  return "Write Zeroes";
        case NVME_CMD_DATA_SET_MANAGEMENT:      return "Dataset Management";
        case NVME_CMD_RESERVATION_REGISTER: return "Reservation Register";
        case NVME_CMD_RESERVATION_REPORT:   return "Reservation Report";
        case NVME_CMD_RESERVATION_ACQUIRE:  return "Reservation Acquire";
        case NVME_CMD_RESERVATION_RELEASE:  return "Reservation Release";
        }
    }

    return "Unknown";
}

eReturnValues nvme_Get_SMART_Log_Page(tDevice *device, uint32_t nsid, uint8_t * pData, uint32_t dataLen)
{
    eReturnValues ret = UNKNOWN;
    nvmeGetLogPageCmdOpts cmdOpts;
    nvmeSmartLog * smartLog; // in case we need to align memory
#ifdef _DEBUG
    printf("-->%s\n", __FUNCTION__);
#endif
    if ((pData == NULL) || (dataLen < NVME_SMART_HEALTH_LOG_LEN))
    {
        return ret;
    }

    memset(&cmdOpts, 0, sizeof(nvmeGetLogPageCmdOpts));
    smartLog = C_CAST(nvmeSmartLog *, pData);

    cmdOpts.nsid = nsid;
    //cmdOpts.addr = C_CAST(uint64_t, smartLog);
    cmdOpts.addr = C_CAST(uint8_t*, smartLog);
    cmdOpts.dataLen = NVME_SMART_HEALTH_LOG_LEN;
    cmdOpts.lid = NVME_LOG_SMART_ID;

    ret = nvme_Get_Log_Page(device, &cmdOpts);
#ifdef _DEBUG
    printf("<--%s (%d)\n", __FUNCTION__, ret);
#endif
    return ret;
}

eReturnValues nvme_Get_ERROR_Log_Page(tDevice *device, uint8_t * pData, uint32_t dataLen)
{
    eReturnValues ret = UNKNOWN;
    nvmeGetLogPageCmdOpts cmdOpts;
#ifdef _DEBUG
    printf("-->%s\n", __FUNCTION__);
#endif
    //Should be able to pull at least one entry. 
    if ((pData == NULL) || (dataLen < sizeof(nvmeErrLogEntry)))
    {
        return ret;
    }

    memset(&cmdOpts, 0, sizeof(nvmeGetLogPageCmdOpts));
    cmdOpts.addr = pData;
    cmdOpts.dataLen = dataLen;
    cmdOpts.lid = NVME_LOG_ERROR_ID;

    ret = nvme_Get_Log_Page(device, &cmdOpts);
#ifdef _DEBUG
    printf("<--%s (%d)\n", __FUNCTION__, ret);
#endif
    return ret;
}

eReturnValues nvme_Get_FWSLOTS_Log_Page(tDevice *device, uint8_t * pData, uint32_t dataLen)
{
    eReturnValues ret = UNKNOWN;
    nvmeGetLogPageCmdOpts cmdOpts;
#ifdef _DEBUG
    printf("-->%s\n", __FUNCTION__);
#endif
    //Should be able to pull at least one entry. 
    if ((pData == NULL) || (dataLen < sizeof(nvmeFirmwareSlotInfo)))
    {
        return ret;
    }

    memset(&cmdOpts, 0, sizeof(nvmeGetLogPageCmdOpts));
    cmdOpts.addr = pData;
    cmdOpts.dataLen = dataLen;
    cmdOpts.lid = NVME_LOG_FW_SLOT_ID;

    ret = nvme_Get_Log_Page(device, &cmdOpts);
#ifdef _DEBUG
    printf("<--%s (%d)\n", __FUNCTION__, ret);
#endif
    return ret;
}

eReturnValues nvme_Get_CmdSptEfft_Log_Page(tDevice *device, uint8_t * pData, uint32_t dataLen)
{
    eReturnValues ret = UNKNOWN;
    nvmeGetLogPageCmdOpts cmdOpts;
#ifdef _DEBUG
    printf("-->%s\n", __FUNCTION__);
#endif
    //Should be able to pull at least one entry. 
    if ((pData == NULL) || (dataLen < sizeof(nvmeFirmwareSlotInfo)))
    {
        return ret;
    }

    memset(&cmdOpts, 0, sizeof(nvmeGetLogPageCmdOpts));
    cmdOpts.addr = pData;
    cmdOpts.dataLen = dataLen;
    cmdOpts.lid = NVME_LOG_CMD_SPT_EFET_ID;

    ret = nvme_Get_Log_Page(device, &cmdOpts);
#ifdef _DEBUG
    printf("<--%s (%d)\n", __FUNCTION__, ret);
#endif
    return ret;
}

eReturnValues nvme_Get_DevSelfTest_Log_Page(tDevice *device, uint8_t * pData, uint32_t dataLen)
{
    eReturnValues ret = UNKNOWN;
    nvmeGetLogPageCmdOpts cmdOpts;
#ifdef _DEBUG
    printf("-->%s\n", __FUNCTION__);
#endif
    //Should be able to pull at least one entry. 
    if ((pData == NULL) || (dataLen < sizeof(nvmeFirmwareSlotInfo)))
    {
        return ret;
    }

    memset(&cmdOpts, 0, sizeof(nvmeGetLogPageCmdOpts));
    cmdOpts.addr = pData;
    cmdOpts.dataLen = dataLen;
    cmdOpts.lid = NVME_LOG_DEV_SELF_TEST_ID;

    ret = nvme_Get_Log_Page(device, &cmdOpts);
#ifdef _DEBUG
    printf("<--%s (%d)\n", __FUNCTION__, ret);
#endif
    return ret;
}

//Seagate unique?
eReturnValues nvme_Read_Ext_Smt_Log(tDevice *device, EXTENDED_SMART_INFO_T *ExtdSMARTInfo)
{
    eReturnValues ret = SUCCESS;
    nvmeGetLogPageCmdOpts getExtSMARTLog;
    memset(&getExtSMARTLog, 0, sizeof(nvmeGetLogPageCmdOpts));
    getExtSMARTLog.dataLen = sizeof(EXTENDED_SMART_INFO_T);
    getExtSMARTLog.lid = 0xC4;
    getExtSMARTLog.nsid = device->drive_info.namespaceID;
    getExtSMARTLog.addr = C_CAST(uint8_t*, ExtdSMARTInfo);

    if (VERBOSITY_COMMAND_NAMES <= device->deviceVerbosity)
    {
        printf("Reading NVMe Ext SMART Log\n");
    }
    ret = nvme_Get_Log_Page(device, &getExtSMARTLog);
    if (VERBOSITY_COMMAND_NAMES <= device->deviceVerbosity)
    {
        print_Return_Enum("Read Ext SMART Log", ret);
    }
    return ret;
}<|MERGE_RESOLUTION|>--- conflicted
+++ resolved
@@ -49,11 +49,7 @@
 eReturnValues fill_In_NVMe_Device_Info(tDevice *device)
 {
     eReturnValues ret = UNKNOWN;
-<<<<<<< HEAD
-    
-=======
-
->>>>>>> 5008c645
+
     //set some pointers to where we want to fill in information...we're doing this so that on USB, we can store some info about the child drive, without disrupting the standard drive_info that has already been filled in by the fill_SCSI_Info function
     uint64_t *fillWWN = &device->drive_info.worldWideName;
     uint32_t *fillLogicalSectorSize = &device->drive_info.deviceBlockSize;
