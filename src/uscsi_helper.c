// SPDX-License-Identifier: MPL-2.0
//
// Do NOT modify or remove this copyright and license
//
// Copyright (c) 2012-2023 Seagate Technology LLC and/or its Affiliates, All Rights Reserved
//
// This software is subject to the terms of the Mozilla Public
// License, v. 2.0. If a copy of the MPL was not distributed with this
// file, You can obtain one at http://mozilla.org/MPL/2.0/.
//
// ******************************************************************************************
// 
#include <stdio.h>
#include <dirent.h>
#include <ctype.h>
#include <time.h>
#include <unistd.h>
#include <sys/types.h>
#include <fcntl.h>
#include <sys/ioctl.h>
#include <errno.h>
#include <stropts.h>
#include <sys/stat.h>
#include <sys/scsi/impl/uscsi.h>
#include <sys/mount.h> //unmounting disks
#include <sys/mnttab.h> //reading mounted partition info
#include "uscsi_helper.h"
#include "cmds.h"
#include "scsi_helper_func.h"
#include "ata_helper_func.h"
#include "usb_hacks.h"




extern bool validate_Device_Struct(versionBlock);

//If this returns true, a timeout can be sent with INFINITE_TIMEOUT_VALUE definition and it will be issued, otherwise you must try MAX_CMD_TIMEOUT_SECONDS instead
bool os_Is_Infinite_Timeout_Supported(void)
{
    return false;//TODO: Documentation does not state if an infinite timeout is supported. If it actually is, need to define the infinite timeout value properly, and set it to the correct value
}

/*
Return the device name without the path.
e.g. return c?t?d? from /dev/rdsk/c?t?d?
*/
static void set_Device_Name(const char* filename, char * name, int sizeOfName)
{
    char * s = strrchr(filename, '/') + 1;
    snprintf(name, sizeOfName, "%s", s);
}

//This API is very similar to the linux API.
//TODO: May need to use handle without rdsk in the name
//      We use the rdsk for issuing passthrough commands, but the other handle is probably what will really be needed to do this correctly
//      I do not have a solaris machine or VM available to test this right now, so it's written as best I could to prevent needing changes. - TJE
static int get_Partition_Count(const char* blockDeviceName)
{
    int result = 0;
    FILE* mount = fopen("/etc/mnttab", "r");//we only need to know about mounted partitions. Mounted partitions need to be known so that they can be unmounted when necessary. - TJE
    struct mnttab entry;
    memset(&entry, 0, sizeof(struct mnttab));
    if (mount)
    {
        while (0 == getmntent(mount, &entry))
        {
            if (strstr(entry.mnt_special, blockDeviceName))
            {
                //Found a match, increment result counter.
                ++result;
            }
        }
        fclose(mount);
    }
    else
    {
        result = -1;//indicate an error
    }
    return result;
}

#define PART_INFO_NAME_LENGTH (32)
#define PART_INFO_PATH_LENGTH (64)
typedef struct _spartitionInfo
{
    char fsName[PART_INFO_NAME_LENGTH];
    char mntPath[PART_INFO_PATH_LENGTH];
}spartitionInfo, *ptrsPartitionInfo;
//partitionInfoList is a pointer to the beginning of the list
//listCount is the number of these structures, which should be returned by get_Partition_Count
static eReturnValues get_Partition_List(const char* blockDeviceName, ptrsPartitionInfo partitionInfoList, int listCount)
{
    eReturnValues result = SUCCESS;
    int matchesFound = 0;
    if (listCount > 0)
    {
        FILE* mount = fopen("/etc/mnttab", "r");//we only need to know about mounted partitions. Mounted partitions need to be known so that they can be unmounted when necessary. - TJE
        if (mount)
        {
            struct mnttab entry;
            memset(&entry, 0, sizeof(struct mnttab));
            while (0 == getmntent(mount, &entry))
            {
                if (strstr(entry.mnt_special, blockDeviceName))
                {
                    //found a match, copy it to the list
                    if (matchesFound < listCount)
                    {
                        snprintf((partitionInfoList + matchesFound)->fsName, PART_INFO_NAME_LENGTH, "%s", entry.mnt_special);
                        snprintf((partitionInfoList + matchesFound)->mntPath, PART_INFO_PATH_LENGTH, "%s", entry.mnt_mountp);
                        ++matchesFound;
                    }
                    else
                    {
                        result = MEMORY_FAILURE;//out of memory to copy all results to the list.
                    }
                }
            }
            fclose(mount);
        }
        else
        {
            result = FAILURE;
        }
    }
    return result;
}

static eReturnValues set_Device_Partition_Info(tDevice* device)
{
    eReturnValues ret = SUCCESS;
    int partitionCount = 0;
    char blockHandle[OS_HANDLE_NAME_MAX_LENGTH] = { 0 };
    snprintf(blockHandle, OS_HANDLE_NAME_MAX_LENGTH, "/dev/");
    set_Device_Name(device->os_info.name, &blockHandle[strlen("/dev/")], OS_HANDLE_NAME_MAX_LENGTH - strlen("/dev/"));
    //note: this mess above is to get rid of /rdsk/ in the file handle as that raw disk handle won't be part of the information in the mount tab file.
    partitionCount = get_Partition_Count(blockHandle);
#if defined (_DEBUG)
    printf("Partition count for %s = %d\n", blockHandle, partitionCount);
#endif
    if (partitionCount > 0)
    {
        device->os_info.fileSystemInfo.fileSystemInfoValid = true;
        device->os_info.fileSystemInfo.hasActiveFileSystem = false;
        device->os_info.fileSystemInfo.isSystemDisk = false;
        ptrsPartitionInfo parts = C_CAST(ptrsPartitionInfo, calloc(int_to_sizet(partitionCount), sizeof(spartitionInfo)));
        if (parts)
        {
            if (SUCCESS == get_Partition_List(blockHandle, parts, partitionCount))
            {
                int iter = 0;
                for (; iter < partitionCount; ++iter)
                {
                    //since we found a partition, set the "has file system" bool to true
                    device->os_info.fileSystemInfo.hasActiveFileSystem = true;
#if defined (_DEBUG)
                    printf("Found mounted file system: %s - %s\n", (parts + iter)->fsName, (parts + iter)->mntPath);
#endif
                    //check if one of the partitions is /boot and mark the system disk when this is found
                    //TODO: Should / be treated as a system disk too?
                    if (strncmp((parts + iter)->mntPath, "/boot", 5) == 0)
                    {
                        device->os_info.fileSystemInfo.isSystemDisk = true;
#if defined (_DEBUG)
                        printf("found system disk\n");
#endif
                    }
                }
            }
            safe_Free(parts);
        }
        else
        {
            ret = MEMORY_FAILURE;
        }
    }
    else
    {
        device->os_info.fileSystemInfo.fileSystemInfoValid = true;
        device->os_info.fileSystemInfo.hasActiveFileSystem = false;
        device->os_info.fileSystemInfo.isSystemDisk = false;
    }
    return ret;
}

eReturnValues get_Device(const char *filename, tDevice *device)
{
    eReturnValues ret = SUCCESS;

    if ((device->os_info.fd = open(filename, O_RDWR | O_NONBLOCK)) < 0)
    {
        perror("open");
        device->os_info.last_error = C_CAST(unsigned int, errno);
        printf("open failure\n");
        ret = FAILURE;
    }

    device->os_info.osType = OS_SOLARIS;
    device->os_info.minimumAlignment = sizeof(void *);//setting to be compatible with certain aligned memory allocation functions.

    //Adding support for different device discovery options. 
    if (device->dFlags == OPEN_HANDLE_ONLY)
    {
        return ret;
    }

    if ((device->os_info.fd >= 0) && (ret == SUCCESS))
    {
        //set the name
        snprintf(device->os_info.name, OS_HANDLE_NAME_MAX_LENGTH, "%s", filename);
        set_Device_Partition_Info(device);
        //set the friendly name
        set_Device_Name(filename, device->os_info.friendlyName, OS_HANDLE_FRIENDLY_NAME_MAX_LENGTH);

        //set the OS Type
        device->os_info.osType = OS_SOLARIS;

        //uscsi documentation: http://docs.oracle.com/cd/E23824_01/html/821-1475/uscsi-7i.html
        device->drive_info.interface_type = SCSI_INTERFACE;
        device->drive_info.drive_type = SCSI_DRIVE;
        if (device->drive_info.interface_type == USB_INTERFACE || device->drive_info.interface_type == IEEE_1394_INTERFACE)
        {
            //TODO: Actually get the VID and PID set before calling this.
            setup_Passthrough_Hacks_By_ID(device);
        }
        //fill in the device info
        ret = fill_Drive_Info_Data(device);

        //set the drive type now
        switch (device->drive_info.interface_type)
        {
        case IDE_INTERFACE:
        case USB_INTERFACE:
            device->drive_info.drive_type = ATA_DRIVE;
            break;
        case NVME_INTERFACE:
            device->drive_info.drive_type = NVME_DRIVE;
            break;
        case SCSI_INTERFACE:
            if (0 == strncmp(device->drive_info.T10_vendor_ident, "ATA", 3))
            {
                device->drive_info.drive_type = ATA_DRIVE;
            }
            else
            {
                device->drive_info.drive_type = SCSI_DRIVE;
            }
            break;
        default:
            device->drive_info.drive_type = UNKNOWN_DRIVE;
            break;
        }
    }

    return ret;
}

static eReturnValues uscsi_Reset(int fd, int resetFlag)
{
    struct uscsi_cmd uscsi_io;
    eReturnValues ret = SUCCESS;

    memset(&uscsi_io, 0, sizeof(uscsi_io));

    uscsi_io.uscsi_flags |= resetFlag;
    int ioctlResult = ioctl(fd, USCSICMD, &uscsi_io);
    if (ioctlResult < 0)
    {
        //TODO: check errno to figure out failure versus not supported???
        ret = OS_COMMAND_NOT_AVAILABLE;
    }
    else
    {
        ret = SUCCESS;
    }
    return ret;
}

eReturnValues os_Device_Reset(tDevice *device)
{
    //NOTE: USCSI_RESET is the same thing, but for legacy versions
    //TODO: is USCSI_RESET_LUN better???
    return uscsi_Reset(device->os_info.fd, USCSI_RESET_TARGET);
}
<<<<<<< HEAD
    
=======

>>>>>>> 5008c645
eReturnValues os_Bus_Reset(tDevice *device)
{
    //USCSI_RESET_ALL seems to imply a bus reset
    return uscsi_Reset(device->os_info.fd, USCSI_RESET_ALL);
}

eReturnValues os_Controller_Reset(M_ATTR_UNUSED tDevice *device)
{
    return OS_COMMAND_NOT_AVAILABLE;
}

<<<<<<< HEAD
eReturnValues send_IO (ScsiIoCtx *scsiIoCtx)
=======
eReturnValues send_IO(ScsiIoCtx *scsiIoCtx)
>>>>>>> 5008c645
{
    eReturnValues ret = FAILURE;
    switch (scsiIoCtx->device->drive_info.interface_type)
    {
    case SCSI_INTERFACE:
    case IDE_INTERFACE:
    case USB_INTERFACE:
        ret = send_uscsi_io(scsiIoCtx);
        break;
    case RAID_INTERFACE:
        if (scsiIoCtx->device->issue_io != NULL)
        {
            ret = scsiIoCtx->device->issue_io(scsiIoCtx);
        }
        else
        {
            if (VERBOSITY_QUIET < scsiIoCtx->device->deviceVerbosity)
            {
                printf("No Raid PassThrough IO Routine present for this device\n");
            }
        }
        break;
    case NVME_INTERFACE:
        //haven't defined a way to send NVME commands yet. Need to add this in later...-TJE
        ret = send_uscsi_io(scsiIoCtx);
        break;
    default:
        if (VERBOSITY_QUIET < scsiIoCtx->device->deviceVerbosity)
        {
            printf("Target Device does not have a valid interface %d\n", scsiIoCtx->device->drive_info.interface_type);
        }
    }

    if (scsiIoCtx->device->delay_io)
    {
        delay_Milliseconds(scsiIoCtx->device->delay_io);
        if (VERBOSITY_COMMAND_NAMES <= scsiIoCtx->device->deviceVerbosity)
        {
            printf("Delaying between commands %d seconds to reduce IO impact", scsiIoCtx->device->delay_io);
        }
    }

    return ret;
}

eReturnValues send_uscsi_io(ScsiIoCtx *scsiIoCtx)
{
    //http://docs.oracle.com/cd/E23824_01/html/821-1475/uscsi-7i.html
    struct uscsi_cmd uscsi_io;
    eReturnValues ret = SUCCESS;

    memset(&uscsi_io, 0, sizeof(uscsi_io));
    if (VERBOSITY_BUFFERS <= scsiIoCtx->device->deviceVerbosity)
    {
        printf("Sending command with send_IO\n");
    }

    if (scsiIoCtx->timeout > USCSI_MAX_CMD_TIMEOUT_SECONDS || scsiIoCtx->device->drive_info.defaultTimeoutSeconds > USCSI_MAX_CMD_TIMEOUT_SECONDS)
    {
        return OS_TIMEOUT_TOO_LARGE;
    }

    uscsi_io.uscsi_timeout = scsiIoCtx->timeout;
    if (scsiIoCtx->device->drive_info.defaultTimeoutSeconds > 0 && scsiIoCtx->device->drive_info.defaultTimeoutSeconds > scsiIoCtx->timeout)
    {
        uscsi_io.uscsi_timeout = scsiIoCtx->device->drive_info.defaultTimeoutSeconds;
    }
    else
    {
        if (scsiIoCtx->timeout != 0)
        {
            uscsi_io.uscsi_timeout = scsiIoCtx->timeout;
        }
        else
        {
            uscsi_io.uscsi_timeout = 15;//default to 15 second timeout
        }
    }
    uscsi_io.uscsi_cdb = C_CAST(caddr_t, scsiIoCtx->cdb);
    uscsi_io.uscsi_cdblen = scsiIoCtx->cdbLength;
    uscsi_io.uscsi_rqbuf = C_CAST(caddr_t, scsiIoCtx->psense);
    uscsi_io.uscsi_rqlen = scsiIoCtx->senseDataSize;
    uscsi_io.uscsi_bufaddr = C_CAST(caddr_t, scsiIoCtx->pdata);
    uscsi_io.uscsi_buflen = scsiIoCtx->dataLength;

    //set the uscsi flags for the command
    uscsi_io.uscsi_flags = USCSI_ISOLATE | USCSI_RQENABLE;//base flags
    switch (scsiIoCtx->direction)
    {
    case XFER_NO_DATA:
        break;
    case XFER_DATA_IN:
        uscsi_io.uscsi_flags |= USCSI_READ;
        break;
    case XFER_DATA_OUT:
        uscsi_io.uscsi_flags |= USCSI_WRITE;
        break;
    default:
        if (VERBOSITY_QUIET < scsiIoCtx->device->deviceVerbosity)
        {
            printf("%s Didn't understand direction\n", __FUNCTION__);
        }
        return BAD_PARAMETER;
    }

    // \revisit: should this be FF or something invalid than 0?
    scsiIoCtx->returnStatus.format = 0xFF;
    scsiIoCtx->returnStatus.senseKey = 0;
    scsiIoCtx->returnStatus.asc = 0;
    scsiIoCtx->returnStatus.ascq = 0;

    seatimer_t commandTimer;
    memset(&commandTimer, 0, sizeof(seatimer_t));

    //issue the io
    start_Timer(&commandTimer);
    int ioctlResult = ioctl(scsiIoCtx->device->os_info.fd, USCSICMD, &uscsi_io);
    stop_Timer(&commandTimer);
<<<<<<< HEAD
    if(ioctlResult < 0)
=======
    if (ioctlResult < 0)
>>>>>>> 5008c645
    {
        ret = FAILURE;
        if (VERBOSITY_BUFFERS <= scsiIoCtx->device->deviceVerbosity)
        {
            perror("send_IO");
        }
    }
    scsiIoCtx->device->drive_info.lastCommandTimeNanoSeconds = get_Nano_Seconds(commandTimer);
    return ret;
}

static int uscsi_filter(const struct dirent *entry)
{
    //in this folder everything will start with a c.
    int uscsiHandle = strncmp("c", entry->d_name, 1);
    if (uscsiHandle != 0)
    {
        return !uscsiHandle;
    }
    //now, we need to filter out the device names that have "p"s for the partitions and "s"s for the slices
    char *partitionOrSlice = strpbrk(entry->d_name, "pPsS");
    if (partitionOrSlice != NULL)
    {
        return 0;
    }
    else
    {
        return !uscsiHandle;
    }
}

eReturnValues close_Device(tDevice *device)
{
    int retValue = 0;
    if (device)
    {
        retValue = close(device->os_info.fd);
        device->os_info.last_error = C_CAST(unsigned int, errno);
<<<<<<< HEAD
        if(retValue == 0)
=======
        if (retValue == 0)
>>>>>>> 5008c645
        {
            device->os_info.fd = -1;
            return SUCCESS;
        }
        else
        {
            return FAILURE;
        }
    }
    else
    {
        return MEMORY_FAILURE;
    }
}

//-----------------------------------------------------------------------------
//
//  get_Device_Count()
//
//! \brief   Description:  Get the count of devices in the system that this library
//!                        can talk to. This function is used in conjunction with
//!                        get_Device_List, so that enough memory is allocated.
//
//  Entry:
//!   \param[out] numberOfDevices = integer to hold the number of devices found. 
//!   \param[in] flags = eScanFlags based mask to let application control. 
//!                      NOTE: currently flags param is not being used.  
//!
//  Exit:
//!   \return SUCCESS - pass, !SUCCESS fail or something went wrong
//
//-----------------------------------------------------------------------------
eReturnValues get_Device_Count(uint32_t * numberOfDevices, uint64_t flags)
{
    int  num_devs = 0;

    struct dirent **namelist;
    num_devs = scandir("/dev/rdsk", &namelist, uscsi_filter, alphasort);
    for (int iter = 0; iter < num_devs; ++iter)
    {
        safe_Free(namelist[iter])
    }
    safe_Free(namelist)
    if (num_devs >= 0)
    {
        *numberOfDevices = C_CAST(uint32_t, num_devs);
    }
<<<<<<< HEAD
    M_USE_UNUSED(flags); 
=======
    M_USE_UNUSED(flags);
>>>>>>> 5008c645
    return SUCCESS;
}

//-----------------------------------------------------------------------------
//
//  get_Device_List()
//
//! \brief   Description:  Get a list of devices that the library supports. 
//!                        Use get_Device_Count to figure out how much memory is
//!                        needed to be allocated for the device list. The memory 
//!                        allocated must be the multiple of device structure. 
//!                        The application can pass in less memory than needed 
//!                        for all devices in the system, in which case the library 
//!                        will fill the provided memory with how ever many device 
//!                        structures it can hold. 
//  Entry:
//!   \param[out] ptrToDeviceList = pointer to the allocated memory for the device list
//!   \param[in]  sizeInBytes = size of the entire list in bytes. 
//!   \param[in]  versionBlock = versionBlock structure filled in by application for 
//!                              sanity check by library. 
//!   \param[in] flags = eScanFlags based mask to let application control. 
//!                      NOTE: currently flags param is not being used.  
//!
//  Exit:
//!   \return SUCCESS - pass, !SUCCESS fail or something went wrong
//
//-----------------------------------------------------------------------------
eReturnValues get_Device_List(tDevice * const ptrToDeviceList, uint32_t sizeInBytes, versionBlock ver, M_ATTR_UNUSED uint64_t flags)
{
    eReturnValues returnValue = SUCCESS;
    uint32_t numberOfDevices = 0;
    uint32_t num_rdsk = 0;
    uint32_t driveNumber = 0, found = 0, failedGetDeviceCount = 0, permissionDeniedCount = 0;
    char name[80] = { 0 }; //Because get device needs char
    int fd;
    tDevice * d = NULL;

    struct dirent **namelist;
    int scandirres = scandir("/dev/rdsk", &namelist, uscsi_filter, alphasort);
    if (scandirres > 0)
    {
        num_rdsk = C_CAST(uint32_t, scandirres);
    }
    
    char **devs = C_CAST(char **, calloc(num_rdsk + 1, sizeof(char *)));
    uint32_t i = 0;
    for(; i < num_rdsk; i++)
    {
        size_t handleSize = (strlen("/dev/rdsk/") + strlen(namelist[i]->d_name) + 1) * sizeof(char);
        devs[i] = C_CAST(char *, malloc(handleSize));
        snprintf(devs[i], handleSize, "/dev/rdsk/%s", namelist[i]->d_name);
        safe_Free(namelist[i])
    }
    devs[i] = NULL;
    safe_Free(namelist)

    //TODO: Check if sizeInBytes is a multiple of 
    if (!(ptrToDeviceList) || (!sizeInBytes))
    {
        returnValue = BAD_PARAMETER;
    }
    else if ((!(validate_Device_Struct(ver))))
    {
        returnValue = LIBRARY_MISMATCH;
    }
    else
    {
        numberOfDevices = sizeInBytes / sizeof(tDevice);
        d = ptrToDeviceList;
        for (driveNumber = 0; ((driveNumber >= 0 && driveNumber < MAX_DEVICES_TO_SCAN && driveNumber < num_rdsk) && (found < numberOfDevices)); ++driveNumber)
        {
            if (!devs[driveNumber] || strlen(devs[driveNumber]) == 0)
            {
                continue;
            }
            memset(name, 0, sizeof(name));//clear name before reusing it
            snprintf(name, sizeof(name), "%s", devs[driveNumber]);
            fd = -1;
            //lets try to open the device.      
            fd = open(name, O_RDWR | O_NONBLOCK);
            if (fd >= 0)
            {
                close(fd);
                eVerbosityLevels temp = d->deviceVerbosity;
                memset(d, 0, sizeof(tDevice));
                d->deviceVerbosity = temp;
                d->sanity.size = ver.size;
                d->sanity.version = ver.version;
                eReturnValues ret = get_Device(name, d);
                if (ret != SUCCESS)
                {
                    failedGetDeviceCount++;
                }
                found++;
                d++;
            }
            else if (errno == EACCES) //quick fix for opening drives without sudo
            {
                ++permissionDeniedCount;
                failedGetDeviceCount++;
            }
            else
            {
                failedGetDeviceCount++;
            }
            //free the dev[deviceNumber] since we are done with it now.
            safe_Free(devs[driveNumber])
        }
        if (found == failedGetDeviceCount)
        {
            returnValue = FAILURE;
        }
        else if(permissionDeniedCount == (num_devs))
        {
            returnValue = PERMISSION_DENIED;
        }
	    else if (failedGetDeviceCount && returnValue != PERMISSION_DENIED)
        {
            returnValue = WARN_NOT_ALL_DEVICES_ENUMERATED;
        }
    }
    safe_Free(devs)
    return returnValue;
}

eReturnValues os_Read(M_ATTR_UNUSED tDevice *device, M_ATTR_UNUSED uint64_t lba, M_ATTR_UNUSED bool forceUnitAccess, M_ATTR_UNUSED uint8_t *ptrData, M_ATTR_UNUSED uint32_t dataSize)
{
    return NOT_SUPPORTED;
}

eReturnValues os_Write(M_ATTR_UNUSED tDevice *device, M_ATTR_UNUSED uint64_t lba, M_ATTR_UNUSED bool forceUnitAccess, M_ATTR_UNUSED uint8_t *ptrData, M_ATTR_UNUSED uint32_t dataSize)
{
    return NOT_SUPPORTED;
}

eReturnValues os_Verify(M_ATTR_UNUSED tDevice *device, M_ATTR_UNUSED uint64_t lba, M_ATTR_UNUSED uint32_t range)
{
    return NOT_SUPPORTED;
}

eReturnValues os_Flush(M_ATTR_UNUSED tDevice *device)
{
    return NOT_SUPPORTED;
}

eReturnValues send_NVMe_IO(M_ATTR_UNUSED nvmeCmdCtx *nvmeIoCtx)
{
    return NOT_SUPPORTED;
}

eReturnValues pci_Read_Bar_Reg(M_ATTR_UNUSED tDevice * device, M_ATTR_UNUSED uint8_t * pData, M_ATTR_UNUSED uint32_t dataSize)
{
    return NOT_SUPPORTED;
}

eReturnValues os_nvme_Reset(M_ATTR_UNUSED tDevice *device)
{
    return NOT_SUPPORTED;
}

eReturnValues os_nvme_Subsystem_Reset(M_ATTR_UNUSED tDevice *device)
{
    return NOT_SUPPORTED;
}

eReturnValues os_Lock_Device(tDevice *device)
{
    eReturnValues ret = SUCCESS;
    //Get flags
    int flags = fcntl(device->os_info.fd, F_GETFL);
    //disable O_NONBLOCK
    flags &= ~O_NONBLOCK;
    //Set Flags
    fcntl(device->os_info.fd, F_SETFL, flags);
    return ret;
}

eReturnValues os_Unlock_Device(tDevice *device)
{
    eReturnValues ret = SUCCESS;
    //Get flags
    int flags = fcntl(device->os_info.fd, F_GETFL);
    //enable O_NONBLOCK
    flags |= O_NONBLOCK;
    //Set Flags
    fcntl(device->os_info.fd, F_SETFL, flags);
    return ret;
}

eReturnValues os_Update_File_System_Cache(M_ATTR_UNUSED tDevice* device)
{
    //TODO: Complete this stub when this is figured out - TJE
    return NOT_SUPPORTED;
}

eReturnValues os_Erase_Boot_Sectors(M_ATTR_UNUSED tDevice* device)
{
    return NOT_SUPPORTED;
}

eReturnValues os_Unmount_File_Systems_On_Device(tDevice *device)
{
    eReturnValues ret = SUCCESS;
    int partitionCount = 0;
    char blockHandle[OS_HANDLE_NAME_MAX_LENGTH] = { 0 };
    snprintf(blockHandle, OS_HANDLE_NAME_MAX_LENGTH, "/dev/");
    set_Device_Name(device->os_info.name, &blockHandle[strlen("/dev/")], OS_HANDLE_NAME_MAX_LENGTH - strlen("/dev/"));
    //note: this mess above is to get rid of /rdsk/ in the file handle as that raw disk handle won't be part of the information in the mount tab file.
    partitionCount = get_Partition_Count(blockHandle);
#if defined (_DEBUG)
    printf("Partition count for %s = %d\n", blockHandle, partitionCount);
#endif
    if (partitionCount > 0)
    {
        ptrsPartitionInfo parts = C_CAST(ptrsPartitionInfo, calloc(int_to_sizet(partitionCount), sizeof(spartitionInfo)));
        if (parts)
        {
            if (SUCCESS == get_Partition_List(blockHandle, parts, partitionCount))
            {
                int iter = 0;
                for (; iter < partitionCount; ++iter)
                {
#if defined (_DEBUG)
                    printf("Found mounted file system: %s - %s\n", (parts + iter)->fsName, (parts + iter)->mntPath);
#endif
                    int umountResult = 0;
                    if (0 > (umountResult = umount2((parts + iter)->mntPath, MS_FORCE)))
                    {
                        if (errno == ENOTSUP)
                        {
                            //try again without the force flag since it may not be supported.
                            umountResult = umount2((parts + iter)->mntPath, 0);
                        }
                        if (0 > umountResult)
                        {
                            ret = FAILURE;
                            device->os_info.last_error = C_CAST(unsigned int, errno);
                            if (device->deviceVerbosity >= VERBOSITY_COMMAND_NAMES)
                            {
                                printf("Unable to unmount %s: \n", (parts + iter)->mntPath);
                                print_Errno_To_Screen(errno);
                                printf("\n");
                            }
                        }
                    }
                }
            }
            safe_Free(parts);
        }
        else
        {
            ret = MEMORY_FAILURE;
        }
    }
    return ret;
}<|MERGE_RESOLUTION|>--- conflicted
+++ resolved
@@ -283,11 +283,7 @@
     //TODO: is USCSI_RESET_LUN better???
     return uscsi_Reset(device->os_info.fd, USCSI_RESET_TARGET);
 }
-<<<<<<< HEAD
     
-=======
-
->>>>>>> 5008c645
 eReturnValues os_Bus_Reset(tDevice *device)
 {
     //USCSI_RESET_ALL seems to imply a bus reset
@@ -299,11 +295,7 @@
     return OS_COMMAND_NOT_AVAILABLE;
 }
 
-<<<<<<< HEAD
 eReturnValues send_IO (ScsiIoCtx *scsiIoCtx)
-=======
-eReturnValues send_IO(ScsiIoCtx *scsiIoCtx)
->>>>>>> 5008c645
 {
     eReturnValues ret = FAILURE;
     switch (scsiIoCtx->device->drive_info.interface_type)
@@ -422,11 +414,7 @@
     start_Timer(&commandTimer);
     int ioctlResult = ioctl(scsiIoCtx->device->os_info.fd, USCSICMD, &uscsi_io);
     stop_Timer(&commandTimer);
-<<<<<<< HEAD
     if(ioctlResult < 0)
-=======
-    if (ioctlResult < 0)
->>>>>>> 5008c645
     {
         ret = FAILURE;
         if (VERBOSITY_BUFFERS <= scsiIoCtx->device->deviceVerbosity)
@@ -465,11 +453,7 @@
     {
         retValue = close(device->os_info.fd);
         device->os_info.last_error = C_CAST(unsigned int, errno);
-<<<<<<< HEAD
         if(retValue == 0)
-=======
-        if (retValue == 0)
->>>>>>> 5008c645
         {
             device->os_info.fd = -1;
             return SUCCESS;
@@ -517,11 +501,7 @@
     {
         *numberOfDevices = C_CAST(uint32_t, num_devs);
     }
-<<<<<<< HEAD
     M_USE_UNUSED(flags); 
-=======
-    M_USE_UNUSED(flags);
->>>>>>> 5008c645
     return SUCCESS;
 }
 
