// SPDX-License-Identifier: MPL-2.0
//
// Do NOT modify or remove this copyright and license
//
// Copyright (c) 2012-2023 Seagate Technology LLC and/or its Affiliates, All Rights Reserved
//
// This software is subject to the terms of the Mozilla Public
// License, v. 2.0. If a copy of the MPL was not distributed with this
// file, You can obtain one at http://mozilla.org/MPL/2.0/.
//
// ******************************************************************************************
// 
// \file psp_legacy_helper.c   Implementation for PSP Legacy USB Pass-through CDBs

#include "psp_legacy_helper.h"
#include "scsi_helper.h"
#include "scsi_helper_func.h"
#include "ata_helper_func.h"

eReturnValues enable_Disable_ATA_Passthrough(tDevice *device, bool enable)
{
    eReturnValues ret = SUCCESS;
    uint8_t cdb[CDB_LEN_12] = { 0 };
    uint8_t senseData[SPC3_SENSE_LEN] = { 0 };
    cdb[OPERATION_CODE] = PSP_OPCODE;
    if (enable)
    {
        cdb[1] |= PSP_FUNC_ENABLE_ATA_PASSTHROUGH;
        //set the key
        cdb[2] = M_Byte7(PSP_PASSTHROUGH_ENABLE_KEY);
        cdb[3] = M_Byte6(PSP_PASSTHROUGH_ENABLE_KEY);
        cdb[4] = M_Byte5(PSP_PASSTHROUGH_ENABLE_KEY);
        cdb[5] = M_Byte4(PSP_PASSTHROUGH_ENABLE_KEY);
        cdb[6] = M_Byte3(PSP_PASSTHROUGH_ENABLE_KEY);
        cdb[7] = M_Byte2(PSP_PASSTHROUGH_ENABLE_KEY);
        cdb[8] = M_Byte1(PSP_PASSTHROUGH_ENABLE_KEY);
        cdb[9] = M_Byte0(PSP_PASSTHROUGH_ENABLE_KEY);
        cdb[10] = RESERVED;
        //control byte - set to 0
        cdb[11] = 0;
    }
    else
    {
        cdb[1] |= PSP_FUNC_DISABLE_ATA_PASSTHROUGH;
    }
    ret = scsi_Send_Cdb(device, cdb, CDB_LEN_12, NULL, 0, XFER_NO_DATA, senseData, SPC3_SENSE_LEN, 0);
    return ret;
}

eReturnValues build_PSP_Legacy_CDB(uint8_t *cdb, uint8_t *cdbLen, ataPassthroughCommand *ataCommandOptions)
{
    eReturnValues ret = SUCCESS;
    if (ataCommandOptions->commandType == ATA_CMD_TYPE_EXTENDED_TASKFILE)
    {
        *cdbLen = PSP_EXT_COMMAND_CDB_LEN;
        cdb[0] = PSP_OPCODE;
        switch (ataCommandOptions->commandDirection)
        {
        case XFER_NO_DATA:
            cdb[1] |= PSP_FUNC_NON_DATA_COMMAND;
            break;
        case XFER_DATA_IN:
            cdb[1] |= PSP_FUNC_EXT_DATA_IN_COMMAND;
            break;
        case XFER_DATA_OUT:
            cdb[1] |= PSP_FUNC_EXT_DATA_OUT_COMMAND;
            break;
        default:
            return NOT_SUPPORTED;
        }
        cdb[2] = RESERVED;
        cdb[3] = ataCommandOptions->tfr.SectorCount48;
        cdb[4] = ataCommandOptions->tfr.LbaLow48;
        cdb[5] = ataCommandOptions->tfr.LbaMid48;
        cdb[6] = ataCommandOptions->tfr.LbaHi48;
        cdb[7] = RESERVED;
        cdb[8] = ataCommandOptions->tfr.SectorCount;
        cdb[9] = ataCommandOptions->tfr.LbaLow;
        cdb[10] = ataCommandOptions->tfr.LbaMid;
        cdb[11] = ataCommandOptions->tfr.LbaHi;
        cdb[12] = ataCommandOptions->tfr.DeviceHead;
        cdb[13] = ataCommandOptions->tfr.CommandStatus;
        cdb[14] = M_Byte0(ataCommandOptions->dataSize / LEGACY_DRIVE_SEC_SIZE);
        cdb[15] = M_Byte1(ataCommandOptions->dataSize / LEGACY_DRIVE_SEC_SIZE);
        cdb[16] = RESERVED;
        //control byte. Set to 0
        cdb[17] = 0;
    }
    else //assume 28bit command
    {
        *cdbLen = CDB_LEN_12;
        cdb[0] = PSP_OPCODE;
        switch (ataCommandOptions->commandDirection)
        {
        case XFER_NO_DATA:
            cdb[1] |= PSP_FUNC_NON_DATA_COMMAND;
            break;
        case XFER_DATA_IN:
            cdb[1] |= PSP_FUNC_DATA_IN_COMMAND;
            break;
        case XFER_DATA_OUT:
            cdb[1] |= PSP_FUNC_DATA_OUT_COMMAND;
            break;
        default:
            return NOT_SUPPORTED;
        }
        cdb[2] = ataCommandOptions->tfr.ErrorFeature;
        cdb[3] = ataCommandOptions->tfr.SectorCount;
        cdb[4] = ataCommandOptions->tfr.LbaLow;
        cdb[5] = ataCommandOptions->tfr.LbaMid;
        cdb[6] = ataCommandOptions->tfr.LbaHi;
        cdb[7] = ataCommandOptions->tfr.DeviceHead;
        cdb[8] = ataCommandOptions->tfr.CommandStatus;
        //transfer length
        cdb[9] = M_Byte0(ataCommandOptions->dataSize / LEGACY_DRIVE_SEC_SIZE);
        cdb[10] = RESERVED;
        //control, set to 0
        cdb[11] = 0;
    }
    return ret;
}

eReturnValues get_RTFRs_From_PSP_Legacy(tDevice *device, ataPassthroughCommand *ataCommandOptions, eReturnValues commandRet)
{
    eReturnValues ret = SUCCESS;
<<<<<<< HEAD
    if(commandRet == OS_PASSTHROUGH_FAILURE)
=======
    if (commandRet == OS_PASSTHROUGH_FAILURE)
>>>>>>> 5008c645
    {
        return commandRet;
    }
    uint8_t cdb[CDB_LEN_16] = { 0 };
    uint8_t returnData[14] = { 0 };
    uint8_t senseData[SPC3_SENSE_LEN] = { 0 };
    cdb[OPERATION_CODE] = PSP_OPCODE;
    cdb[1] |= PSP_FUNC_RETURN_TASK_FILE_REGISTERS;
    //Set the device register in offset 7 for selecting device 0 vs device 1...we won't do that at this time - TJE
    //send the command
    ret = scsi_Send_Cdb(device, cdb, CDB_LEN_16, returnData, 14, XFER_DATA_IN, senseData, SPC3_SENSE_LEN, 0);
    //now get the RTFRs
    if (ret == SUCCESS && returnData[0] > 0)
    {
        if (returnData[1] & BIT0)
        {
            ataCommandOptions->rtfr.secCntExt = returnData[10];
            ataCommandOptions->rtfr.lbaLowExt = returnData[11];
            ataCommandOptions->rtfr.lbaMidExt = returnData[12];
            ataCommandOptions->rtfr.lbaHiExt = returnData[13];
        }
        ataCommandOptions->rtfr.error = returnData[2];
        ataCommandOptions->rtfr.secCnt = returnData[3];
        ataCommandOptions->rtfr.lbaLow = returnData[4];
        ataCommandOptions->rtfr.lbaMid = returnData[5];
        ataCommandOptions->rtfr.lbaHi = returnData[6];
        ataCommandOptions->rtfr.device = returnData[7];
        ataCommandOptions->rtfr.status = returnData[8];
    }
    return ret;
}

eReturnValues send_PSP_Legacy_Passthrough_Command(tDevice *device, ataPassthroughCommand *ataCommandOptions)
{
    eReturnValues ret = UNKNOWN;
    uint8_t cdbLen = PSP_EXT_COMMAND_CDB_LEN;
    uint8_t pspCDB[PSP_EXT_COMMAND_CDB_LEN] = { 0 };
    uint8_t *senseData = NULL;//only allocate if the pointer in the ataCommandOptions is NULL
    bool localSenseData = false;
    if (!ataCommandOptions->ptrSenseData)
    {
        senseData = C_CAST(uint8_t*, calloc_aligned(SPC3_SENSE_LEN, sizeof(uint8_t), device->os_info.minimumAlignment));
        if (!senseData)
        {
            return MEMORY_FAILURE;
        }
        localSenseData = true;
        ataCommandOptions->ptrSenseData = senseData;
        ataCommandOptions->senseDataSize = SPC3_SENSE_LEN;
    }
    //build the command
    ret = build_PSP_Legacy_CDB(pspCDB, &cdbLen, ataCommandOptions);
    if (ret == SUCCESS)
    {
        if (VERBOSITY_COMMAND_VERBOSE <= device->deviceVerbosity)
        {
            //print verbose tfr info
            print_Verbose_ATA_Command_Information(ataCommandOptions);
        }
        //send it
        ret = scsi_Send_Cdb(device, pspCDB, cdbLen, ataCommandOptions->ptrData, ataCommandOptions->dataSize, ataCommandOptions->commandDirection, ataCommandOptions->ptrSenseData, ataCommandOptions->senseDataSize, 0);
        //get the RTFRs
        ret = get_RTFRs_From_PSP_Legacy(device, ataCommandOptions, ret);
        if (VERBOSITY_COMMAND_VERBOSE <= device->deviceVerbosity)
        {
            //print RTFRs
            print_Verbose_ATA_Command_Result_Information(ataCommandOptions, device);
        }
        //set return code
        //Based on the RTFRs or sense data, generate a return value
        if (ataCommandOptions->rtfr.status == (ATA_STATUS_BIT_READY | ATA_STATUS_BIT_SEEK_COMPLETE))
        {
            ret = SUCCESS;
        }
        else if (ataCommandOptions->rtfr.status == ATA_STATUS_BIT_BUSY)
        {
            ret = IN_PROGRESS;
        }
        else if (ataCommandOptions->rtfr.status == 0 && ret == SUCCESS)//the IO was successful, however we didn't fill in any tfrs...This should allow us one more chance to dummy up values
        {
            ret = SUCCESS;
            ataCommandOptions->rtfr.status = ATA_STATUS_BIT_READY | ATA_STATUS_BIT_SEEK_COMPLETE;//just make sure we set passing status for anything that cares to check rtfrs
        }
        else if (ret != NOT_SUPPORTED && ret != IN_PROGRESS)
        {
            ret = FAILURE;
        }
    }
    //before we get rid of the sense data, copy it back to the last command sense data
    memset(device->drive_info.lastCommandSenseData, 0, SPC3_SENSE_LEN);//clear before copying over data
    memcpy(&device->drive_info.lastCommandSenseData[0], &ataCommandOptions->ptrSenseData, M_Min(SPC3_SENSE_LEN, ataCommandOptions->senseDataSize));
    memcpy(&device->drive_info.lastCommandRTFRs, &ataCommandOptions->rtfr, sizeof(ataReturnTFRs));
    safe_Free_aligned(senseData)
    if (localSenseData)
    {
        ataCommandOptions->ptrSenseData = NULL;
        ataCommandOptions->senseDataSize = 0;
    }
    if ((device->drive_info.lastCommandTimeNanoSeconds / 1000000000) > ataCommandOptions->timeout)
    {
        ret = OS_COMMAND_TIMEOUT;
    }
    return ret;
}<|MERGE_RESOLUTION|>--- conflicted
+++ resolved
@@ -123,11 +123,7 @@
 eReturnValues get_RTFRs_From_PSP_Legacy(tDevice *device, ataPassthroughCommand *ataCommandOptions, eReturnValues commandRet)
 {
     eReturnValues ret = SUCCESS;
-<<<<<<< HEAD
-    if(commandRet == OS_PASSTHROUGH_FAILURE)
-=======
     if (commandRet == OS_PASSTHROUGH_FAILURE)
->>>>>>> 5008c645
     {
         return commandRet;
     }
