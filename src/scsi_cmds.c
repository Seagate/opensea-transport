// SPDX-License-Identifier: MPL-2.0
//
// Do NOT modify or remove this copyright and license
//
// Copyright (c) 2012-2023 Seagate Technology LLC and/or its Affiliates, All Rights Reserved
//
// This software is subject to the terms of the Mozilla Public
// License, v. 2.0. If a copy of the MPL was not distributed with this
// file, You can obtain one at http://mozilla.org/MPL/2.0/.
//
// ******************************************************************************************
// 
// \file scsi_cmds.c   Implementation for SCSI command functions
//                     The intention of the file is to be generic & not OS specific

#include "common_types.h"
#include "precision_timer.h"
#include "memory_safety.h"
#include "type_conversion.h"
#include "string_utils.h"
#include "bit_manip.h"
#include "code_attributes.h"
#include "math_utils.h"
#include "error_translation.h"
#include "io_utils.h"

#include "scsi_helper_func.h"
#include "common_public.h"
#include "platform_helper.h"

//This is the private function so that it can be called by the ATA layer as well and make everything follow one single code path instead of multiple.
//This will enhance debug output since it will consistently be in one place for SCSI passthrough commands.
eReturnValues private_SCSI_Send_CDB(ScsiIoCtx *scsiIoCtx, ptrSenseDataFields pSenseFields)
{
    eReturnValues ret = UNKNOWN;
    bool localSenseFieldsAllocated = false;
<<<<<<< HEAD
    ptrSenseDataFields localSenseFields = M_NULLPTR;
=======
	int sendIOret;
    ptrSenseDataFields localSenseFields = NULL;
>>>>>>> 57409d0f
    if (!pSenseFields)
    {
        localSenseFields = C_CAST(ptrSenseDataFields, safe_calloc(1, sizeof(senseDataFields)));
        if (!localSenseFields)
        {
            return MEMORY_FAILURE;
        }
        localSenseFieldsAllocated = true;
        pSenseFields = localSenseFields;
    }
    //clear the last command sense data every single time before we issue any commands
    memset(scsiIoCtx->device->drive_info.lastCommandSenseData, 0, SPC3_SENSE_LEN);
    if (VERBOSITY_COMMAND_VERBOSE <= scsiIoCtx->device->deviceVerbosity)
    {
        printf("\n  CDB:\n");
        print_Data_Buffer(scsiIoCtx->cdb, scsiIoCtx->cdbLength, false);
    }
#if defined (_DEBUG)
    //This is different for debug because sometimes we need to see if the data buffer actually changed after issuing a command.
    //This was very important for debugging windows issues, which is why I have this ifdef in place for debug builds. - TJE
    if (VERBOSITY_BUFFERS <= scsiIoCtx->device->deviceVerbosity && scsiIoCtx->pdata != M_NULLPTR)
#else
    //Only print the data buffer being sent when it is a data transfer to the drive (data out command)
    if (VERBOSITY_BUFFERS <= scsiIoCtx->device->deviceVerbosity && scsiIoCtx->pdata != M_NULLPTR && scsiIoCtx->direction == XFER_DATA_OUT)
#endif
    {
        printf("\t  Data Buffer being sent:\n");
        print_Data_Buffer(scsiIoCtx->pdata, scsiIoCtx->dataLength, true);
        printf("\n");
    }
    //send the command
<<<<<<< HEAD
    eReturnValues sendIOret = send_IO(scsiIoCtx);
=======
    sendIOret = send_IO(scsiIoCtx);
>>>>>>> 57409d0f
    if (VERBOSITY_COMMAND_VERBOSE <= scsiIoCtx->device->deviceVerbosity && scsiIoCtx->psense)
    {
        printf("\n  Sense Data Buffer:\n");
        print_Data_Buffer(scsiIoCtx->psense, get_Returned_Sense_Data_Length(scsiIoCtx->psense), false);
        printf("\n");
    }
    get_Sense_Data_Fields(scsiIoCtx->psense, scsiIoCtx->senseDataSize, pSenseFields);
    ret = check_Sense_Key_ASC_ASCQ_And_FRU(scsiIoCtx->device, pSenseFields->scsiStatusCodes.senseKey, pSenseFields->scsiStatusCodes.asc, pSenseFields->scsiStatusCodes.ascq, pSenseFields->scsiStatusCodes.fru);
    //if verbose mode and sense data is non-M_NULLPTR, we should try to print out all the relavent information we can
    if (VERBOSITY_COMMAND_VERBOSE <= scsiIoCtx->device->deviceVerbosity && scsiIoCtx->psense)
    {
        print_Sense_Fields(pSenseFields);
    }
    if (scsiIoCtx->device->deviceVerbosity >= VERBOSITY_COMMAND_VERBOSE)
    {
        //print command timing information
        print_Command_Time(scsiIoCtx->device->drive_info.lastCommandTimeNanoSeconds);
    }
#if defined (_DEBUG)
    //This is different for debug because sometimes we need to see if the data buffer actually changed after issuing a command.
    //This was very important for debugging windows issues, which is why I have this ifdef in place for debug builds. - TJE
    if (VERBOSITY_BUFFERS <= scsiIoCtx->device->deviceVerbosity && scsiIoCtx->pdata != M_NULLPTR)
#else
    //Only print the data buffer being sent when it is a data transfer to the drive (data out command)
    if (VERBOSITY_BUFFERS <= scsiIoCtx->device->deviceVerbosity && scsiIoCtx->pdata != M_NULLPTR && scsiIoCtx->direction == XFER_DATA_IN)
#endif
    {
        printf("\t  Data Buffer being returned:\n");
        print_Data_Buffer(scsiIoCtx->pdata, scsiIoCtx->dataLength, true);
        printf("\n");
    }
    if (ret == SUCCESS && sendIOret != SUCCESS)
    {
        ret = sendIOret;
    }

    if ((scsiIoCtx->device->drive_info.lastCommandTimeNanoSeconds / 1000000000) > scsiIoCtx->timeout)
    {
        ret = OS_COMMAND_TIMEOUT;
    }

    //Send a test unit ready command if a problem was found to keep the device performing optimally
    if (scsiIoCtx->device->drive_info.passThroughHacks.testUnitReadyAfterAnyCommandFailure && scsiIoCtx->device->drive_info.passThroughHacks.turfValue >= TURF_LIMIT && scsiIoCtx->cdb[0] != TEST_UNIT_READY_CMD)
    {
        switch (ret)
        {
        case SUCCESS:
        case FAILURE:
            break;
        case OS_PASSTHROUGH_FAILURE:
        case OS_COMMAND_BLOCKED:
        case OS_COMMAND_NOT_AVAILABLE:
            break;
        default:
            //send a test unit ready
            //backup last sense data and time before we issue the TUR
            {
                uint64_t lastCommandTime = scsiIoCtx->device->drive_info.lastCommandTimeNanoSeconds;
                DECLARE_ZERO_INIT_ARRAY(uint8_t, lastSenseData, SPC3_SENSE_LEN);
                memcpy(lastSenseData, scsiIoCtx->device->drive_info.lastCommandSenseData, SPC3_SENSE_LEN);
                //issue test unit ready
                scsi_Test_Unit_Ready(scsiIoCtx->device, M_NULLPTR);
                //copy everything back now.
                scsiIoCtx->device->drive_info.lastCommandTimeNanoSeconds = lastCommandTime;
                memcpy(scsiIoCtx->device->drive_info.lastCommandSenseData, lastSenseData, SPC3_SENSE_LEN);
            }
        }
    }

    if (localSenseFieldsAllocated)
    {
        safe_Free(C_CAST(void**, &localSenseFields));
    }
    return ret;
}

//created this function as internal where we can add more flags for now so we can preserve previous functionality at this time.
//Did this so that write buffer can set the first and last segment flags for FWDL commands
static eReturnValues scsi_Send_Cdb_Int(tDevice *device, uint8_t *cdb, eCDBLen cdbLen, uint8_t *pdata, uint32_t dataLen, eDataTransferDirection dataDirection, uint8_t *senseData, uint32_t senseDataLen, uint32_t timeoutSeconds, bool fwdlFirstSegment, bool fwdlLastSegment)
{
    eReturnValues ret = UNKNOWN;
    ScsiIoCtx scsiIoCtx;
    uint8_t *senseBuffer = senseData;
    memset(&scsiIoCtx, 0, sizeof(ScsiIoCtx));

    //if we were not given a sense buffer, assume we want to use the last command sense data that is part of the device struct
    if (!senseBuffer || senseDataLen == 0)
    {
        senseBuffer = device->drive_info.lastCommandSenseData;
        senseDataLen = SPC3_SENSE_LEN;
    }
    else
    {
        memset(senseBuffer, 0, senseDataLen);
    }
    //check a couple of the parameters before continuing
    if (!device)
    {
        perror("device struct is M_NULLPTR!");
        return BAD_PARAMETER;
    }
    if (!cdb)
    {
        perror("cdb array is M_NULLPTR!");
        return BAD_PARAMETER;
    }
    if (cdbLen == CDB_LEN_UNKNOWN)
    {
        perror("Invalid CDB length specified!");
        return BAD_PARAMETER;
    }
    if (!pdata && dataLen != 0)
    {
        perror("Datalen must be set to 0 when pdata is M_NULLPTR");
        return BAD_PARAMETER;
    }

    //set up the context
    scsiIoCtx.device = device;
    scsiIoCtx.psense = senseBuffer;
    scsiIoCtx.senseDataSize = senseDataLen;
    memcpy(&scsiIoCtx.cdb[0], &cdb[0], C_CAST(size_t, cdbLen));//this cast to size_t should be safe since cdbLen should never be negative and should match a common value in the enum-TJE
    scsiIoCtx.cdbLength = C_CAST(uint8_t, cdbLen);
    scsiIoCtx.direction = dataDirection;
    scsiIoCtx.pdata = pdata;
    scsiIoCtx.dataLength = dataLen;
    scsiIoCtx.verbose = 0;
    scsiIoCtx.timeout = M_Max(timeoutSeconds, device->drive_info.defaultTimeoutSeconds);
    scsiIoCtx.fwdlFirstSegment = fwdlFirstSegment;
    scsiIoCtx.fwdlLastSegment = fwdlLastSegment;
    if (timeoutSeconds == 0)
    {
        scsiIoCtx.timeout = M_Max(15, device->drive_info.defaultTimeoutSeconds);
    }

    ret = private_SCSI_Send_CDB(&scsiIoCtx, M_NULLPTR);

    if (senseData && senseDataLen > 0 && senseData != device->drive_info.lastCommandSenseData)
    {
        memcpy(device->drive_info.lastCommandSenseData, senseBuffer, M_Min(SPC3_SENSE_LEN, senseDataLen));
    }

    return ret;
}

eReturnValues scsi_Send_Cdb(tDevice *device, uint8_t *cdb, eCDBLen cdbLen, uint8_t *pdata, uint32_t dataLen, eDataTransferDirection dataDirection, uint8_t *senseData, uint32_t senseDataLen, uint32_t timeoutSeconds)
{
    return scsi_Send_Cdb_Int(device, cdb, cdbLen, pdata, dataLen, dataDirection, senseData, senseDataLen, timeoutSeconds, false, false);
}

eReturnValues scsi_SecurityProtocol_In(tDevice *device, uint8_t securityProtocol, uint16_t securityProtocolSpecific, bool inc512, uint32_t allocationLength, uint8_t *ptrData)
{
    eReturnValues ret = FAILURE;
    DECLARE_ZERO_INIT_ARRAY(uint8_t, cdb, CDB_LEN_12);
    uint32_t dataLength = allocationLength;

    if (VERBOSITY_COMMAND_NAMES <= device->deviceVerbosity)
    {
        printf("Sending SCSI Security Protocol In\n");
    }

    cdb[OPERATION_CODE] = SECURITY_PROTOCOL_IN;
    cdb[1] = securityProtocol;
    cdb[2] = M_Byte1(securityProtocolSpecific);
    cdb[3] = M_Byte0(securityProtocolSpecific);
    if (inc512)
    {
        cdb[4] |= BIT7;
        dataLength *= LEGACY_DRIVE_SEC_SIZE;
    }
    cdb[5] = RESERVED;
    cdb[6] = M_Byte3(allocationLength);
    cdb[7] = M_Byte2(allocationLength);
    cdb[8] = M_Byte1(allocationLength);
    cdb[9] = M_Byte0(allocationLength);
    cdb[10] = RESERVED;
    cdb[11] = 0;

    if (ptrData && allocationLength)
    {
        ret = scsi_Send_Cdb(device, &cdb[0], sizeof(cdb), ptrData, dataLength, XFER_DATA_IN, device->drive_info.lastCommandSenseData, SPC3_SENSE_LEN, 15);
    }
    else
    {
        ret = scsi_Send_Cdb(device, &cdb[0], sizeof(cdb), M_NULLPTR, 0, XFER_NO_DATA, device->drive_info.lastCommandSenseData, SPC3_SENSE_LEN, 15);
    }
    if (VERBOSITY_COMMAND_NAMES <= device->deviceVerbosity)
    {
        print_Return_Enum("Security Protocol In", ret);
    }
    return ret;
}

eReturnValues scsi_Report_Supported_Operation_Codes(tDevice *device, bool rctd, uint8_t reportingOptions, uint8_t requestedOperationCode, uint16_t reequestedServiceAction, uint32_t allocationLength, uint8_t *ptrData)
{
    eReturnValues ret = FAILURE;
    DECLARE_ZERO_INIT_ARRAY(uint8_t, cdb, CDB_LEN_12);
    senseDataFields senseFields;
    memset(&senseFields, 0, sizeof(senseDataFields));

    if (VERBOSITY_COMMAND_NAMES <= device->deviceVerbosity)
    {
        printf("Requesting SCSI Supported Op Codes\n");
    }

    cdb[OPERATION_CODE] = REPORT_SUPPORTED_OPERATION_CODES_CMD;
    cdb[1] = 0x0C; // This is always 0x0C per SPC spec
    if (rctd)
    {
        cdb[2] |= BIT7;
    }
    cdb[2] |= C_CAST(uint8_t, reportingOptions & UINT8_C(0x07)); //bit 0,1,2 only valid
    cdb[3] = requestedOperationCode;
    cdb[4] = M_Byte1(reequestedServiceAction);
    cdb[5] = M_Byte0(reequestedServiceAction);
    cdb[6] = M_Byte3(allocationLength);
    cdb[7] = M_Byte2(allocationLength);
    cdb[8] = M_Byte1(allocationLength);
    cdb[9] = M_Byte0(allocationLength);
    cdb[10] = RESERVED;
    cdb[11] = 0;

    if (allocationLength > 0)
    {
        ret = scsi_Send_Cdb(device, &cdb[0], sizeof(cdb), ptrData, allocationLength, XFER_DATA_IN, device->drive_info.lastCommandSenseData, SPC3_SENSE_LEN, 15);
    }
    else
    {
        ret = scsi_Send_Cdb(device, &cdb[0], sizeof(cdb), M_NULLPTR, 0, XFER_NO_DATA, device->drive_info.lastCommandSenseData, SPC3_SENSE_LEN, 15);
    }
    if (VERBOSITY_COMMAND_NAMES <= device->deviceVerbosity)
    {
        print_Return_Enum("Supported Op Codes", ret);
    }
    if (ret != SUCCESS)
    {
        get_Sense_Data_Fields(device->drive_info.lastCommandSenseData, SPC3_SENSE_LEN, &senseFields);
        if (senseFields.validStructure)
        {
            //if invalid operation code, set hack that this is not supported. Do not block this command in this function, just set that so upper layers can choose what to do.
            if (senseFields.scsiStatusCodes.senseKey == SENSE_KEY_ILLEGAL_REQUEST && senseFields.scsiStatusCodes.asc == 0x20 && senseFields.scsiStatusCodes.ascq == 0x00)
            {
                device->drive_info.passThroughHacks.scsiHacks.noReportSupportedOperations = true;
            }
            else if (senseFields.scsiStatusCodes.senseKey == SENSE_KEY_ILLEGAL_REQUEST && senseFields.scsiStatusCodes.asc == 0x24 && senseFields.scsiStatusCodes.ascq == 0x00)
            {
                //If invalid field in CDB, check the field pointer (if available) and see if it doesn't like the report type
                //if the field pointer is not available, assume it does not support the report type...-not great, but will probably work well enough for translated devices.
                if (senseFields.senseKeySpecificInformation.senseKeySpecificValid && senseFields.senseKeySpecificInformation.type == SENSE_KEY_SPECIFIC_FIELD_POINTER)
                {
                    if (senseFields.senseKeySpecificInformation.field.cdbOrData && senseFields.senseKeySpecificInformation.field.fieldPointer == 2)
                    {
                        if ((senseFields.senseKeySpecificInformation.field.bitPointerValid && senseFields.senseKeySpecificInformation.field.bitPointer == 2) || !rctd)
                        {
                            //reporting options is not liked.
                            if (reportingOptions == REPORT_ALL)
                            {
                                device->drive_info.passThroughHacks.scsiHacks.reportAllOpCodes = false;
                            }
                            else //assume all other report types are not supported for single operation codes being requested.
                            {
                                device->drive_info.passThroughHacks.scsiHacks.reportSingleOpCodes = false;
                            }
                        }
                    }
                }
                else
                {
                    //assuming report type was not liked...should mostly be translators here. Native SCSI devices should give the field pointer.
                    if (reportingOptions == REPORT_ALL)
                    {
                        device->drive_info.passThroughHacks.scsiHacks.reportAllOpCodes = false;
                    }
                    else //assume all other report types are not supported for single operation codes being requested.
                    {
                        device->drive_info.passThroughHacks.scsiHacks.reportSingleOpCodes = false;
                    }
                }
            }
        }
    }
    return ret;
}

eReturnValues scsi_Sanitize_Cmd(tDevice *device, eScsiSanitizeFeature sanitizeFeature, bool immediate, bool znr, bool ause, uint16_t parameterListLength, uint8_t *ptrData)
{
    eReturnValues ret = FAILURE;
    DECLARE_ZERO_INIT_ARRAY(uint8_t, cdb, CDB_LEN_10);
    eDataTransferDirection dataDir = XFER_NO_DATA;

    memset(device->drive_info.lastCommandSenseData, 0, SPC3_SENSE_LEN);

    if (VERBOSITY_COMMAND_NAMES <= device->deviceVerbosity)
    {
        printf("Sending SCSI Sanitize Command\n");
    }

    cdb[OPERATION_CODE] = SANITIZE_CMD;
    cdb[1] = sanitizeFeature & 0x1F;//make sure we don't set any higher bits
    if (immediate)
    {
        cdb[1] |= BIT7;
    }
    if (znr)
    {
        cdb[1] |= BIT6;
    }
    if (ause)
    {
        cdb[1] |= BIT5;
    }
    cdb[2] = RESERVED;
    cdb[3] = RESERVED;
    cdb[4] = RESERVED;
    cdb[5] = RESERVED;
    cdb[6] = RESERVED;
    //parameter list length
    cdb[7] = M_Byte1(parameterListLength);
    cdb[8] = M_Byte0(parameterListLength);

    switch (sanitizeFeature)
    {
    case SCSI_SANITIZE_OVERWRITE:
        dataDir = XFER_DATA_OUT;
        break;
    default:
        dataDir = XFER_NO_DATA;
        break;
    }

    ret = scsi_Send_Cdb(device, &cdb[0], sizeof(cdb), ptrData, parameterListLength, dataDir, device->drive_info.lastCommandSenseData, SPC3_SENSE_LEN, 15);
    if (VERBOSITY_COMMAND_NAMES <= device->deviceVerbosity)
    {
        print_Return_Enum("Sanitize", ret);
    }
    return ret;
}

eReturnValues scsi_Sanitize_Block_Erase(tDevice *device, bool allowUnrestrictedSanitizeExit, bool immediate, bool znr)
{
    return scsi_Sanitize_Cmd(device, SCSI_SANITIZE_BLOCK_ERASE, immediate, znr, allowUnrestrictedSanitizeExit, 0, M_NULLPTR);
}

eReturnValues scsi_Sanitize_Cryptographic_Erase(tDevice *device, bool allowUnrestrictedSanitizeExit, bool immediate, bool znr)
{
    return scsi_Sanitize_Cmd(device, SCSI_SANITIZE_CRYPTOGRAPHIC_ERASE, immediate, znr, allowUnrestrictedSanitizeExit, 0, M_NULLPTR);
}

eReturnValues scsi_Sanitize_Exit_Failure_Mode(tDevice *device)
{
    return scsi_Sanitize_Cmd(device, SCSI_SANITIZE_EXIT_FAILURE_MODE, false, false, false, 0, M_NULLPTR);
}

eReturnValues scsi_Sanitize_Overwrite(tDevice *device, bool allowUnrestrictedSanitizeExit, bool znr, bool immediate, bool invertBetweenPasses, eScsiSanitizeOverwriteTest test, uint8_t overwritePasses, uint8_t *pattern, uint16_t patternLengthBytes)
{
<<<<<<< HEAD
    eReturnValues ret = UNKNOWN;
    if ((patternLengthBytes != 0 && pattern == M_NULLPTR) || (patternLengthBytes > device->drive_info.deviceBlockSize))
    {
        return BAD_PARAMETER;
    }
    uint8_t *overwriteBuffer = safe_calloc_aligned(patternLengthBytes + 4, sizeof(uint8_t), device->os_info.minimumAlignment);
=======
    int ret = UNKNOWN;
	uint8_t *overwriteBuffer;
    if ((patternLengthBytes != 0 && pattern == NULL) || (patternLengthBytes > device->drive_info.deviceBlockSize))
    {
        return BAD_PARAMETER;
    }
    overwriteBuffer = calloc_aligned(patternLengthBytes + 4, sizeof(uint8_t), device->os_info.minimumAlignment);
>>>>>>> 57409d0f
    if (!overwriteBuffer)
    {
        return MEMORY_FAILURE;
    }
    overwriteBuffer[0] = overwritePasses & UINT8_C(0x1F);
    overwriteBuffer[0] |= C_CAST(uint8_t, (C_CAST(uint8_t, test) & UINT8_C(0x03)) << 5);
    if (invertBetweenPasses)
    {
        overwriteBuffer[0] |= BIT7;
    }
    overwriteBuffer[1] = RESERVED;
    overwriteBuffer[2] = M_Byte1(patternLengthBytes);
    overwriteBuffer[3] = M_Byte0(patternLengthBytes);
    if (patternLengthBytes > 0)
    {
        memcpy(&overwriteBuffer[4], pattern, patternLengthBytes);
    }
    ret = scsi_Sanitize_Cmd(device, SCSI_SANITIZE_OVERWRITE, immediate, znr, allowUnrestrictedSanitizeExit, patternLengthBytes + 4, overwriteBuffer);
    safe_Free_aligned(C_CAST(void**, &overwriteBuffer));
    return ret;
}

eReturnValues scsi_Request_Sense_Cmd(tDevice *device, bool descriptorBit, uint8_t *pdata, uint16_t dataSize)
{
    eReturnValues ret = FAILURE;
    DECLARE_ZERO_INIT_ARRAY(uint8_t, cdb, CDB_LEN_6);

    if (VERBOSITY_COMMAND_NAMES <= device->deviceVerbosity)
    {
        printf("Sending SCSI Request Sense Command\n");
    }

    if (pdata == M_NULLPTR)
    {
        return BAD_PARAMETER;
    }

    // Set up the CDB.
    cdb[OPERATION_CODE] = REQUEST_SENSE_CMD; // REQUEST_SENSE;
    if (descriptorBit)
    {
        cdb[1] |= SCSI_REQUEST_SENSE_DESC_BIT_SET;
    }
    if (dataSize > SPC3_SENSE_LEN)
    {
        cdb[4] = SPC3_SENSE_LEN;
    }
    else
    {
        cdb[4] = M_Byte0(dataSize);
    }

    ret = scsi_Send_Cdb(device, &cdb[0], sizeof(cdb), pdata, dataSize, XFER_DATA_IN, device->drive_info.lastCommandSenseData, SPC3_SENSE_LEN, 15);
    if (VERBOSITY_COMMAND_NAMES <= device->deviceVerbosity)
    {
        print_Return_Enum("Request Sense", ret);
    }
    return ret;
}

eReturnValues scsi_Log_Sense_Cmd(tDevice *device, bool saveParameters, uint8_t pageControl, uint8_t pageCode, uint8_t subpageCode, uint16_t paramPointer, uint8_t *ptrData, uint16_t dataSize)
{
    eReturnValues ret = FAILURE;
    DECLARE_ZERO_INIT_ARRAY(uint8_t, cdb, CDB_LEN_10);
    senseDataFields senseFields;
    memset(&senseFields, 0, sizeof(senseDataFields));

    if (VERBOSITY_COMMAND_NAMES <= device->deviceVerbosity)
    {
        printf("Sending SCSI Log Sense Command, page code: 0x%02" PRIx8 "\n", pageCode);
    }
    // Set up the CDB.
    cdb[OPERATION_CODE] = LOG_SENSE_CMD;
    if (saveParameters)
    {
        cdb[1] |= 0x01;
    }
    cdb[2] |= C_CAST(uint8_t, (pageControl & UINT8_C(0x03)) << 6);
    cdb[2] |= C_CAST(uint8_t, pageCode & UINT8_C(0x3F));
    cdb[3] = subpageCode;
    cdb[4] = RESERVED;
    cdb[5] = M_Byte1(paramPointer);
    cdb[6] = M_Byte0(paramPointer);
    cdb[7] = M_Byte1(dataSize);
    cdb[8] = M_Byte0(dataSize);

    if (dataSize > 0)
    {
        ret = scsi_Send_Cdb(device, &cdb[0], sizeof(cdb), ptrData, dataSize, XFER_DATA_IN, device->drive_info.lastCommandSenseData, SPC3_SENSE_LEN, 15);
    }
    else
    {
        ret = scsi_Send_Cdb(device, &cdb[0], sizeof(cdb), M_NULLPTR, 0, XFER_NO_DATA, device->drive_info.lastCommandSenseData, SPC3_SENSE_LEN, 15);
    }
    if (VERBOSITY_COMMAND_NAMES <= device->deviceVerbosity)
    {
        print_Return_Enum("Log Sense", ret);
    }
    if (ret != SUCCESS)
    {
        get_Sense_Data_Fields(device->drive_info.lastCommandSenseData, SPC3_SENSE_LEN, &senseFields);
        if (senseFields.validStructure)
        {
            //if invalid operation code, set hack that this is not supported. Do not block this command in this function, just set that so upper layers can choose what to do.
            if (senseFields.scsiStatusCodes.senseKey == SENSE_KEY_ILLEGAL_REQUEST && senseFields.scsiStatusCodes.asc == 0x20 && senseFields.scsiStatusCodes.ascq == 0x00)
            {
                device->drive_info.passThroughHacks.scsiHacks.noLogPages = true;
            }
            else if (senseFields.scsiStatusCodes.senseKey == SENSE_KEY_ILLEGAL_REQUEST && senseFields.scsiStatusCodes.asc == 0x24 && senseFields.scsiStatusCodes.ascq == 0x00)
            {
                //If invalid field in CDB, check the field pointer (if available) and see if it doesn't like the report type
                //if the field pointer is not available, assume it does not support the report type...-not great, but will probably work well enough for translated devices.
                if (senseFields.senseKeySpecificInformation.senseKeySpecificValid && senseFields.senseKeySpecificInformation.type == SENSE_KEY_SPECIFIC_FIELD_POINTER)
                {
                    if (senseFields.senseKeySpecificInformation.field.cdbOrData && senseFields.senseKeySpecificInformation.field.fieldPointer == 3)
                    {
                        device->drive_info.passThroughHacks.scsiHacks.noLogSubPages = true;
                    }
                }
                else
                {
                    //no sense key specific information, so we need to check a few other things to decide when this is not supported.
                    if (device->drive_info.passThroughHacks.scsiHacks.attemptedLPs < UINT8_MAX)
                    {
                        device->drive_info.passThroughHacks.scsiHacks.attemptedLPs += 1;
                    }
                    //only come into here if we have not previously read a log page page successfully.
                    if (device->drive_info.passThroughHacks.scsiHacks.successfulLPs == 0)
                    {
                        if (pageCode == 0 && subpageCode == 0xFF)
                        {
                            //since list of page and subpages supported returned an error, assume subpages are not supported.
                            device->drive_info.passThroughHacks.scsiHacks.noLogSubPages = true;
                        }
                        else if (pageCode == 0 && subpageCode == 0)
                        {
                            //assume that since the list of supported pages was requested that this device does not
                            //support log pages at all. This is a reasonable assumption to make and should help with USB drives
                            device->drive_info.passThroughHacks.scsiHacks.noLogPages = true;
                        }
                        else if (device->drive_info.passThroughHacks.scsiHacks.attemptedLPs >= MAX_LP_ATTEMPTS)
                        {
                            //we've attempted at least MAX_LP_ATTEMPTS to read a log page page and it has not been successful,
                            //so assume this device does not support log pages.
                            device->drive_info.passThroughHacks.scsiHacks.noLogPages = true;
                        }
                    }
                }
            }
        }
    }
    else if (ret == SUCCESS)
    {
        if (device->drive_info.passThroughHacks.scsiHacks.successfulLPs < UINT8_MAX)
        {
            device->drive_info.passThroughHacks.scsiHacks.successfulLPs += 1;
        }
    }
    return ret;
}

eReturnValues scsi_Log_Select_Cmd(tDevice *device, bool pcr, bool sp, uint8_t pageControl, uint8_t pageCode, uint8_t subpageCode, uint16_t parameterListLength, uint8_t* ptrData, uint32_t dataSize)
{
    eReturnValues ret = UNKNOWN;
    DECLARE_ZERO_INIT_ARRAY(uint8_t, cdb, CDB_LEN_10);

    if (VERBOSITY_COMMAND_NAMES <= device->deviceVerbosity)
    {
        printf("Sending SCSI Log Select Command, page code 0x%02" PRIx8 "\n", pageCode);
    }

    // Set up the CDB.
    cdb[OPERATION_CODE] = LOG_SELECT_CMD;
    if (sp)
    {
        cdb[1] |= UINT8_C(0x01);
    }
    if (pcr)
    {
        cdb[1] |= BIT1;
    }
    cdb[2] |= C_CAST(uint8_t, (pageControl & UINT8_C(0x03)) << 6);
    cdb[2] |= C_CAST(uint8_t, pageCode & UINT8_C(0x3F));
    cdb[3] = subpageCode;
    cdb[4] = RESERVED;
    cdb[5] = RESERVED;
    cdb[6] = RESERVED;
    cdb[7] = M_Byte1(parameterListLength);
    cdb[8] = M_Byte0(parameterListLength);
    //send the command
    if (parameterListLength > 0)
    {
        ret = scsi_Send_Cdb(device, &cdb[0], sizeof(cdb), ptrData, dataSize, XFER_DATA_OUT, device->drive_info.lastCommandSenseData, SPC3_SENSE_LEN, 15);
    }
    else
    {
        ret = scsi_Send_Cdb(device, &cdb[0], sizeof(cdb), M_NULLPTR, 0, XFER_NO_DATA, device->drive_info.lastCommandSenseData, SPC3_SENSE_LEN, 15);
    }
    if (VERBOSITY_COMMAND_NAMES <= device->deviceVerbosity)
    {
        print_Return_Enum("Log Select", ret);
    }
    return ret;
}

eReturnValues scsi_Send_Diagnostic(tDevice *device, uint8_t selfTestCode, uint8_t pageFormat, uint8_t selfTestBit, uint8_t deviceOffLIne, uint8_t unitOffLine, uint16_t parameterListLength, uint8_t *pdata, uint16_t dataSize, uint32_t timeoutSeconds)
{
    eReturnValues ret = FAILURE;
    DECLARE_ZERO_INIT_ARRAY(uint8_t, cdb, CDB_LEN_6);
    if (VERBOSITY_COMMAND_NAMES <= device->deviceVerbosity)
    {
        printf("Sending SCSI Send Diagnostic Command\n");
    }
    // Set up the CDB.
    cdb[OPERATION_CODE] = SEND_DIAGNOSTIC_CMD; //Send Diagnostic
    cdb[1] |= C_CAST(uint8_t, selfTestCode << 5);
    cdb[1] |= C_CAST(uint8_t, (pageFormat & UINT8_C(0x01)) << 4);
    cdb[1] |= C_CAST(uint8_t, (selfTestBit & UINT8_C(0x01)) << 2);
    cdb[1] |= C_CAST(uint8_t, (deviceOffLIne & UINT8_C(0x01)) << 1);
    cdb[1] |= C_CAST(uint8_t, (unitOffLine & UINT8_C(0x01)));
    cdb[3] = M_Byte1(parameterListLength);
    cdb[4] = M_Byte0(parameterListLength);
    //send the command
    if (!pdata)
    {
        ret = scsi_Send_Cdb(device, &cdb[0], sizeof(cdb), M_NULLPTR, 0, XFER_NO_DATA, device->drive_info.lastCommandSenseData, SPC3_SENSE_LEN, timeoutSeconds);
    }
    else
    {
        ret = scsi_Send_Cdb(device, &cdb[0], sizeof(cdb), pdata, dataSize, XFER_DATA_OUT, device->drive_info.lastCommandSenseData, SPC3_SENSE_LEN, timeoutSeconds);
    }
    if (VERBOSITY_COMMAND_NAMES <= device->deviceVerbosity)
    {
        print_Return_Enum("Send Diagnostic", ret);
    }
    return ret;
}

eReturnValues scsi_Read_Capacity_10(tDevice *device, uint8_t *pdata, uint16_t dataSize)
{
    eReturnValues ret = FAILURE;
    DECLARE_ZERO_INIT_ARRAY(uint8_t, cdb, CDB_LEN_10);

    if (VERBOSITY_COMMAND_NAMES <= device->deviceVerbosity)
    {
        printf("Sending SCSI Read Capacity 10 command\n");
    }

    // Set up the CDB.
    cdb[OPERATION_CODE] = READ_CAPACITY_10;
    //send the command
    if (dataSize > 0 && pdata)
    {
        ret = scsi_Send_Cdb(device, &cdb[0], sizeof(cdb), pdata, dataSize, XFER_DATA_IN, device->drive_info.lastCommandSenseData, SPC3_SENSE_LEN, 15);
    }
    else
    {
        ret = scsi_Send_Cdb(device, &cdb[0], sizeof(cdb), M_NULLPTR, 0, XFER_NO_DATA, device->drive_info.lastCommandSenseData, SPC3_SENSE_LEN, 15);
    }
    if (VERBOSITY_COMMAND_NAMES <= device->deviceVerbosity)
    {
        print_Return_Enum("Read Capacity 10", ret);
    }
    return ret;
}

eReturnValues scsi_Read_Capacity_16(tDevice *device, uint8_t *pdata, uint32_t dataSize)
{
    eReturnValues ret = FAILURE;
    DECLARE_ZERO_INIT_ARRAY(uint8_t, cdb, CDB_LEN_16);

    if (VERBOSITY_COMMAND_NAMES <= device->deviceVerbosity)
    {
        printf("Sending SCSI Read Capacity 16 command\n");
    }

    // Set up the CDB.
    cdb[OPERATION_CODE] = READ_CAPACITY_16;
    cdb[1] = 0x10;
    cdb[10] = M_Byte3(dataSize);
    cdb[11] = M_Byte2(dataSize);
    cdb[12] = M_Byte1(dataSize);
    cdb[13] = M_Byte0(dataSize);
    //send the command
    if (dataSize > 0)
    {
        ret = scsi_Send_Cdb(device, &cdb[0], sizeof(cdb), pdata, dataSize, XFER_DATA_IN, device->drive_info.lastCommandSenseData, SPC3_SENSE_LEN, 15);
    }
    else
    {
        ret = scsi_Send_Cdb(device, &cdb[0], sizeof(cdb), M_NULLPTR, 0, XFER_NO_DATA, device->drive_info.lastCommandSenseData, SPC3_SENSE_LEN, 15);
    }
    if (VERBOSITY_COMMAND_NAMES <= device->deviceVerbosity)
    {
        print_Return_Enum("Read Capacity 16", ret);
    }
    return ret;
}

eReturnValues scsi_Mode_Sense_6(tDevice * device, uint8_t pageCode, uint8_t allocationLength, uint8_t subPageCode, bool DBD, eScsiModePageControl pageControl, uint8_t *ptrData)
{
    eReturnValues ret = UNKNOWN;
    DECLARE_ZERO_INIT_ARRAY(uint8_t, cdb, CDB_LEN_6);
    senseDataFields senseFields;
    memset(&senseFields, 0, sizeof(senseDataFields));

    if (VERBOSITY_COMMAND_NAMES <= device->deviceVerbosity)
    {
        printf("Sending SCSI Mode Sense 6, page 0x%02"PRIx8"\n", pageCode);
    }
    cdb[OPERATION_CODE] = MODE_SENSE_6_CMD;
    if (DBD)
    {
        cdb[1] |= BIT3;
    }
    cdb[2] |= C_CAST(uint8_t, (pageControl & UINT8_C(0x03)) << 6);
    cdb[2] |= C_CAST(uint8_t, pageCode & UINT8_C(0x3F));
    cdb[3] = subPageCode;
    cdb[4] = allocationLength;
    cdb[5] = 0;//control
    //send the command
    if (allocationLength > 0)
    {
        ret = scsi_Send_Cdb(device, &cdb[0], sizeof(cdb), ptrData, allocationLength, XFER_DATA_IN, device->drive_info.lastCommandSenseData, SPC3_SENSE_LEN, 15);
    }
    else
    {
        ret = scsi_Send_Cdb(device, &cdb[0], sizeof(cdb), M_NULLPTR, 0, XFER_NO_DATA, device->drive_info.lastCommandSenseData, SPC3_SENSE_LEN, 15);
    }
    if (VERBOSITY_COMMAND_NAMES <= device->deviceVerbosity)
    {
        print_Return_Enum("Mode Sense 6", ret);
    }
    if (ret != SUCCESS)// && !device->drive_info.passThroughHacks.hacksSetByReportedID)//only setup these hacks if the device has not been looked up for results in our internal database-TJE
    {
        get_Sense_Data_Fields(device->drive_info.lastCommandSenseData, SPC3_SENSE_LEN, &senseFields);
        if (senseFields.validStructure)
        {
            //if invalid operation code, set hack that this is not supported. Do not block this command in this function, just set that so upper layers can choose what to do.
            if (senseFields.scsiStatusCodes.senseKey == SENSE_KEY_ILLEGAL_REQUEST && senseFields.scsiStatusCodes.asc == 0x20 && senseFields.scsiStatusCodes.ascq == 0x00)
            {
                //This is only accurate for drives that ONLY support the mode sense/select 6 byte commands.
                //May need to expand this condition further to make sure it does not cause more impact.
                //by default, almost all opensea-operations code uses the 10 byte command instead for modern drives.
                //This is expected to have little to no impact on modern devices - TJE
                if (device->drive_info.passThroughHacks.scsiHacks.successfulMP6s == 0 && device->drive_info.passThroughHacks.scsiHacks.attemptedMP6s >= MAX_MP6_ATTEMPTS)
                {
                    device->drive_info.passThroughHacks.scsiHacks.noModePages = true;
                }
            }
            else if (senseFields.scsiStatusCodes.senseKey == SENSE_KEY_ILLEGAL_REQUEST && senseFields.scsiStatusCodes.asc == 0x24 && senseFields.scsiStatusCodes.ascq == 0x00)
            {
                //If invalid field in CDB, check the field pointer (if available) and see if it doesn't like the report type
                //if the field pointer is not available, assume it does not support the report type...-not great, but will probably work well enough for translated devices.
                if (senseFields.senseKeySpecificInformation.senseKeySpecificValid && senseFields.senseKeySpecificInformation.type == SENSE_KEY_SPECIFIC_FIELD_POINTER)
                {
                    if (senseFields.senseKeySpecificInformation.field.cdbOrData && senseFields.senseKeySpecificInformation.field.fieldPointer == 3)
                    {
                        device->drive_info.passThroughHacks.scsiHacks.noModeSubPages = true;
                    }
                }
                else
                {
                    //no sense key specific information, so we need to check a few other things to decide when this is not supported.
                    if (device->drive_info.passThroughHacks.scsiHacks.attemptedMP6s < UINT8_MAX)
                    {
                        device->drive_info.passThroughHacks.scsiHacks.attemptedMP6s += 1;
                    }
                    //only come into here if we have not previously read a log page page successfully.
                    if (device->drive_info.passThroughHacks.scsiHacks.successfulMP6s == 0
                        && device->drive_info.passThroughHacks.scsiHacks.attemptedMP6s >= MAX_MP6_ATTEMPTS)
                    {
                        //we've attempted at least MAX_MP_ATTEMPTS to read a log page page and it has not been successful,
                        //so assume this device does not support log pages.
                        device->drive_info.passThroughHacks.scsiHacks.noModePages = true;
                    }
                }
            }
        }
    }
    else
    {
        if (device->drive_info.passThroughHacks.scsiHacks.successfulMP6s < UINT8_MAX)
        {
            device->drive_info.passThroughHacks.scsiHacks.successfulMP6s += 1;
        }
        if (subPageCode == 0 && device->drive_info.passThroughHacks.scsiHacks.mp6sp0Success < UINT8_MAX)
        {
            device->drive_info.passThroughHacks.scsiHacks.mp6sp0Success += 1;
        }
    }
    return ret;
}

eReturnValues scsi_Mode_Sense_10(tDevice *device, uint8_t pageCode, uint32_t allocationLength, uint8_t subPageCode, bool DBD, bool LLBAA, eScsiModePageControl pageControl, uint8_t *ptrData)
{
    eReturnValues ret = FAILURE;
    DECLARE_ZERO_INIT_ARRAY(uint8_t, cdb, CDB_LEN_10);
    senseDataFields senseFields;
    memset(&senseFields, 0, sizeof(senseDataFields));

    if (VERBOSITY_COMMAND_NAMES <= device->deviceVerbosity)
    {
        printf("Sending SCSI Mode Sense 10, page 0x%02"PRIx8"\n", pageCode);
    }
    // Set up the CDB.
    cdb[OPERATION_CODE] = MODE_SENSE10;
    if (LLBAA)
    {
        cdb[1] |= BIT4;
    }
    if (DBD)
    {
        cdb[1] |= BIT3;
    }
    cdb[2] |= C_CAST(uint8_t, (pageControl & UINT8_C(0x03)) << 6);
    cdb[2] |= C_CAST(uint8_t, pageCode & UINT8_C(0x3F));
    cdb[3] = subPageCode;
    cdb[4] = RESERVED; //reserved
    cdb[5] = RESERVED; //reserved
    cdb[6] = RESERVED; //reserved
    cdb[7] = M_Byte1(allocationLength);
    cdb[8] = M_Byte0(allocationLength);
    cdb[9] = 0; //control
    //send the command
    if (allocationLength > 0)
    {
        ret = scsi_Send_Cdb(device, &cdb[0], sizeof(cdb), ptrData, allocationLength, XFER_DATA_IN, device->drive_info.lastCommandSenseData, SPC3_SENSE_LEN, 15);
    }
    else
    {
        ret = scsi_Send_Cdb(device, &cdb[0], sizeof(cdb), M_NULLPTR, 0, XFER_NO_DATA, device->drive_info.lastCommandSenseData, SPC3_SENSE_LEN, 15);
    }
    if (VERBOSITY_COMMAND_NAMES <= device->deviceVerbosity)
    {
        print_Return_Enum("Mode Sense 10", ret);
    }
    if (ret != SUCCESS)
    {
        get_Sense_Data_Fields(device->drive_info.lastCommandSenseData, SPC3_SENSE_LEN, &senseFields);
        if (senseFields.validStructure)
        {
            //if invalid operation code, set hack that this is not supported. Do not block this command in this function, just set that so upper layers can choose what to do.
            if (senseFields.scsiStatusCodes.senseKey == SENSE_KEY_ILLEGAL_REQUEST && senseFields.scsiStatusCodes.asc == 0x20 && senseFields.scsiStatusCodes.ascq == 0x00)
            {
                //do NOT set mode pages not supported. Tell this to retry with 6 byte by setting this first
                if (device->drive_info.passThroughHacks.scsiHacks.successfulMP10s == 0)
                {
                    device->drive_info.passThroughHacks.scsiHacks.mode6bytes = true;
                }
            }
            else if (senseFields.scsiStatusCodes.senseKey == SENSE_KEY_ILLEGAL_REQUEST && senseFields.scsiStatusCodes.asc == 0x24 && senseFields.scsiStatusCodes.ascq == 0x00)
            {
                //If invalid field in CDB, check the field pointer (if available) and see if it doesn't like the report type
                //if the field pointer is not available, assume it does not support the report type...-not great, but will probably work well enough for translated devices.
                if (senseFields.senseKeySpecificInformation.senseKeySpecificValid && senseFields.senseKeySpecificInformation.type == SENSE_KEY_SPECIFIC_FIELD_POINTER)
                {
                    if (senseFields.senseKeySpecificInformation.field.cdbOrData && senseFields.senseKeySpecificInformation.field.fieldPointer == 3)
                    {
                        //Do not set this here since it may just be a page code that isn't supported-TJE
                        //device->drive_info.passThroughHacks.scsiHacks.noModeSubPages = true;
                    }
                }
                else
                {
                    //no sense key specific information, so we need to check a few other things to decide when this is not supported.
                    if (device->drive_info.passThroughHacks.scsiHacks.attemptedMP10s < UINT8_MAX)
                    {
                        device->drive_info.passThroughHacks.scsiHacks.attemptedMP10s += 1;
                    }
                    //only come into here if we have not previously read a log page page successfully.
                    if (device->drive_info.passThroughHacks.scsiHacks.successfulMP10s == 0
                        && device->drive_info.passThroughHacks.scsiHacks.attemptedMP10s >= MAX_MP10_ATTEMPTS
                        && device->drive_info.passThroughHacks.scsiHacks.successfulMP6s == 0
                        && device->drive_info.passThroughHacks.scsiHacks.attemptedMP6s >= MAX_MP6_ATTEMPTS
                        )
                    {
                        //we've attempted at least MAX_MP_ATTEMPTS to read a log page page and it has not been successful,
                        //so assume this device does not support log pages.
                        device->drive_info.passThroughHacks.scsiHacks.noModePages = true;
                    }
                    else if (device->drive_info.passThroughHacks.scsiHacks.successfulMP10s == 0 && device->drive_info.passThroughHacks.scsiHacks.mp6sp0Success > 0 && subPageCode == 0)
                    {
                        device->drive_info.passThroughHacks.scsiHacks.useMode6BForSubpageZero = true;
                    }
                    else if (device->drive_info.passThroughHacks.scsiHacks.successfulMP10s == 0
                        && device->drive_info.passThroughHacks.scsiHacks.attemptedMP10s >= MAX_MP10_ATTEMPTS
                        && device->drive_info.passThroughHacks.scsiHacks.successfulMP6s > 0
                        && !device->drive_info.passThroughHacks.scsiHacks.useMode6BForSubpageZero)
                    {
                        device->drive_info.passThroughHacks.scsiHacks.mode6bytes = true;
                    }
                }
            }
        }
    }
    else
    {
        if (device->drive_info.passThroughHacks.scsiHacks.successfulMP10s < UINT8_MAX)
        {
            device->drive_info.passThroughHacks.scsiHacks.successfulMP10s += 1;
        }
    }
    return ret;
}

eReturnValues scsi_Mode_Select_6(tDevice *device, uint8_t parameterListLength, bool pageFormat, bool savePages, bool resetToDefaults, uint8_t *ptrData, uint32_t dataSize)
{
    eReturnValues ret = UNKNOWN;
    DECLARE_ZERO_INIT_ARRAY(uint8_t, cdb, CDB_LEN_6);

    if (VERBOSITY_COMMAND_NAMES <= device->deviceVerbosity)
    {
        printf("Sending SCSI Mode Select 6\n");
    }

    // Set up the CDB.
    cdb[OPERATION_CODE] = MODE_SELECT10;
    if (pageFormat)
    {
        cdb[1] |= BIT4;
    }
    if (savePages)
    {
        cdb[1] |= BIT0;
    }
    if (resetToDefaults)
    {
        cdb[1] |= BIT1;
    }
    cdb[2] = RESERVED;
    cdb[3] = RESERVED;
    cdb[4] = parameterListLength;
    cdb[5] = 0;//control
    //send the command
    if (parameterListLength > 0)
    {
        ret = scsi_Send_Cdb(device, &cdb[0], sizeof(cdb), ptrData, dataSize, XFER_DATA_OUT, device->drive_info.lastCommandSenseData, SPC3_SENSE_LEN, 15);
    }
    else
    {
        ret = scsi_Send_Cdb(device, &cdb[0], sizeof(cdb), M_NULLPTR, 0, XFER_NO_DATA, device->drive_info.lastCommandSenseData, SPC3_SENSE_LEN, 15);
    }
    if (VERBOSITY_COMMAND_NAMES <= device->deviceVerbosity)
    {
        print_Return_Enum("Mode Select 6", ret);
    }
    return ret;
}

eReturnValues scsi_Mode_Select_10(tDevice *device, uint16_t parameterListLength, bool pageFormat, bool savePages, bool resetToDefaults, uint8_t *ptrData, uint32_t dataSize)
{
    eReturnValues  ret = FAILURE;
    DECLARE_ZERO_INIT_ARRAY(uint8_t, cdb, CDB_LEN_10);

    if (VERBOSITY_COMMAND_NAMES <= device->deviceVerbosity)
    {
        printf("Sending SCSI Mode Select 10\n");
    }

    // Set up the CDB.
    cdb[OPERATION_CODE] = MODE_SELECT10;
    if (pageFormat)
    {
        cdb[1] |= BIT4;
    }
    if (savePages)
    {
        cdb[1] |= BIT0;
    }
    if (resetToDefaults)
    {
        cdb[1] |= BIT1;
    }
    cdb[2] = RESERVED;
    cdb[3] = RESERVED;
    cdb[4] = RESERVED;
    cdb[5] = RESERVED;
    cdb[6] = RESERVED;
    cdb[7] = M_Byte1(parameterListLength);
    cdb[8] = M_Byte0(parameterListLength);
    cdb[9] = 0; //control

    //send the command
    if (parameterListLength > 0)
    {
        ret = scsi_Send_Cdb(device, &cdb[0], sizeof(cdb), ptrData, dataSize, XFER_DATA_OUT, device->drive_info.lastCommandSenseData, SPC3_SENSE_LEN, 15);
    }
    else
    {
        ret = scsi_Send_Cdb(device, &cdb[0], sizeof(cdb), M_NULLPTR, 0, XFER_NO_DATA, device->drive_info.lastCommandSenseData, SPC3_SENSE_LEN, 15);
    }
    if (VERBOSITY_COMMAND_NAMES <= device->deviceVerbosity)
    {
        print_Return_Enum("Mode Select 10", ret);
    }
    return ret;
}

eReturnValues scsi_Write_Buffer(tDevice *device, eWriteBufferMode mode, uint8_t modeSpecific, uint8_t bufferID, uint32_t bufferOffset, uint32_t parameterListLength, uint8_t *ptrData, bool firstSegment, bool lastSegment, uint32_t timeoutSeconds)
{
    eReturnValues ret = UNKNOWN;
    DECLARE_ZERO_INIT_ARRAY(uint8_t, cdb, CDB_LEN_10);
    uint32_t writeBufferTimeout = timeoutSeconds;
    if (writeBufferTimeout == 0)
    {
        writeBufferTimeout = 30;//default to 30 seconds since this is most often used for FWDL and that activation can sometimes take more time
    }

    if (VERBOSITY_COMMAND_NAMES <= device->deviceVerbosity)
    {
        printf("Sending SCSI Write Buffer\n");
    }

    // Set up the CDB.
    cdb[OPERATION_CODE] = WRITE_BUFFER_CMD;
    cdb[1] = C_CAST(uint8_t, mode);
    cdb[1] |= C_CAST(uint8_t, (modeSpecific & UINT8_C(0x07)) << 5);
    cdb[2] = bufferID;
    cdb[3] = M_Byte2(bufferOffset);
    cdb[4] = M_Byte1(bufferOffset);
    cdb[5] = M_Byte0(bufferOffset);
    cdb[6] = M_Byte2(parameterListLength);
    cdb[7] = M_Byte1(parameterListLength);
    cdb[8] = M_Byte0(parameterListLength);
    cdb[9] = 0; //control

    //send the command
    if (ptrData && parameterListLength != 0)
    {
        ret = scsi_Send_Cdb_Int(device, &cdb[0], sizeof(cdb), ptrData, parameterListLength, XFER_DATA_OUT, device->drive_info.lastCommandSenseData, SPC3_SENSE_LEN, writeBufferTimeout, firstSegment, lastSegment);
    }
    else
    {
        ret = scsi_Send_Cdb_Int(device, &cdb[0], sizeof(cdb), M_NULLPTR, 0, XFER_NO_DATA, device->drive_info.lastCommandSenseData, SPC3_SENSE_LEN, writeBufferTimeout, firstSegment, lastSegment);
    }
    if (VERBOSITY_COMMAND_NAMES <= device->deviceVerbosity)
    {
        print_Return_Enum("Write Buffer", ret);
    }
    return ret;
}

eReturnValues scsi_Inquiry(tDevice *device, uint8_t *pdata, uint32_t dataLength, uint8_t pageCode, bool evpd, bool cmdDt)
{
    eReturnValues ret = FAILURE;
    DECLARE_ZERO_INIT_ARRAY(uint8_t, cdb, CDB_LEN_6);

    if (VERBOSITY_COMMAND_NAMES <= device->deviceVerbosity)
    {
        if (evpd)
        {
            printf("Sending SCSI Inquiry, VPD = %02" PRIX8 "h\n", pageCode);
        }
        else if (cmdDt)
        {
            printf("Sending SCSI Inquiry, CmdDt = %02" PRIX8 "h\n", pageCode);
        }
        else
        {
            printf("Sending SCSI Inquiry\n");
        }
    }

    cdb[OPERATION_CODE] = INQUIRY_CMD;
    if (evpd)
    {
        cdb[1] |= BIT0;
    }
    if (cmdDt)
    {
        cdb[1] |= BIT1;
    }
    cdb[2] = pageCode;
    cdb[3] = M_Byte1(dataLength);
    cdb[4] = M_Byte0(dataLength);
    cdb[5] = 0;//control

    //send the command
    if (dataLength > 0)
    {
        ret = scsi_Send_Cdb(device, &cdb[0], sizeof(cdb), pdata, dataLength, XFER_DATA_IN, device->drive_info.lastCommandSenseData, SPC3_SENSE_LEN, 15);
        if (ret == SUCCESS && !evpd && !cmdDt && pageCode == 0)
        {
			uint8_t version;
            if (pdata != device->drive_info.scsiVpdData.inquiryData)
            {
                //this should only be copying std inquiry data to thislocation in the device struct to keep it up to date each time an inquiry is sent to the drive.
                memcpy(device->drive_info.scsiVpdData.inquiryData, pdata, M_Min(dataLength, 96));
            }
            version = pdata[2];
            switch (version) //convert some versions since old standards broke the version number into ANSI vs ECMA vs ISO standard numbers
            {
            case 0x81:
                version = SCSI_VERSION_SCSI;//changing to 1 for SCSI
                break;
            case 0x80:
            case 0x82:
                version = SCSI_VERSION_SCSI2;//changing to 2 for SCSI 2
                break;
            case 0x83:
                version = SCSI_VERSION_SPC;//changing to 3 for SPC
                break;
            case 0x84:
                version = SCSI_VERSION_SPC_2;//changing to 4 for SPC2
                break;
            default:
                //convert some versions since old standards broke the version number into ANSI vs ECMA vs ISO standard numbers
                if ((version >= 0x08 && version <= 0x0C) ||
                    (version >= 0x40 && version <= 0x44) ||
                    (version >= 0x48 && version <= 0x4C) ||
                    (version >= 0x80 && version <= 0x84) ||
                    (version >= 0x88 && version <= 0x8C))
                {
                    //these are obsolete version numbers
                    version = M_GETBITRANGE(version, 3, 0);
                }
                break;
            }
            device->drive_info.scsiVersion = version;//changing this to one of these version numbers to keep the rest of the library code that would use this simple. - TJE
        }
    }
    else
    {
        ret = scsi_Send_Cdb(device, &cdb[0], sizeof(cdb), M_NULLPTR, 0, XFER_NO_DATA, device->drive_info.lastCommandSenseData, SPC3_SENSE_LEN, 15);
    }
    if (VERBOSITY_COMMAND_NAMES <= device->deviceVerbosity)
    {
        print_Return_Enum("Inquiry", ret);
    }
    if (ret != SUCCESS && evpd)
    {
        //check if invalid field in CDB for VPD pages.
        senseDataFields senseFields;
        memset(&senseFields, 0, sizeof(senseDataFields));
        get_Sense_Data_Fields(device->drive_info.lastCommandSenseData, SPC3_SENSE_LEN, &senseFields);
        if (senseFields.validStructure)
        {
            if (senseFields.scsiStatusCodes.senseKey == SENSE_KEY_ILLEGAL_REQUEST
                && senseFields.scsiStatusCodes.asc == 0x24 && senseFields.scsiStatusCodes.ascq == 0
                && senseFields.senseKeySpecificInformation.senseKeySpecificValid
                && senseFields.senseKeySpecificInformation.type == SENSE_KEY_SPECIFIC_FIELD_POINTER)
            {
                //this reported enough information to know what the error is, so we can use it to determine if we set a hack or not.
                if (senseFields.senseKeySpecificInformation.field.cdbOrData && senseFields.senseKeySpecificInformation.field.fieldPointer == 1)
                {
                    //assume it did not like the evpd bit
                    if (!cmdDt)
                    {
                        device->drive_info.passThroughHacks.scsiHacks.noVPDPages = true;
                    }
                }
            }
            else if (senseFields.scsiStatusCodes.senseKey == SENSE_KEY_ILLEGAL_REQUEST)
            {
                //only checking for illegal request because not all USB devices are reporting correct asc, ascq for unsupported pages.-TJE
                //If hacks are not already set, we can set them here if there have not already been other successful VPD reads.
                //In the most common case, this code will read the list of supported pages first, then only read those pages.
                //However, it is possible that some code will just request a VPD page.
                //If there has been at least 1 successful read before and the no VPD hack is not set, then do not turn off VPD pages for no reason.
                if (device->drive_info.passThroughHacks.scsiHacks.attemptedVPDs < UINT8_MAX)
                {
                    device->drive_info.passThroughHacks.scsiHacks.attemptedVPDs += 1;
                }
                //only come into here if we have not previously read a VPD page successfully.
                if (device->drive_info.passThroughHacks.scsiHacks.successfulVPDs == 0 &&
                    pageCode == 0 && !device->drive_info.passThroughHacks.scsiHacks.unitSNAvailable)
                {
                    //assume that since the list of supported pages was requested that this device does not
                    //support VPD pages at all. This is a reasonable assumption to make and should help with USB drives
                    device->drive_info.passThroughHacks.scsiHacks.noVPDPages = true;
                }
                if (device->drive_info.passThroughHacks.scsiHacks.successfulVPDs == 0
                    && device->drive_info.passThroughHacks.scsiHacks.attemptedVPDs >= MAX_VPD_ATTEMPTS)
                {
                    //we've attempted at least MAX_VPD_ATTEMPTS to read a VPD page and it has not been successful,
                    //so assume this device does not support VPD pages.
                    device->drive_info.passThroughHacks.scsiHacks.noVPDPages = true;
                }
            }
        }
    }
    else if (ret == SUCCESS && evpd)
    {
        //increment this since we got a successful command completion.
        //NOTE: This does not validate the page code is correct, but that should be added at some point-TJE
        if (device->drive_info.passThroughHacks.scsiHacks.successfulVPDs < UINT8_MAX)
        {
            device->drive_info.passThroughHacks.scsiHacks.successfulVPDs += 1;
        }
    }

    return ret;
}

eReturnValues scsi_Read_Media_Serial_Number(tDevice *device, uint32_t allocationLength, uint8_t *ptrData)
{
    eReturnValues ret = FAILURE;
    DECLARE_ZERO_INIT_ARRAY(uint8_t, cdb, CDB_LEN_12);

    if (VERBOSITY_COMMAND_NAMES <= device->deviceVerbosity)
    {
        printf("Sending SCSI Read Media Serial Number\n");
    }

    // Set up the CDB.
    cdb[OPERATION_CODE] = READ_MEDIA_SERIAL_NUMBER;
    cdb[1] |= 0x01;//service action
    cdb[2] = RESERVED;
    cdb[3] = RESERVED;
    cdb[4] = RESERVED;
    cdb[5] = RESERVED;
    cdb[6] = M_Byte3(allocationLength);
    cdb[7] = M_Byte2(allocationLength);
    cdb[8] = M_Byte1(allocationLength);
    cdb[9] = M_Byte0(allocationLength);
    cdb[10] = RESERVED;
    cdb[11] = 0;//control

    //send the command
    if (allocationLength > 0)
    {
        ret = scsi_Send_Cdb(device, &cdb[0], sizeof(cdb), ptrData, allocationLength, XFER_DATA_IN, device->drive_info.lastCommandSenseData, SPC3_SENSE_LEN, 15);
    }
    else
    {
        ret = scsi_Send_Cdb(device, &cdb[0], sizeof(cdb), M_NULLPTR, 0, XFER_NO_DATA, device->drive_info.lastCommandSenseData, SPC3_SENSE_LEN, 15);
    }
    if (VERBOSITY_COMMAND_NAMES <= device->deviceVerbosity)
    {
        print_Return_Enum("Read Media Serial Number", ret);
    }
    return ret;
}

eReturnValues scsi_Read_Attribute(tDevice *device, uint8_t serviceAction, uint32_t restricted, uint8_t logicalVolumeNumber, uint8_t partitionNumber, uint16_t firstAttributeIdentifier, uint32_t allocationLength, bool cacheBit, uint8_t*ptrData)
{
    eReturnValues ret = FAILURE;
    DECLARE_ZERO_INIT_ARRAY(uint8_t, cdb, CDB_LEN_16);

    if (VERBOSITY_COMMAND_NAMES <= device->deviceVerbosity)
    {
        printf("Sending SCSI Read Attribute\n");
    }

    // Set up the CDB.
    cdb[OPERATION_CODE] = READ_ATTRIBUTE;
    cdb[1] = serviceAction & 0x1F;
    cdb[2] = M_Byte2(restricted);
    cdb[3] = M_Byte1(restricted);
    cdb[4] = M_Byte0(restricted);
    cdb[5] = logicalVolumeNumber;
    cdb[6] = RESERVED;
    cdb[7] = partitionNumber;
    cdb[8] = M_Byte1(firstAttributeIdentifier);
    cdb[9] = M_Byte0(firstAttributeIdentifier);
    cdb[10] = M_Byte3(allocationLength);
    cdb[11] = M_Byte2(allocationLength);
    cdb[12] = M_Byte1(allocationLength);
    cdb[13] = M_Byte0(allocationLength);
    cdb[14] = RESERVED;
    if (cacheBit)
    {
        cdb[14] |= BIT0;
    }
    cdb[15] = 0;//control

    //send the command
    if (allocationLength > 0)
    {
        ret = scsi_Send_Cdb(device, &cdb[0], sizeof(cdb), ptrData, allocationLength, XFER_DATA_IN, device->drive_info.lastCommandSenseData, SPC3_SENSE_LEN, 15);
    }
    else
    {
        ret = scsi_Send_Cdb(device, &cdb[0], sizeof(cdb), M_NULLPTR, 0, XFER_NO_DATA, device->drive_info.lastCommandSenseData, SPC3_SENSE_LEN, 15);
    }
    if (VERBOSITY_COMMAND_NAMES <= device->deviceVerbosity)
    {
        print_Return_Enum("Read Attribute", ret);
    }
    return ret;
}

eReturnValues scsi_Read_Buffer(tDevice *device, uint8_t mode, uint8_t bufferID, uint32_t bufferOffset, uint32_t allocationLength, uint8_t *ptrData)
{
    eReturnValues ret = FAILURE;
    DECLARE_ZERO_INIT_ARRAY(uint8_t, cdb, CDB_LEN_10);

    if (VERBOSITY_COMMAND_NAMES <= device->deviceVerbosity)
    {
        printf("Sending SCSI Read Buffer\n");
    }

    // Set up the CDB.
    cdb[OPERATION_CODE] = READ_BUFFER_CMD;
    //set the mode
    cdb[1] = mode;// &0x1F;//removed this &0x1F in order to get internal status log going. Looks like some reserved bits may be used in a newer spec or something that I don't have yet. - TJE
    //buffer ID
    cdb[2] = bufferID;
    cdb[3] = M_Byte2(bufferOffset);
    cdb[4] = M_Byte1(bufferOffset);
    cdb[5] = M_Byte0(bufferOffset);
    cdb[6] = M_Byte2(allocationLength);
    cdb[7] = M_Byte1(allocationLength);
    cdb[8] = M_Byte0(allocationLength);
    cdb[9] = 0;//control

    //send the command
    if (allocationLength > 0)
    {
        ret = scsi_Send_Cdb(device, &cdb[0], sizeof(cdb), ptrData, allocationLength, XFER_DATA_IN, device->drive_info.lastCommandSenseData, SPC3_SENSE_LEN, 15);
    }
    else
    {
        ret = scsi_Send_Cdb(device, &cdb[0], sizeof(cdb), M_NULLPTR, 0, XFER_NO_DATA, device->drive_info.lastCommandSenseData, SPC3_SENSE_LEN, 15);
    }
    if (VERBOSITY_COMMAND_NAMES <= device->deviceVerbosity)
    {
        print_Return_Enum("Read Buffer", ret);
    }
    return ret;
}

eReturnValues scsi_Read_Buffer_16(tDevice *device, uint8_t mode, uint8_t modeSpecific, uint8_t bufferID, uint64_t bufferOffset, uint32_t allocationLength, uint8_t *ptrData)
{
    eReturnValues ret = FAILURE;
    DECLARE_ZERO_INIT_ARRAY(uint8_t, cdb, CDB_LEN_16);

    if (VERBOSITY_COMMAND_NAMES <= device->deviceVerbosity)
    {
        printf("Sending SCSI Read Buffer 16\n");
    }

    // Set up the CDB.
    cdb[OPERATION_CODE] = READ_BUFFER_16_CMD;
    //set the mode
    cdb[1] = mode & UINT8_C(0x1F);
    cdb[1] |= C_CAST(uint8_t, modeSpecific << 5);
    cdb[2] = M_Byte7(bufferOffset);
    cdb[3] = M_Byte6(bufferOffset);
    cdb[4] = M_Byte5(bufferOffset);
    cdb[5] = M_Byte4(bufferOffset);
    cdb[6] = M_Byte3(bufferOffset);
    cdb[7] = M_Byte2(bufferOffset);
    cdb[8] = M_Byte1(bufferOffset);
    cdb[9] = M_Byte0(bufferOffset);
    cdb[10] = M_Byte3(allocationLength);
    cdb[11] = M_Byte2(allocationLength);
    cdb[12] = M_Byte1(allocationLength);
    cdb[13] = M_Byte0(allocationLength);
    //buffer ID
    cdb[14] = bufferID;
    //control
    cdb[15] = 0;

    //send the command
    if (allocationLength > 0)
    {
        ret = scsi_Send_Cdb(device, &cdb[0], sizeof(cdb), ptrData, allocationLength, XFER_DATA_IN, device->drive_info.lastCommandSenseData, SPC3_SENSE_LEN, 15);
    }
    else
    {
        ret = scsi_Send_Cdb(device, &cdb[0], sizeof(cdb), M_NULLPTR, 0, XFER_NO_DATA, device->drive_info.lastCommandSenseData, SPC3_SENSE_LEN, 15);
    }
    if (VERBOSITY_COMMAND_NAMES <= device->deviceVerbosity)
    {
        print_Return_Enum("Read Buffer 16", ret);
    }
    return ret;
}

eReturnValues scsi_Receive_Diagnostic_Results(tDevice *device, bool pcv, uint8_t pageCode, uint16_t allocationLength, uint8_t *ptrData, uint32_t timeoutSeconds)
{
    eReturnValues ret = FAILURE;
    DECLARE_ZERO_INIT_ARRAY(uint8_t, cdb, CDB_LEN_6);

    if (VERBOSITY_COMMAND_NAMES <= device->deviceVerbosity)
    {
        printf("Sending SCSI Receive Diagnostic Results, page code = 0x%02" PRIX8 "\n", pageCode);
    }

    // Set up the CDB.
    cdb[OPERATION_CODE] = RECEIVE_DIAGNOSTIC_RESULTS;
    if (pcv)
    {
        cdb[1] |= BIT0;
    }
    cdb[2] = pageCode;
    cdb[3] = M_Byte1(allocationLength);
    cdb[4] = M_Byte0(allocationLength);
    cdb[5] = 0;//control

    //send the command
    if (allocationLength > 0)
    {
        ret = scsi_Send_Cdb(device, &cdb[0], sizeof(cdb), ptrData, allocationLength, XFER_DATA_IN, device->drive_info.lastCommandSenseData, SPC3_SENSE_LEN, timeoutSeconds);
    }
    else
    {
        ret = scsi_Send_Cdb(device, &cdb[0], sizeof(cdb), M_NULLPTR, 0, XFER_NO_DATA, device->drive_info.lastCommandSenseData, SPC3_SENSE_LEN, timeoutSeconds);
    }
    if (VERBOSITY_COMMAND_NAMES <= device->deviceVerbosity)
    {
        print_Return_Enum("Receive Diagnostic Results", ret);
    }
    return ret;
}

eReturnValues scsi_Remove_I_T_Nexus(tDevice *device, uint32_t parameterListLength, uint8_t *ptrData, uint32_t dataSize)
{
    eReturnValues ret = FAILURE;
    DECLARE_ZERO_INIT_ARRAY(uint8_t, cdb, CDB_LEN_12);

    if (VERBOSITY_COMMAND_NAMES <= device->deviceVerbosity)
    {
        printf("Sending SCSI Remove I_T Nexus\n");
    }

    // Set up the CDB.
    cdb[OPERATION_CODE] = REMOVE_I_T_NEXUS;
    cdb[1] = 0x0C;
    cdb[2] = RESERVED;
    cdb[3] = RESERVED;
    cdb[4] = RESERVED;
    cdb[5] = RESERVED;
    cdb[6] = M_Byte3(parameterListLength);
    cdb[7] = M_Byte2(parameterListLength);
    cdb[8] = M_Byte1(parameterListLength);
    cdb[9] = M_Byte0(parameterListLength);
    cdb[10] = RESERVED;
    cdb[11] = 0;//control

    //send the command
    if (parameterListLength > 0)
    {
        ret = scsi_Send_Cdb(device, &cdb[0], sizeof(cdb), ptrData, dataSize, XFER_DATA_OUT, device->drive_info.lastCommandSenseData, SPC3_SENSE_LEN, 15);
    }
    else
    {
        ret = scsi_Send_Cdb(device, &cdb[0], sizeof(cdb), M_NULLPTR, 0, XFER_NO_DATA, device->drive_info.lastCommandSenseData, SPC3_SENSE_LEN, 15);
    }
    if (VERBOSITY_COMMAND_NAMES <= device->deviceVerbosity)
    {
        print_Return_Enum("Remove I_T Nexus", ret);
    }
    return ret;
}

eReturnValues scsi_Report_Aliases(tDevice *device, uint32_t allocationLength, uint8_t *ptrData)
{
    eReturnValues ret = FAILURE;
    DECLARE_ZERO_INIT_ARRAY(uint8_t, cdb, CDB_LEN_12);

    if (VERBOSITY_COMMAND_NAMES <= device->deviceVerbosity)
    {
        printf("Sending SCSI Report Aliases\n");
    }

    // Set up the CDB.
    cdb[OPERATION_CODE] = REPORT_ALIASES_CMD;
    cdb[1] = 0x0B;
    cdb[2] = RESERVED;
    cdb[3] = RESERVED;
    cdb[4] = RESERVED;
    cdb[5] = RESERVED;
    cdb[6] = M_Byte3(allocationLength);
    cdb[7] = M_Byte2(allocationLength);
    cdb[8] = M_Byte1(allocationLength);
    cdb[9] = M_Byte0(allocationLength);
    cdb[10] = RESERVED;
    cdb[11] = 0;//control

    //send the command
    if (allocationLength > 0)
    {
        ret = scsi_Send_Cdb(device, &cdb[0], sizeof(cdb), ptrData, allocationLength, XFER_DATA_IN, device->drive_info.lastCommandSenseData, SPC3_SENSE_LEN, 15);
    }
    else
    {
        ret = scsi_Send_Cdb(device, &cdb[0], sizeof(cdb), M_NULLPTR, 0, XFER_NO_DATA, device->drive_info.lastCommandSenseData, SPC3_SENSE_LEN, 15);
    }
    if (VERBOSITY_COMMAND_NAMES <= device->deviceVerbosity)
    {
        print_Return_Enum("Report Aliases", ret);
    }
    return ret;
}

eReturnValues scsi_Report_Identifying_Information(tDevice *device, uint16_t restricted, uint32_t allocationLength, uint8_t identifyingInformationType, uint8_t *ptrData)
{
    eReturnValues ret = FAILURE;
    DECLARE_ZERO_INIT_ARRAY(uint8_t, cdb, CDB_LEN_12);

    if (VERBOSITY_COMMAND_NAMES <= device->deviceVerbosity)
    {
        printf("Sending SCSI Report Identifying Information\n");
    }

    // Set up the CDB.
    cdb[OPERATION_CODE] = REPORT_IDENTIFYING_INFORMATION;
    cdb[1] = 0x05;
    cdb[2] = RESERVED;
    cdb[3] = RESERVED;
    cdb[4] = M_Byte1(restricted);//SCC2
    cdb[5] = M_Byte0(restricted);
    cdb[6] = M_Byte3(allocationLength);
    cdb[7] = M_Byte2(allocationLength);
    cdb[8] = M_Byte1(allocationLength);
    cdb[9] = M_Byte0(allocationLength);
    cdb[10] = (identifyingInformationType & 0x7F) >> 1;
    cdb[11] = 0;//control

    //send the command
    if (allocationLength > 0)
    {
        ret = scsi_Send_Cdb(device, &cdb[0], sizeof(cdb), ptrData, allocationLength, XFER_DATA_IN, device->drive_info.lastCommandSenseData, SPC3_SENSE_LEN, 15);
    }
    else
    {
        ret = scsi_Send_Cdb(device, &cdb[0], sizeof(cdb), M_NULLPTR, 0, XFER_NO_DATA, device->drive_info.lastCommandSenseData, SPC3_SENSE_LEN, 15);
    }
    if (VERBOSITY_COMMAND_NAMES <= device->deviceVerbosity)
    {
        print_Return_Enum("Report Identifying Information", ret);
    }
    return ret;
}

eReturnValues scsi_Report_Luns(tDevice *device, uint8_t selectReport, uint32_t allocationLength, uint8_t *ptrData)
{
    eReturnValues ret = FAILURE;
    DECLARE_ZERO_INIT_ARRAY(uint8_t, cdb, CDB_LEN_12);

    if (VERBOSITY_COMMAND_NAMES <= device->deviceVerbosity)
    {
        printf("Sending SCSI Report LUNs\n");
    }

    // Set up the CDB.
    cdb[OPERATION_CODE] = REPORT_LUNS_CMD;
    cdb[1] = RESERVED;
    cdb[2] = selectReport;
    cdb[3] = RESERVED;
    cdb[4] = RESERVED;
    cdb[5] = RESERVED;
    cdb[6] = M_Byte3(allocationLength);
    cdb[7] = M_Byte2(allocationLength);
    cdb[8] = M_Byte1(allocationLength);
    cdb[9] = M_Byte0(allocationLength);
    cdb[10] = RESERVED;
    cdb[11] = 0;//control

    //send the command
    if (allocationLength > 0)
    {
        ret = scsi_Send_Cdb(device, &cdb[0], sizeof(cdb), ptrData, allocationLength, XFER_DATA_IN, device->drive_info.lastCommandSenseData, SPC3_SENSE_LEN, 15);
    }
    else
    {
        ret = scsi_Send_Cdb(device, &cdb[0], sizeof(cdb), M_NULLPTR, 0, XFER_NO_DATA, device->drive_info.lastCommandSenseData, SPC3_SENSE_LEN, 15);
    }
    if (VERBOSITY_COMMAND_NAMES <= device->deviceVerbosity)
    {
        print_Return_Enum("Report LUNs", ret);
    }
    return ret;
}

eReturnValues scsi_Report_Priority(tDevice *device, uint8_t priorityReported, uint32_t allocationLength, uint8_t *ptrData)
{
    eReturnValues ret = FAILURE;
    DECLARE_ZERO_INIT_ARRAY(uint8_t, cdb, CDB_LEN_12);

    if (VERBOSITY_COMMAND_NAMES <= device->deviceVerbosity)
    {
        printf("Sending SCSI Report Priority\n");
    }

    // Set up the CDB.
    cdb[OPERATION_CODE] = REPORT_PRIORITY_CMD;
    cdb[1] = 0x0E;
    cdb[2] = C_CAST(uint8_t, (priorityReported & 0x03) << 6);
    cdb[3] = RESERVED;
    cdb[4] = RESERVED;
    cdb[5] = RESERVED;
    cdb[6] = M_Byte3(allocationLength);
    cdb[7] = M_Byte2(allocationLength);
    cdb[8] = M_Byte1(allocationLength);
    cdb[9] = M_Byte0(allocationLength);
    cdb[10] = RESERVED;
    cdb[11] = 0;//control

    //send the command
    if (allocationLength > 0)
    {
        ret = scsi_Send_Cdb(device, &cdb[0], sizeof(cdb), ptrData, allocationLength, XFER_DATA_IN, device->drive_info.lastCommandSenseData, SPC3_SENSE_LEN, 15);
    }
    else
    {
        ret = scsi_Send_Cdb(device, &cdb[0], sizeof(cdb), M_NULLPTR, 0, XFER_NO_DATA, device->drive_info.lastCommandSenseData, SPC3_SENSE_LEN, 15);
    }
    if (VERBOSITY_COMMAND_NAMES <= device->deviceVerbosity)
    {
        print_Return_Enum("Report Priority", ret);
    }
    return ret;
}

eReturnValues scsi_Report_Supported_Task_Management_Functions(tDevice *device, bool repd, uint32_t allocationLength, uint8_t *ptrData)
{
    eReturnValues ret = FAILURE;
    DECLARE_ZERO_INIT_ARRAY(uint8_t, cdb, CDB_LEN_12);

    if (VERBOSITY_COMMAND_NAMES <= device->deviceVerbosity)
    {
        printf("Sending SCSI Report Supported Task Management Functions\n");
    }

    // Set up the CDB.
    cdb[OPERATION_CODE] = REPORT_SUPPORTED_TASK_MANAGEMENT_FUNCS;
    cdb[1] = 0x0D;
    if (repd)
    {
        cdb[2] |= BIT7;
    }
    cdb[3] = RESERVED;
    cdb[4] = RESERVED;
    cdb[5] = RESERVED;
    cdb[6] = M_Byte3(allocationLength);
    cdb[7] = M_Byte2(allocationLength);
    cdb[8] = M_Byte1(allocationLength);
    cdb[9] = M_Byte0(allocationLength);
    cdb[10] = RESERVED;
    cdb[11] = 0;//control

    //send the command
    if (allocationLength > 0)
    {
        ret = scsi_Send_Cdb(device, &cdb[0], sizeof(cdb), ptrData, allocationLength, XFER_DATA_IN, device->drive_info.lastCommandSenseData, SPC3_SENSE_LEN, 15);
    }
    else
    {
        ret = scsi_Send_Cdb(device, &cdb[0], sizeof(cdb), M_NULLPTR, 0, XFER_NO_DATA, device->drive_info.lastCommandSenseData, SPC3_SENSE_LEN, 15);
    }
    if (VERBOSITY_COMMAND_NAMES <= device->deviceVerbosity)
    {
        print_Return_Enum("Report Supported Task Management Functions", ret);
    }
    return ret;
}

eReturnValues scsi_Report_Timestamp(tDevice *device, uint32_t allocationLength, uint8_t *ptrData)
{
    eReturnValues ret = FAILURE;
    DECLARE_ZERO_INIT_ARRAY(uint8_t, cdb, CDB_LEN_12);
    ScsiIoCtx scsiIoCtx;
    memset(&scsiIoCtx, 0, sizeof(ScsiIoCtx));

    if (VERBOSITY_COMMAND_NAMES <= device->deviceVerbosity)
    {
        printf("Sending SCSI Report Timestamp\n");
    }

    // Set up the CDB.
    cdb[OPERATION_CODE] = REPORT_SUPPORTED_TASK_MANAGEMENT_FUNCS;
    cdb[1] = 0x0F;
    cdb[2] = RESERVED;
    cdb[3] = RESERVED;
    cdb[4] = RESERVED;
    cdb[5] = RESERVED;
    cdb[6] = M_Byte3(allocationLength);
    cdb[7] = M_Byte2(allocationLength);
    cdb[8] = M_Byte1(allocationLength);
    cdb[9] = M_Byte0(allocationLength);
    cdb[10] = RESERVED;
    cdb[11] = 0;//control

    //send the command
    if (allocationLength > 0)
    {
        ret = scsi_Send_Cdb(device, &cdb[0], sizeof(cdb), ptrData, allocationLength, XFER_DATA_IN, device->drive_info.lastCommandSenseData, SPC3_SENSE_LEN, 15);
    }
    else
    {
        ret = scsi_Send_Cdb(device, &cdb[0], sizeof(cdb), M_NULLPTR, 0, XFER_NO_DATA, device->drive_info.lastCommandSenseData, SPC3_SENSE_LEN, 15);
    }
    if (VERBOSITY_COMMAND_NAMES <= device->deviceVerbosity)
    {
        print_Return_Enum("Report Timestamp", ret);
    }
    return ret;
}

eReturnValues scsi_SecurityProtocol_Out(tDevice *device, uint8_t securityProtocol, uint16_t securityProtocolSpecific, bool inc512, uint32_t transferLength, uint8_t *ptrData, uint32_t timeout)
{
    eReturnValues ret = FAILURE;
    DECLARE_ZERO_INIT_ARRAY(uint8_t, cdb, CDB_LEN_12);
    uint32_t dataLength = transferLength;

    if (VERBOSITY_COMMAND_NAMES <= device->deviceVerbosity)
    {
        printf("Sending SCSI Security Protocol Out\n");
    }

    cdb[OPERATION_CODE] = SECURITY_PROTOCOL_OUT;
    cdb[1] = securityProtocol;
    cdb[2] = M_Byte1(securityProtocolSpecific);
    cdb[3] = M_Byte0(securityProtocolSpecific);
    if (inc512)
    {
        cdb[4] |= BIT7;
        dataLength *= LEGACY_DRIVE_SEC_SIZE;
    }
    cdb[5] = RESERVED;
    cdb[6] = M_Byte3(transferLength);
    cdb[7] = M_Byte2(transferLength);
    cdb[8] = M_Byte1(transferLength);
    cdb[9] = M_Byte0(transferLength);
    cdb[10] = RESERVED;
    cdb[11] = 0;

    //send the command
    if (ptrData && transferLength)
    {
        ret = scsi_Send_Cdb(device, &cdb[0], sizeof(cdb), ptrData, dataLength, XFER_DATA_OUT, device->drive_info.lastCommandSenseData, SPC3_SENSE_LEN, timeout);
    }
    else
    {
        ret = scsi_Send_Cdb(device, &cdb[0], sizeof(cdb), M_NULLPTR, 0, XFER_NO_DATA, device->drive_info.lastCommandSenseData, SPC3_SENSE_LEN, timeout);
    }
    if (VERBOSITY_COMMAND_NAMES <= device->deviceVerbosity)
    {
        print_Return_Enum("Security Protocol Out", ret);
    }

    return ret;
}

eReturnValues scsi_Set_Identifying_Information(tDevice *device, uint16_t restricted, uint32_t parameterListLength, uint8_t identifyingInformationType, uint8_t *ptrData, uint32_t dataSize)
{
    eReturnValues ret = FAILURE;
    DECLARE_ZERO_INIT_ARRAY(uint8_t, cdb, CDB_LEN_12);

    if (VERBOSITY_COMMAND_NAMES <= device->deviceVerbosity)
    {
        printf("Sending SCSI Set Identifying Information\n");
    }

    cdb[OPERATION_CODE] = SET_IDENTIFYING_INFORMATION;
    cdb[1] = 0x06;
    cdb[2] = RESERVED;
    cdb[3] = RESERVED;
    cdb[4] = M_Byte1(restricted);//SCC
    cdb[5] = M_Byte0(restricted);
    cdb[6] = M_Byte3(parameterListLength);
    cdb[7] = M_Byte2(parameterListLength);
    cdb[8] = M_Byte1(parameterListLength);
    cdb[9] = M_Byte0(parameterListLength);
    cdb[10] = C_CAST(uint8_t, identifyingInformationType << 1);
    cdb[11] = 0;

    //send the command
    if (parameterListLength > 0)
    {
        ret = scsi_Send_Cdb(device, &cdb[0], sizeof(cdb), ptrData, dataSize, XFER_DATA_OUT, device->drive_info.lastCommandSenseData, SPC3_SENSE_LEN, 15);
    }
    else
    {
        ret = scsi_Send_Cdb(device, &cdb[0], sizeof(cdb), M_NULLPTR, 0, XFER_NO_DATA, device->drive_info.lastCommandSenseData, SPC3_SENSE_LEN, 15);
    }
    if (VERBOSITY_COMMAND_NAMES <= device->deviceVerbosity)
    {
        print_Return_Enum("Set Identifying Information", ret);
    }
    return ret;
}

eReturnValues scsi_Set_Priority(tDevice *device, uint8_t I_T_L_NexusToSet, uint32_t parameterListLength, uint8_t *ptrData, uint32_t dataSize)
{
    eReturnValues ret = FAILURE;
    DECLARE_ZERO_INIT_ARRAY(uint8_t, cdb, CDB_LEN_12);

    if (VERBOSITY_COMMAND_NAMES <= device->deviceVerbosity)
    {
        printf("Sending SCSI Set Priority\n");
    }

    cdb[OPERATION_CODE] = SET_PRIORITY_CMD;
    cdb[1] = 0x0E;
    cdb[2] = C_CAST(uint8_t, (I_T_L_NexusToSet & 0x03) << 6);//only bits 1:0 are valid on this input
    cdb[3] = RESERVED;
    cdb[4] = RESERVED;
    cdb[5] = RESERVED;
    cdb[6] = M_Byte3(parameterListLength);
    cdb[7] = M_Byte2(parameterListLength);
    cdb[8] = M_Byte1(parameterListLength);
    cdb[9] = M_Byte0(parameterListLength);
    cdb[10] = RESERVED;
    cdb[11] = 0;//control

    //send the command
    if (parameterListLength > 0)
    {
        ret = scsi_Send_Cdb(device, &cdb[0], sizeof(cdb), ptrData, dataSize, XFER_DATA_OUT, device->drive_info.lastCommandSenseData, SPC3_SENSE_LEN, 15);
    }
    else
    {
        ret = scsi_Send_Cdb(device, &cdb[0], sizeof(cdb), M_NULLPTR, 0, XFER_NO_DATA, device->drive_info.lastCommandSenseData, SPC3_SENSE_LEN, 15);
    }
    if (VERBOSITY_COMMAND_NAMES <= device->deviceVerbosity)
    {
        print_Return_Enum("Set Priority", ret);
    }
    return ret;
}

eReturnValues scsi_Set_Target_Port_Groups(tDevice *device, uint32_t parameterListLength, uint8_t *ptrData, uint32_t dataSize)
{
    eReturnValues ret = FAILURE;
    DECLARE_ZERO_INIT_ARRAY(uint8_t, cdb, CDB_LEN_12);

    if (VERBOSITY_COMMAND_NAMES <= device->deviceVerbosity)
    {
        printf("Sending SCSI Set Target Port Groups\n");
    }

    cdb[OPERATION_CODE] = SET_TARGET_PORT_GROUPS_CMD;
    cdb[1] = 0x0A;
    cdb[2] = RESERVED;
    cdb[3] = RESERVED;
    cdb[4] = RESERVED;
    cdb[5] = RESERVED;
    cdb[6] = M_Byte3(parameterListLength);
    cdb[7] = M_Byte2(parameterListLength);
    cdb[8] = M_Byte1(parameterListLength);
    cdb[9] = M_Byte0(parameterListLength);
    cdb[10] = RESERVED;
    cdb[11] = 0;//control

    //send the command
    if (parameterListLength > 0)
    {
        ret = scsi_Send_Cdb(device, &cdb[0], sizeof(cdb), ptrData, dataSize, XFER_DATA_OUT, device->drive_info.lastCommandSenseData, SPC3_SENSE_LEN, 15);
    }
    else
    {
        ret = scsi_Send_Cdb(device, &cdb[0], sizeof(cdb), M_NULLPTR, 0, XFER_NO_DATA, device->drive_info.lastCommandSenseData, SPC3_SENSE_LEN, 15);
    }
    if (VERBOSITY_COMMAND_NAMES <= device->deviceVerbosity)
    {
        print_Return_Enum("Set Target Port Groups", ret);
    }
    return ret;
}

eReturnValues scsi_Set_Timestamp(tDevice *device, uint32_t parameterListLength, uint8_t *ptrData)
{
    eReturnValues ret = FAILURE;
    DECLARE_ZERO_INIT_ARRAY(uint8_t, cdb, CDB_LEN_12);

    if (VERBOSITY_COMMAND_NAMES <= device->deviceVerbosity)
    {
        printf("Sending SCSI Set Timestamp\n");
    }

    cdb[OPERATION_CODE] = SET_TIMESTAMP_CMD;
    cdb[1] = 0x0F;
    cdb[2] = RESERVED;
    cdb[3] = RESERVED;
    cdb[4] = RESERVED;
    cdb[5] = RESERVED;
    cdb[6] = M_Byte3(parameterListLength);
    cdb[7] = M_Byte2(parameterListLength);
    cdb[8] = M_Byte1(parameterListLength);
    cdb[9] = M_Byte0(parameterListLength);
    cdb[10] = RESERVED;
    cdb[11] = 0;//control

    //send the command
    if (parameterListLength > 0)
    {
        ret = scsi_Send_Cdb(device, &cdb[0], sizeof(cdb), ptrData, parameterListLength, XFER_DATA_OUT, device->drive_info.lastCommandSenseData, SPC3_SENSE_LEN, 15);
    }
    else
    {
        ret = scsi_Send_Cdb(device, &cdb[0], sizeof(cdb), M_NULLPTR, 0, XFER_NO_DATA, device->drive_info.lastCommandSenseData, SPC3_SENSE_LEN, 15);
    }
    if (VERBOSITY_COMMAND_NAMES <= device->deviceVerbosity)
    {
        print_Return_Enum("Set Timestamp", ret);
    }
    return ret;
}

eReturnValues scsi_Test_Unit_Ready(tDevice *device, scsiStatus * pReturnStatus)
{
    eReturnValues ret = FAILURE;
    DECLARE_ZERO_INIT_ARRAY(uint8_t, cdb, CDB_LEN_6);

    if (VERBOSITY_COMMAND_NAMES <= device->deviceVerbosity)
    {
        printf("Sending SCSI Test Unit Ready\n");
    }

    cdb[OPERATION_CODE] = TEST_UNIT_READY_CMD;
    cdb[1] = RESERVED;
    cdb[2] = RESERVED;
    cdb[3] = RESERVED;
    cdb[4] = RESERVED;
    cdb[5] = 0;//control

    //send the command
    ret = scsi_Send_Cdb(device, &cdb[0], sizeof(cdb), M_NULLPTR, 0, XFER_NO_DATA, device->drive_info.lastCommandSenseData, SPC3_SENSE_LEN, 15);
    if (pReturnStatus)
    {
        get_Sense_Key_ASC_ASCQ_FRU(device->drive_info.lastCommandSenseData, SPC3_SENSE_LEN, &pReturnStatus->senseKey, &pReturnStatus->asc, &pReturnStatus->ascq, &pReturnStatus->fru);
    }
    if (VERBOSITY_COMMAND_NAMES <= device->deviceVerbosity)
    {
        //leave this here or else the verbose output gets confusing to look at when debugging- this only prints the ret for the function, not the acs/acsq stuff
        print_Return_Enum("Test Unit Ready", ret);
    }
    return ret;
}

eReturnValues scsi_Write_Attribute(tDevice *device, bool wtc, uint32_t restricted, uint8_t logicalVolumeNumber, uint8_t partitionNumber, uint32_t parameterListLength, uint8_t *ptrData)
{
    eReturnValues ret = FAILURE;
    DECLARE_ZERO_INIT_ARRAY(uint8_t, cdb, CDB_LEN_16);

    if (VERBOSITY_COMMAND_NAMES <= device->deviceVerbosity)
    {
        printf("Sending SCSI Write Attribute\n");
    }

    cdb[OPERATION_CODE] = WRITE_ATTRIBUTE_CMD;
    if (wtc)
    {
        cdb[1] |= BIT0;
    }
    cdb[2] = M_Byte2(restricted);
    cdb[3] = M_Byte1(restricted);
    cdb[4] = M_Byte0(restricted);
    cdb[5] = logicalVolumeNumber;
    cdb[6] = RESERVED;
    cdb[7] = partitionNumber;
    cdb[8] = RESERVED;
    cdb[9] = RESERVED;
    cdb[10] = M_Byte3(parameterListLength);
    cdb[11] = M_Byte2(parameterListLength);
    cdb[12] = M_Byte1(parameterListLength);
    cdb[13] = M_Byte0(parameterListLength);
    cdb[14] = RESERVED;
    cdb[15] = 0;//control

    //send the command
    if (parameterListLength > 0)
    {
        ret = scsi_Send_Cdb(device, &cdb[0], sizeof(cdb), ptrData, parameterListLength, XFER_DATA_OUT, device->drive_info.lastCommandSenseData, SPC3_SENSE_LEN, 15);
    }
    else
    {
        ret = scsi_Send_Cdb(device, &cdb[0], sizeof(cdb), M_NULLPTR, 0, XFER_NO_DATA, device->drive_info.lastCommandSenseData, SPC3_SENSE_LEN, 15);
    }
    if (VERBOSITY_COMMAND_NAMES <= device->deviceVerbosity)
    {
        print_Return_Enum("Write Attribute", ret);
    }
    return ret;
}

eReturnValues scsi_Compare_And_Write(tDevice *device, uint8_t wrprotect, bool dpo, bool fua, uint64_t logicalBlockAddress, uint8_t numberOfLogicalBlocks, uint8_t groupNumber, uint8_t *ptrData, uint32_t transferLengthBytes)
{
    eReturnValues ret = FAILURE;
    DECLARE_ZERO_INIT_ARRAY(uint8_t, cdb, CDB_LEN_16);

    if (VERBOSITY_COMMAND_NAMES <= device->deviceVerbosity)
    {
        printf("Sending SCSI Compare And Write\n");
    }

    cdb[OPERATION_CODE] = COMPARE_AND_WRITE;
    cdb[1] = C_CAST(uint8_t, C_CAST(uint8_t, (wrprotect & UINT8_C(0x07)) << 5));
    if (dpo)
    {
        cdb[1] |= BIT4;
    }
    if (fua)
    {
        cdb[1] |= BIT3;
    }
    cdb[2] = M_Byte7(logicalBlockAddress);
    cdb[3] = M_Byte6(logicalBlockAddress);
    cdb[4] = M_Byte5(logicalBlockAddress);
    cdb[5] = M_Byte4(logicalBlockAddress);
    cdb[6] = M_Byte3(logicalBlockAddress);
    cdb[7] = M_Byte2(logicalBlockAddress);
    cdb[8] = M_Byte1(logicalBlockAddress);
    cdb[9] = M_Byte0(logicalBlockAddress);
    cdb[10] = RESERVED;
    cdb[11] = RESERVED;
    cdb[12] = RESERVED;
    cdb[13] = numberOfLogicalBlocks;
    cdb[14] = C_CAST(uint8_t, groupNumber & UINT8_C(0x1F));
    cdb[15] = 0;//control

    //send the command
    if (numberOfLogicalBlocks > 0)
    {
        ret = scsi_Send_Cdb(device, &cdb[0], sizeof(cdb), ptrData, transferLengthBytes, XFER_DATA_OUT, device->drive_info.lastCommandSenseData, SPC3_SENSE_LEN, 15);
    }
    else
    {
        ret = scsi_Send_Cdb(device, &cdb[0], sizeof(cdb), M_NULLPTR, 0, XFER_NO_DATA, device->drive_info.lastCommandSenseData, SPC3_SENSE_LEN, 15);
    }
    if (VERBOSITY_COMMAND_NAMES <= device->deviceVerbosity)
    {
        print_Return_Enum("Compare And Write", ret);
    }
    return ret;
}

eReturnValues scsi_Format_Unit(tDevice *device, uint8_t fmtpInfo, bool longList, bool fmtData, bool cmplst, uint8_t defectListFormat, uint8_t vendorSpecific, uint8_t *ptrData, uint32_t dataSize, uint8_t ffmt, uint32_t timeoutSeconds)
{
    eReturnValues ret = FAILURE;
    DECLARE_ZERO_INIT_ARRAY(uint8_t, cdb, CDB_LEN_6);

    if (VERBOSITY_COMMAND_NAMES <= device->deviceVerbosity)
    {
        printf("Sending SCSI Format Unit\n");
    }

    if (!ptrData && fmtData)
    {
        return BAD_PARAMETER;
    }

    cdb[OPERATION_CODE] = SCSI_FORMAT_UNIT_CMD;
    cdb[1] = C_CAST(uint8_t, (fmtpInfo & UINT8_C(0x03)) << 6);
    if (longList)
    {
        cdb[1] |= BIT5;
    }
    if (fmtData)
    {
        cdb[1] |= BIT4;
    }
    if (cmplst)
    {
        cdb[1] |= BIT3;
    }
    cdb[1] |= C_CAST(uint8_t, (defectListFormat & UINT8_C(0x07)));
    cdb[2] = vendorSpecific;
    cdb[3] = RESERVED;//used to be marked obsolete
    cdb[4] = ffmt & UINT8_C(0x03);//used to be marked obsolete
    cdb[5] = 0;//control

    //send the command
    if (fmtData)
    {
        ret = scsi_Send_Cdb(device, &cdb[0], sizeof(cdb), ptrData, dataSize, XFER_DATA_OUT, device->drive_info.lastCommandSenseData, SPC3_SENSE_LEN, timeoutSeconds);
    }
    else
    {
        ret = scsi_Send_Cdb(device, &cdb[0], sizeof(cdb), M_NULLPTR, 0, XFER_NO_DATA, device->drive_info.lastCommandSenseData, SPC3_SENSE_LEN, timeoutSeconds);
    }
    if (VERBOSITY_COMMAND_NAMES <= device->deviceVerbosity)
    {
        print_Return_Enum("Format Unit", ret);
    }
    return ret;
}

eReturnValues scsi_Format_With_Preset(tDevice* device, bool immed, bool fmtmaxlba, uint32_t presetID, uint32_t timeoutSeconds)
{
    eReturnValues ret = FAILURE;
    DECLARE_ZERO_INIT_ARRAY(uint8_t, cdb, CDB_LEN_10);

    if (VERBOSITY_COMMAND_NAMES <= device->deviceVerbosity)
    {
        printf("Sending SCSI Format With Preset\n");
    }

    cdb[OPERATION_CODE] = SCSI_FORMAT_WITH_PRESET_CMD;
    if (immed)
    {
        cdb[1] |= BIT7;
    }
    if (fmtmaxlba)
    {
        cdb[1] |= BIT6;
    }
    cdb[2] = M_Byte3(presetID);
    cdb[3] = M_Byte2(presetID);
    cdb[4] = M_Byte1(presetID);
    cdb[5] = M_Byte0(presetID);
    cdb[6] = RESERVED;
    cdb[7] = RESERVED;
    cdb[8] = RESERVED;
    cdb[9] = 0;//control byte

    ret = scsi_Send_Cdb(device, &cdb[0], sizeof(cdb), M_NULLPTR, 0, XFER_NO_DATA, device->drive_info.lastCommandSenseData, SPC3_SENSE_LEN, timeoutSeconds);
    if (VERBOSITY_COMMAND_NAMES <= device->deviceVerbosity)
    {
        print_Return_Enum("Format With Preset", ret);
    }
    return ret;
}

eReturnValues scsi_Get_Lba_Status(tDevice *device, uint64_t logicalBlockAddress, uint32_t allocationLength, uint8_t *ptrData)
{
    eReturnValues ret = FAILURE;
    DECLARE_ZERO_INIT_ARRAY(uint8_t, cdb, CDB_LEN_16);

    if (VERBOSITY_COMMAND_NAMES <= device->deviceVerbosity)
    {
        printf("Sending SCSI Get LBA Status\n");
    }

    cdb[OPERATION_CODE] = GET_LBA_STATUS;
    cdb[1] = 0x12;
    cdb[2] = M_Byte7(logicalBlockAddress);
    cdb[3] = M_Byte6(logicalBlockAddress);
    cdb[4] = M_Byte5(logicalBlockAddress);
    cdb[5] = M_Byte4(logicalBlockAddress);
    cdb[6] = M_Byte3(logicalBlockAddress);
    cdb[7] = M_Byte2(logicalBlockAddress);
    cdb[8] = M_Byte1(logicalBlockAddress);
    cdb[9] = M_Byte0(logicalBlockAddress);
    cdb[10] = M_Byte3(allocationLength);
    cdb[11] = M_Byte2(allocationLength);
    cdb[12] = M_Byte1(allocationLength);
    cdb[13] = M_Byte0(allocationLength);
    cdb[14] = RESERVED;
    cdb[15] = 0;//control

    //send the command
    if (allocationLength > 0)
    {
        ret = scsi_Send_Cdb(device, &cdb[0], sizeof(cdb), ptrData, allocationLength, XFER_DATA_IN, device->drive_info.lastCommandSenseData, SPC3_SENSE_LEN, 15);
    }
    else
    {
        ret = scsi_Send_Cdb(device, &cdb[0], sizeof(cdb), M_NULLPTR, 0, XFER_NO_DATA, device->drive_info.lastCommandSenseData, SPC3_SENSE_LEN, 15);
    }
    if (VERBOSITY_COMMAND_NAMES <= device->deviceVerbosity)
    {
        print_Return_Enum("Get LBA Status", ret);
    }
    return ret;
}

eReturnValues scsi_Orwrite_16(tDevice *device, uint8_t orProtect, bool dpo, bool fua, uint64_t logicalBlockAddress, uint32_t transferLengthBlocks, uint8_t groupNumber, uint8_t *ptrData, uint32_t transferLengthBytes)
{
    eReturnValues ret = FAILURE;
    DECLARE_ZERO_INIT_ARRAY(uint8_t, cdb, CDB_LEN_16);

    if (VERBOSITY_COMMAND_NAMES <= device->deviceVerbosity)
    {
        printf("Sending SCSI ORWrite 16\n");
    }

    cdb[OPERATION_CODE] = ORWRITE_16;
    cdb[1] = C_CAST(uint8_t, (orProtect & 0x07) << 5);
    if (dpo)
    {
        cdb[1] |= BIT4;
    }
    if (fua)
    {
        cdb[1] |= BIT3;
    }
    cdb[2] = M_Byte7(logicalBlockAddress);
    cdb[3] = M_Byte6(logicalBlockAddress);
    cdb[4] = M_Byte5(logicalBlockAddress);
    cdb[5] = M_Byte4(logicalBlockAddress);
    cdb[6] = M_Byte3(logicalBlockAddress);
    cdb[7] = M_Byte2(logicalBlockAddress);
    cdb[8] = M_Byte1(logicalBlockAddress);
    cdb[9] = M_Byte0(logicalBlockAddress);
    cdb[10] = M_Byte3(transferLengthBlocks);
    cdb[11] = M_Byte2(transferLengthBlocks);
    cdb[12] = M_Byte1(transferLengthBlocks);
    cdb[13] = M_Byte0(transferLengthBlocks);
    cdb[14] = C_CAST(uint8_t, groupNumber & UINT8_C(0x1F));
    cdb[15] = 0;//control

    //send the command
    if (transferLengthBlocks > 0)
    {
        ret = scsi_Send_Cdb(device, &cdb[0], sizeof(cdb), ptrData, transferLengthBytes, XFER_DATA_OUT, device->drive_info.lastCommandSenseData, SPC3_SENSE_LEN, 15);
    }
    else
    {
        ret = scsi_Send_Cdb(device, &cdb[0], sizeof(cdb), M_NULLPTR, 0, XFER_NO_DATA, device->drive_info.lastCommandSenseData, SPC3_SENSE_LEN, 15);
    }
    if (VERBOSITY_COMMAND_NAMES <= device->deviceVerbosity)
    {
        print_Return_Enum("ORWrite 16", ret);
    }
    return ret;
}

eReturnValues scsi_Orwrite_32(tDevice *device, uint8_t bmop, uint8_t previousGenProcessing, uint8_t groupNumber, uint8_t orProtect, bool dpo, bool fua, uint64_t logicalBlockAddress, uint32_t expectedORWgen, uint32_t newORWgen, uint32_t transferLengthBlocks, uint8_t *ptrData, uint32_t transferLengthBytes)
{
    eReturnValues ret = FAILURE;
    DECLARE_ZERO_INIT_ARRAY(uint8_t, cdb, CDB_LEN_32);

    if (VERBOSITY_COMMAND_NAMES <= device->deviceVerbosity)
    {
        printf("Sending SCSI ORWrite 32\n");
    }

    cdb[OPERATION_CODE] = ORWRITE_32;
    cdb[1] = 0;//control
    cdb[2] = bmop & 0x07;
    cdb[3] = previousGenProcessing & 0x0F;
    cdb[4] = RESERVED;
    cdb[5] = RESERVED;
    cdb[6] = C_CAST(uint8_t, groupNumber & UINT8_C(0x1F));
    cdb[7] = 0x18;//additional CDB length. This is defined as this value in the spec
    cdb[8] = 0x00;//service action
    cdb[9] = 0x0E;//service action
    cdb[10] = C_CAST(uint8_t, (orProtect & 0x07) << 5);
    if (dpo)
    {
        cdb[10] |= BIT4;
    }
    if (fua)
    {
        cdb[10] |= BIT3;
    }
    cdb[11] = RESERVED;
    cdb[12] = M_Byte7(logicalBlockAddress);
    cdb[13] = M_Byte6(logicalBlockAddress);
    cdb[14] = M_Byte5(logicalBlockAddress);
    cdb[15] = M_Byte4(logicalBlockAddress);
    cdb[16] = M_Byte3(logicalBlockAddress);
    cdb[17] = M_Byte2(logicalBlockAddress);
    cdb[18] = M_Byte1(logicalBlockAddress);
    cdb[19] = M_Byte0(logicalBlockAddress);
    cdb[20] = M_Byte3(expectedORWgen);
    cdb[21] = M_Byte2(expectedORWgen);
    cdb[22] = M_Byte1(expectedORWgen);
    cdb[23] = M_Byte0(expectedORWgen);
    cdb[24] = M_Byte3(newORWgen);
    cdb[25] = M_Byte2(newORWgen);
    cdb[26] = M_Byte1(newORWgen);
    cdb[27] = M_Byte0(newORWgen);
    cdb[28] = M_Byte3(transferLengthBlocks);
    cdb[29] = M_Byte2(transferLengthBlocks);
    cdb[30] = M_Byte1(transferLengthBlocks);
    cdb[31] = M_Byte0(transferLengthBlocks);

    //send the command
    if (transferLengthBlocks > 0)
    {
        ret = scsi_Send_Cdb(device, &cdb[0], sizeof(cdb), ptrData, transferLengthBytes, XFER_DATA_OUT, device->drive_info.lastCommandSenseData, SPC3_SENSE_LEN, 15);
    }
    else
    {
        ret = scsi_Send_Cdb(device, &cdb[0], sizeof(cdb), M_NULLPTR, 0, XFER_NO_DATA, device->drive_info.lastCommandSenseData, SPC3_SENSE_LEN, 15);
    }
    if (VERBOSITY_COMMAND_NAMES <= device->deviceVerbosity)
    {
        print_Return_Enum("ORWrite 32", ret);
    }
    return ret;
}

eReturnValues scsi_Prefetch_10(tDevice *device, bool immediate, uint32_t logicalBlockAddress, uint8_t groupNumber, uint16_t prefetchLength)
{
    eReturnValues ret = FAILURE;
    DECLARE_ZERO_INIT_ARRAY(uint8_t, cdb, CDB_LEN_10);

    if (VERBOSITY_COMMAND_NAMES <= device->deviceVerbosity)
    {
        printf("Sending SCSI Pre-Fetch 10\n");
    }

    cdb[OPERATION_CODE] = PRE_FETCH_10;
    if (immediate)
    {
        cdb[1] |= BIT1;
    }
    cdb[2] = M_Byte3(logicalBlockAddress);
    cdb[3] = M_Byte2(logicalBlockAddress);
    cdb[4] = M_Byte1(logicalBlockAddress);
    cdb[5] = M_Byte0(logicalBlockAddress);
    cdb[6] = C_CAST(uint8_t, groupNumber & UINT8_C(0x1F));
    cdb[7] = M_Byte1(prefetchLength);
    cdb[8] = M_Byte0(prefetchLength);
    cdb[9] = 0;//control

    //send the command
    ret = scsi_Send_Cdb(device, &cdb[0], sizeof(cdb), M_NULLPTR, 0, XFER_NO_DATA, device->drive_info.lastCommandSenseData, SPC3_SENSE_LEN, 15);
    if (VERBOSITY_COMMAND_NAMES <= device->deviceVerbosity)
    {
        print_Return_Enum("Pre-Fetch 10", ret);
    }
    return ret;
}

eReturnValues scsi_Prefetch_16(tDevice *device, bool immediate, uint64_t logicalBlockAddress, uint8_t groupNumber, uint32_t prefetchLength)
{
    eReturnValues ret = FAILURE;
    DECLARE_ZERO_INIT_ARRAY(uint8_t, cdb, CDB_LEN_16);

    if (VERBOSITY_COMMAND_NAMES <= device->deviceVerbosity)
    {
        printf("Sending SCSI Pre-Fetch 16\n");
    }

    cdb[OPERATION_CODE] = PRE_FETCH_16;
    if (immediate)
    {
        cdb[1] |= BIT1;
    }
    cdb[2] = M_Byte7(logicalBlockAddress);
    cdb[3] = M_Byte6(logicalBlockAddress);
    cdb[4] = M_Byte5(logicalBlockAddress);
    cdb[5] = M_Byte4(logicalBlockAddress);
    cdb[6] = M_Byte3(logicalBlockAddress);
    cdb[7] = M_Byte2(logicalBlockAddress);
    cdb[8] = M_Byte1(logicalBlockAddress);
    cdb[9] = M_Byte0(logicalBlockAddress);
    cdb[10] = M_Byte3(prefetchLength);
    cdb[11] = M_Byte2(prefetchLength);
    cdb[12] = M_Byte1(prefetchLength);
    cdb[13] = M_Byte0(prefetchLength);
    cdb[14] = C_CAST(uint8_t, groupNumber & UINT8_C(0x1F));
    cdb[15] = 0;//control

    //send the command
    ret = scsi_Send_Cdb(device, &cdb[0], sizeof(cdb), M_NULLPTR, 0, XFER_NO_DATA, device->drive_info.lastCommandSenseData, SPC3_SENSE_LEN, 15);
    if (VERBOSITY_COMMAND_NAMES <= device->deviceVerbosity)
    {
        print_Return_Enum("Pre-Fetch 16", ret);
    }
    return ret;
}

eReturnValues scsi_Prevent_Allow_Medium_Removal(tDevice *device, uint8_t prevent)
{
    eReturnValues ret = FAILURE;
    DECLARE_ZERO_INIT_ARRAY(uint8_t, cdb, CDB_LEN_6);

    if (VERBOSITY_COMMAND_NAMES <= device->deviceVerbosity)
    {
        printf("Sending SCSI Prevent Allow Medium Removal\n");
    }

    cdb[OPERATION_CODE] = PREVENT_ALLOW_MEDIUM_REMOVAL;
    cdb[1] = RESERVED;
    cdb[2] = RESERVED;
    cdb[3] = RESERVED;
    cdb[4] = prevent & 0x03;
    cdb[5] = 0;//control

    //send the command
    ret = scsi_Send_Cdb(device, &cdb[0], sizeof(cdb), M_NULLPTR, 0, XFER_NO_DATA, device->drive_info.lastCommandSenseData, SPC3_SENSE_LEN, 15);
    if (VERBOSITY_COMMAND_NAMES <= device->deviceVerbosity)
    {
        print_Return_Enum("Prevent Allow Medium Removal", ret);
    }
    return ret;
}

eReturnValues scsi_Read_6(tDevice *device, uint32_t logicalBlockAddress, uint8_t transferLengthBlocks, uint8_t* ptrData, uint32_t transferLengthBytes)
{
    eReturnValues ret = FAILURE;
    DECLARE_ZERO_INIT_ARRAY(uint8_t, cdb, CDB_LEN_6);

    if (!ptrData && transferLengthBlocks == 0)
    {
        //In read 6, transferlengthBlocks is zero, then we are reading 256 sectors of data, so we need to say this is a bad parameter combination!!!
        return BAD_PARAMETER;
    }

    if (VERBOSITY_COMMAND_NAMES <= device->deviceVerbosity)
    {
        printf("Sending SCSI Read 6\n");
    }

    cdb[OPERATION_CODE] = READ6;
    cdb[1] = M_Byte2(logicalBlockAddress) & 0x1F;
    cdb[2] = M_Byte1(logicalBlockAddress);
    cdb[3] = M_Byte0(logicalBlockAddress);
    cdb[4] = transferLengthBlocks;
    cdb[5] = 0;//control

    //send the command
    ret = scsi_Send_Cdb(device, &cdb[0], sizeof(cdb), ptrData, transferLengthBytes, XFER_DATA_IN, device->drive_info.lastCommandSenseData, SPC3_SENSE_LEN, 15);
    if (VERBOSITY_COMMAND_NAMES <= device->deviceVerbosity)
    {
        print_Return_Enum("Read 6", ret);
    }
    return ret;
}

eReturnValues scsi_Read_10(tDevice *device, uint8_t rdProtect, bool dpo, bool fua, bool rarc, uint32_t logicalBlockAddress, uint8_t groupNumber, uint16_t transferLengthBlocks, uint8_t *ptrData, uint32_t transferLengthBytes)
{
    eReturnValues ret = FAILURE;
    DECLARE_ZERO_INIT_ARRAY(uint8_t, cdb, CDB_LEN_10);

    if (VERBOSITY_COMMAND_NAMES <= device->deviceVerbosity)
    {
        printf("Sending SCSI Read 10\n");
    }

    cdb[OPERATION_CODE] = READ10;
    cdb[1] = C_CAST(uint8_t, (rdProtect & 0x07) << 5);
    if (dpo)
    {
        cdb[1] |= BIT4;
    }
    if (fua)
    {
        cdb[1] |= BIT3;
    }
    if (rarc)
    {
        cdb[1] |= BIT2;
    }
    cdb[2] = M_Byte3(logicalBlockAddress);
    cdb[3] = M_Byte2(logicalBlockAddress);
    cdb[4] = M_Byte1(logicalBlockAddress);
    cdb[5] = M_Byte0(logicalBlockAddress);
    cdb[6] = C_CAST(uint8_t, groupNumber & UINT8_C(0x1F));
    cdb[7] = M_Byte1(transferLengthBlocks);
    cdb[8] = M_Byte0(transferLengthBlocks);
    cdb[9] = 0;//control

    //send the command
    if (transferLengthBlocks > 0)
    {
        ret = scsi_Send_Cdb(device, &cdb[0], sizeof(cdb), ptrData, transferLengthBytes, XFER_DATA_IN, device->drive_info.lastCommandSenseData, SPC3_SENSE_LEN, 15);
    }
    else
    {
        ret = scsi_Send_Cdb(device, &cdb[0], sizeof(cdb), M_NULLPTR, 0, XFER_NO_DATA, device->drive_info.lastCommandSenseData, SPC3_SENSE_LEN, 15);
    }
    if (VERBOSITY_COMMAND_NAMES <= device->deviceVerbosity)
    {
        print_Return_Enum("Read 10", ret);
    }
    return ret;
}

eReturnValues scsi_Read_12(tDevice *device, uint8_t rdProtect, bool dpo, bool fua, bool rarc, uint32_t logicalBlockAddress, uint8_t groupNumber, uint32_t transferLengthBlocks, uint8_t *ptrData, uint32_t transferLengthBytes)
{
    eReturnValues ret = FAILURE;
    DECLARE_ZERO_INIT_ARRAY(uint8_t, cdb, CDB_LEN_12);

    if (VERBOSITY_COMMAND_NAMES <= device->deviceVerbosity)
    {
        printf("Sending SCSI Read 12\n");
    }

    cdb[OPERATION_CODE] = READ12;
    cdb[1] = C_CAST(uint8_t, (rdProtect & 0x07) << 5);
    if (dpo)
    {
        cdb[1] |= BIT4;
    }
    if (fua)
    {
        cdb[1] |= BIT3;
    }
    if (rarc)
    {
        cdb[1] |= BIT2;
    }
    cdb[2] = M_Byte3(logicalBlockAddress);
    cdb[3] = M_Byte2(logicalBlockAddress);
    cdb[4] = M_Byte1(logicalBlockAddress);
    cdb[5] = M_Byte0(logicalBlockAddress);
    cdb[6] = M_Byte3(transferLengthBlocks);
    cdb[7] = M_Byte2(transferLengthBlocks);
    cdb[8] = M_Byte1(transferLengthBlocks);
    cdb[9] = M_Byte0(transferLengthBlocks);
    cdb[10] = C_CAST(uint8_t, groupNumber & UINT8_C(0x1F));
    cdb[11] = 0;//control

    //send the command
    if (transferLengthBlocks > 0)
    {
        ret = scsi_Send_Cdb(device, &cdb[0], sizeof(cdb), ptrData, transferLengthBytes, XFER_DATA_IN, device->drive_info.lastCommandSenseData, SPC3_SENSE_LEN, 15);
    }
    else
    {
        ret = scsi_Send_Cdb(device, &cdb[0], sizeof(cdb), M_NULLPTR, 0, XFER_NO_DATA, device->drive_info.lastCommandSenseData, SPC3_SENSE_LEN, 15);
    }
    if (VERBOSITY_COMMAND_NAMES <= device->deviceVerbosity)
    {
        print_Return_Enum("Read 12", ret);
    }
    return ret;
}

eReturnValues scsi_Read_16(tDevice *device, uint8_t rdProtect, bool dpo, bool fua, bool rarc, uint64_t logicalBlockAddress, uint8_t groupNumber, uint32_t transferLengthBlocks, uint8_t *ptrData, uint32_t transferLengthBytes)
{
    eReturnValues ret = FAILURE;
    DECLARE_ZERO_INIT_ARRAY(uint8_t, cdb, CDB_LEN_16);

    if (VERBOSITY_COMMAND_NAMES <= device->deviceVerbosity)
    {
        printf("Sending SCSI Read 16\n");
    }

    cdb[OPERATION_CODE] = READ16;
    cdb[1] = C_CAST(uint8_t, (rdProtect & 0x07) << 5);
    if (dpo)
    {
        cdb[1] |= BIT4;
    }
    if (fua)
    {
        cdb[1] |= BIT3;
    }
    if (rarc)
    {
        cdb[1] |= BIT2;
    }
    cdb[2] = M_Byte7(logicalBlockAddress);
    cdb[3] = M_Byte6(logicalBlockAddress);
    cdb[4] = M_Byte5(logicalBlockAddress);
    cdb[5] = M_Byte4(logicalBlockAddress);
    cdb[6] = M_Byte3(logicalBlockAddress);
    cdb[7] = M_Byte2(logicalBlockAddress);
    cdb[8] = M_Byte1(logicalBlockAddress);
    cdb[9] = M_Byte0(logicalBlockAddress);
    cdb[10] = M_Byte3(transferLengthBlocks);
    cdb[11] = M_Byte2(transferLengthBlocks);
    cdb[12] = M_Byte1(transferLengthBlocks);
    cdb[13] = M_Byte0(transferLengthBlocks);
    cdb[14] = C_CAST(uint8_t, groupNumber & UINT8_C(0x1F));
    cdb[15] = 0;//control

    //send the command
    if (transferLengthBlocks > 0)
    {
        ret = scsi_Send_Cdb(device, &cdb[0], sizeof(cdb), ptrData, transferLengthBytes, XFER_DATA_IN, device->drive_info.lastCommandSenseData, SPC3_SENSE_LEN, 15);
    }
    else
    {
        ret = scsi_Send_Cdb(device, &cdb[0], sizeof(cdb), M_NULLPTR, 0, XFER_NO_DATA, device->drive_info.lastCommandSenseData, SPC3_SENSE_LEN, 15);
    }
    if (VERBOSITY_COMMAND_NAMES <= device->deviceVerbosity)
    {
        print_Return_Enum("Read 16", ret);
    }
    return ret;
}

eReturnValues scsi_Read_32(tDevice *device, uint8_t rdProtect, bool dpo, bool fua, bool rarc, uint64_t logicalBlockAddress, uint8_t groupNumber, uint32_t transferLengthBlocks, uint8_t *ptrData, uint32_t expectedInitialLogicalBlockRefTag, uint16_t expectedLogicalBlockAppTag, uint16_t logicalBlockAppTagMask, uint32_t transferLengthBytes)
{
    eReturnValues ret = FAILURE;
    DECLARE_ZERO_INIT_ARRAY(uint8_t, cdb, CDB_LEN_32);

    if (VERBOSITY_COMMAND_NAMES <= device->deviceVerbosity)
    {
        printf("Sending SCSI Read 32\n");
    }

    cdb[OPERATION_CODE] = READ32;
    cdb[1] = 0;//control
    cdb[2] = RESERVED;
    cdb[3] = RESERVED;
    cdb[4] = RESERVED;
    cdb[5] = RESERVED;
    cdb[6] = C_CAST(uint8_t, groupNumber & UINT8_C(0x1F));
    cdb[7] = 0x18;//additional cdb length
    cdb[8] = 0x00;//service action MSB
    cdb[9] = 0x09;//service action LSB
    cdb[10] = C_CAST(uint8_t, (rdProtect & 0x07) << 5);
    if (dpo)
    {
        cdb[10] |= BIT4;
    }
    if (fua)
    {
        cdb[10] |= BIT3;
    }
    if (rarc)
    {
        cdb[10] |= BIT2;
    }
    cdb[11] = RESERVED;
    cdb[12] = M_Byte7(logicalBlockAddress);
    cdb[13] = M_Byte6(logicalBlockAddress);
    cdb[14] = M_Byte5(logicalBlockAddress);
    cdb[15] = M_Byte4(logicalBlockAddress);
    cdb[16] = M_Byte3(logicalBlockAddress);
    cdb[17] = M_Byte2(logicalBlockAddress);
    cdb[18] = M_Byte1(logicalBlockAddress);
    cdb[19] = M_Byte0(logicalBlockAddress);
    cdb[20] = M_Byte3(expectedInitialLogicalBlockRefTag);
    cdb[21] = M_Byte2(expectedInitialLogicalBlockRefTag);
    cdb[22] = M_Byte1(expectedInitialLogicalBlockRefTag);
    cdb[23] = M_Byte0(expectedInitialLogicalBlockRefTag);
    cdb[24] = M_Byte1(expectedLogicalBlockAppTag);
    cdb[25] = M_Byte0(expectedLogicalBlockAppTag);
    cdb[26] = M_Byte1(logicalBlockAppTagMask);
    cdb[27] = M_Byte0(logicalBlockAppTagMask);
    cdb[28] = M_Byte3(transferLengthBlocks);
    cdb[29] = M_Byte2(transferLengthBlocks);
    cdb[30] = M_Byte1(transferLengthBlocks);
    cdb[31] = M_Byte0(transferLengthBlocks);

    //send the command
    if (transferLengthBlocks > 0)
    {
        ret = scsi_Send_Cdb(device, &cdb[0], sizeof(cdb), ptrData, transferLengthBytes, XFER_DATA_IN, device->drive_info.lastCommandSenseData, SPC3_SENSE_LEN, 15);
    }
    else
    {
        ret = scsi_Send_Cdb(device, &cdb[0], sizeof(cdb), M_NULLPTR, 0, XFER_NO_DATA, device->drive_info.lastCommandSenseData, SPC3_SENSE_LEN, 15);
    }
    if (VERBOSITY_COMMAND_NAMES <= device->deviceVerbosity)
    {
        print_Return_Enum("Read 32", ret);
    }
    return ret;
}

eReturnValues scsi_Read_Defect_Data_10(tDevice *device, bool requestPList, bool requestGList, uint8_t defectListFormat, uint16_t allocationLength, uint8_t* ptrData)
{
    eReturnValues ret = FAILURE;
    DECLARE_ZERO_INIT_ARRAY(uint8_t, cdb, CDB_LEN_10);

    if (VERBOSITY_COMMAND_NAMES <= device->deviceVerbosity)
    {
        printf("Sending SCSI Read Defect Data 10\n");
    }

    cdb[OPERATION_CODE] = READ_DEFECT_DATA_10_CMD;
    cdb[1] = RESERVED;
    if (requestPList)
    {
        cdb[2] |= BIT4;
    }
    if (requestGList)
    {
        cdb[2] |= BIT3;
    }
    cdb[2] |= C_CAST(uint8_t, defectListFormat & UINT8_C(0x07));
    cdb[3] = RESERVED;
    cdb[4] = RESERVED;
    cdb[5] = RESERVED;
    cdb[6] = RESERVED;
    cdb[7] = M_Byte1(allocationLength);
    cdb[8] = M_Byte0(allocationLength);
    cdb[9] = 0;//control

    //send the command
    if (allocationLength > 0)
    {
        ret = scsi_Send_Cdb(device, &cdb[0], sizeof(cdb), ptrData, allocationLength, XFER_DATA_IN, device->drive_info.lastCommandSenseData, SPC3_SENSE_LEN, 15);
    }
    else
    {
        ret = scsi_Send_Cdb(device, &cdb[0], sizeof(cdb), M_NULLPTR, 0, XFER_NO_DATA, device->drive_info.lastCommandSenseData, SPC3_SENSE_LEN, 15);
    }
    if (VERBOSITY_COMMAND_NAMES <= device->deviceVerbosity)
    {
        print_Return_Enum("Read Defect Data 10", ret);
    }
    return ret;
}

eReturnValues scsi_Read_Defect_Data_12(tDevice *device, bool requestPList, bool requestGList, uint8_t defectListFormat, uint32_t addressDescriptorIndex, uint32_t allocationLength, uint8_t* ptrData)
{
    eReturnValues ret = FAILURE;
    DECLARE_ZERO_INIT_ARRAY(uint8_t, cdb, CDB_LEN_12);

    if (VERBOSITY_COMMAND_NAMES <= device->deviceVerbosity)
    {
        printf("Sending SCSI Read Defect Data 12\n");
    }

    cdb[OPERATION_CODE] = READ_DEFECT_DATA_12_CMD;
    if (requestPList)
    {
        cdb[1] |= BIT4;
    }
    if (requestGList)
    {
        cdb[1] |= BIT3;
    }
    cdb[1] |= C_CAST(uint8_t, defectListFormat & UINT8_C(0x07));
    cdb[2] = M_Byte3(addressDescriptorIndex);
    cdb[3] = M_Byte2(addressDescriptorIndex);
    cdb[4] = M_Byte1(addressDescriptorIndex);
    cdb[5] = M_Byte0(addressDescriptorIndex);
    cdb[6] = M_Byte3(allocationLength);
    cdb[7] = M_Byte2(allocationLength);
    cdb[8] = M_Byte1(allocationLength);
    cdb[9] = M_Byte0(allocationLength);
    cdb[10] = RESERVED;
    cdb[11] = 0;//control

    //send the command
    if (allocationLength > 0)
    {
        ret = scsi_Send_Cdb(device, &cdb[0], sizeof(cdb), ptrData, allocationLength, XFER_DATA_IN, device->drive_info.lastCommandSenseData, SPC3_SENSE_LEN, 15);
    }
    else
    {
        ret = scsi_Send_Cdb(device, &cdb[0], sizeof(cdb), M_NULLPTR, 0, XFER_NO_DATA, device->drive_info.lastCommandSenseData, SPC3_SENSE_LEN, 15);
    }
    if (VERBOSITY_COMMAND_NAMES <= device->deviceVerbosity)
    {
        print_Return_Enum("Read Defect Data 12", ret);
    }
    return ret;
}

eReturnValues scsi_Read_Long_10(tDevice *device, bool physicalBlock, bool correctBit, uint32_t logicalBlockAddress, uint16_t byteTransferLength, uint8_t *ptrData)
{
    eReturnValues ret = FAILURE;
    DECLARE_ZERO_INIT_ARRAY(uint8_t, cdb, CDB_LEN_10);

    if (VERBOSITY_COMMAND_NAMES <= device->deviceVerbosity)
    {
        printf("Sending SCSI Read Long 10\n");
    }

    cdb[OPERATION_CODE] = READ_LONG_10;
    if (physicalBlock)
    {
        cdb[1] |= BIT2;
    }
    if (correctBit)
    {
        cdb[1] |= BIT1;
    }
    cdb[2] = M_Byte3(logicalBlockAddress);
    cdb[3] = M_Byte2(logicalBlockAddress);
    cdb[4] = M_Byte1(logicalBlockAddress);
    cdb[5] = M_Byte0(logicalBlockAddress);
    cdb[6] = RESERVED;
    cdb[7] = M_Byte1(byteTransferLength);
    cdb[8] = M_Byte0(byteTransferLength);
    cdb[9] = 0;//control

    //send the command
    if (byteTransferLength > 0)
    {
        ret = scsi_Send_Cdb(device, &cdb[0], sizeof(cdb), ptrData, byteTransferLength, XFER_DATA_IN, device->drive_info.lastCommandSenseData, SPC3_SENSE_LEN, 15);
    }
    else
    {
        ret = scsi_Send_Cdb(device, &cdb[0], sizeof(cdb), M_NULLPTR, 0, XFER_NO_DATA, device->drive_info.lastCommandSenseData, SPC3_SENSE_LEN, 15);
    }
    if (VERBOSITY_COMMAND_NAMES <= device->deviceVerbosity)
    {
        print_Return_Enum("Read Long 10", ret);
    }
    return ret;
}

eReturnValues scsi_Read_Long_16(tDevice *device, bool physicalBlock, bool correctBit, uint64_t logicalBlockAddress, uint16_t byteTransferLength, uint8_t *ptrData)
{
    eReturnValues ret = FAILURE;
    DECLARE_ZERO_INIT_ARRAY(uint8_t, cdb, CDB_LEN_16);

    if (VERBOSITY_COMMAND_NAMES <= device->deviceVerbosity)
    {
        printf("Sending SCSI Read Long 16\n");
    }

    cdb[OPERATION_CODE] = READ_LONG_16;
    cdb[1] = 0x11;//service action
    cdb[2] = M_Byte7(logicalBlockAddress);
    cdb[3] = M_Byte6(logicalBlockAddress);
    cdb[4] = M_Byte5(logicalBlockAddress);
    cdb[5] = M_Byte4(logicalBlockAddress);
    cdb[6] = M_Byte3(logicalBlockAddress);
    cdb[7] = M_Byte2(logicalBlockAddress);
    cdb[8] = M_Byte1(logicalBlockAddress);
    cdb[9] = M_Byte0(logicalBlockAddress);
    cdb[10] = RESERVED;
    cdb[11] = RESERVED;
    cdb[12] = M_Byte1(byteTransferLength);
    cdb[13] = M_Byte0(byteTransferLength);
    if (physicalBlock)
    {
        cdb[14] |= BIT1;
    }
    if (correctBit)
    {
        cdb[14] |= BIT0;
    }
    cdb[15] = 0;//control

    //send the command
    if (byteTransferLength > 0)
    {
        ret = scsi_Send_Cdb(device, &cdb[0], sizeof(cdb), ptrData, byteTransferLength, XFER_DATA_IN, device->drive_info.lastCommandSenseData, SPC3_SENSE_LEN, 15);
    }
    else
    {
        ret = scsi_Send_Cdb(device, &cdb[0], sizeof(cdb), M_NULLPTR, 0, XFER_NO_DATA, device->drive_info.lastCommandSenseData, SPC3_SENSE_LEN, 15);
    }
    if (VERBOSITY_COMMAND_NAMES <= device->deviceVerbosity)
    {
        print_Return_Enum("Read Long 16", ret);
    }
    return ret;
}

eReturnValues scsi_Reassign_Blocks(tDevice *device, bool longLBA, bool longList, uint32_t dataSize, uint8_t *ptrData)
{
    eReturnValues ret = FAILURE;
    DECLARE_ZERO_INIT_ARRAY(uint8_t, cdb, CDB_LEN_6);

    if (!ptrData)
    {
        return BAD_PARAMETER;
    }

    if (VERBOSITY_COMMAND_NAMES <= device->deviceVerbosity)
    {
        printf("Sending SCSI Reassign Blocks\n");
    }

    cdb[OPERATION_CODE] = REASSIGN_BLOCKS_6;
    if (longLBA)
    {
        cdb[1] |= BIT1;
    }
    if (longList)
    {
        cdb[1] |= BIT0;
    }
    cdb[2] = RESERVED;
    cdb[3] = RESERVED;
    cdb[4] = RESERVED;
    cdb[5] = 0;//control


    //send the command
    ret = scsi_Send_Cdb(device, &cdb[0], sizeof(cdb), ptrData, dataSize, XFER_DATA_OUT, device->drive_info.lastCommandSenseData, SPC3_SENSE_LEN, 15);
    if (VERBOSITY_COMMAND_NAMES <= device->deviceVerbosity)
    {
        print_Return_Enum("Reassign Blocks", ret);
    }
    return ret;
}

eReturnValues scsi_Report_Referrals(tDevice *device, uint64_t logicalBlockAddress, uint32_t allocationLength, bool one_seg, uint8_t *ptrData)
{
    eReturnValues ret = FAILURE;
    DECLARE_ZERO_INIT_ARRAY(uint8_t, cdb, CDB_LEN_16);

    if (VERBOSITY_COMMAND_NAMES <= device->deviceVerbosity)
    {
        printf("Sending SCSI Report Referrals\n");
    }

    cdb[OPERATION_CODE] = REPORT_REFERRALS;
    cdb[1] = 0x13;//service action
    cdb[2] = M_Byte7(logicalBlockAddress);
    cdb[3] = M_Byte6(logicalBlockAddress);
    cdb[4] = M_Byte5(logicalBlockAddress);
    cdb[5] = M_Byte4(logicalBlockAddress);
    cdb[6] = M_Byte3(logicalBlockAddress);
    cdb[7] = M_Byte2(logicalBlockAddress);
    cdb[8] = M_Byte1(logicalBlockAddress);
    cdb[9] = M_Byte0(logicalBlockAddress);
    cdb[10] = M_Byte3(allocationLength);
    cdb[11] = M_Byte2(allocationLength);
    cdb[12] = M_Byte1(allocationLength);
    cdb[13] = M_Byte0(allocationLength);
    if (one_seg)
    {
        cdb[14] |= BIT0;
    }
    cdb[15] = 0;//control

    //send the command
    if (allocationLength > 0)
    {
        ret = scsi_Send_Cdb(device, &cdb[0], sizeof(cdb), ptrData, allocationLength, XFER_DATA_IN, device->drive_info.lastCommandSenseData, SPC3_SENSE_LEN, 15);
    }
    else
    {
        ret = scsi_Send_Cdb(device, &cdb[0], sizeof(cdb), M_NULLPTR, 0, XFER_NO_DATA, device->drive_info.lastCommandSenseData, SPC3_SENSE_LEN, 15);
    }
    if (VERBOSITY_COMMAND_NAMES <= device->deviceVerbosity)
    {
        print_Return_Enum("Report Referrals", ret);
    }
    return ret;
}

eReturnValues scsi_Start_Stop_Unit(tDevice *device, bool immediate, uint8_t powerConditionModifier, uint8_t powerCondition, bool noFlush, bool loej, bool start)
{
    eReturnValues ret = FAILURE;
    DECLARE_ZERO_INIT_ARRAY(uint8_t, cdb, CDB_LEN_6);

    if (VERBOSITY_COMMAND_NAMES <= device->deviceVerbosity)
    {
        printf("Sending SCSI Start Stop Unit\n");
    }

    cdb[OPERATION_CODE] = START_STOP_UNIT_CMD;
    if (immediate)
    {
        cdb[1] |= BIT0;
    }
    cdb[2] = RESERVED;
    cdb[3] |= C_CAST(uint8_t, powerConditionModifier & UINT8_C(0x0F));
    cdb[4] |= C_CAST(uint8_t, (powerCondition & UINT8_C(0x0F)) << 4);
    if (noFlush)
    {
        cdb[4] |= BIT2;
    }
    if (loej)
    {
        cdb[4] |= BIT1;
    }
    if (start)
    {
        cdb[4] |= BIT0;
    }
    cdb[5] = 0;//control

    //send the command
    ret = scsi_Send_Cdb(device, &cdb[0], sizeof(cdb), M_NULLPTR, 0, XFER_NO_DATA, device->drive_info.lastCommandSenseData, SPC3_SENSE_LEN, 30);
    if (VERBOSITY_COMMAND_NAMES <= device->deviceVerbosity)
    {
        print_Return_Enum("Start Stop Unit", ret);
    }
    return ret;
}

eReturnValues scsi_Synchronize_Cache_10(tDevice *device, bool immediate, uint32_t logicalBlockAddress, uint8_t groupNumber, uint16_t numberOfLogicalBlocks)
{
    eReturnValues ret = FAILURE;
    DECLARE_ZERO_INIT_ARRAY(uint8_t, cdb, CDB_LEN_10);

    if (VERBOSITY_COMMAND_NAMES <= device->deviceVerbosity)
    {
        printf("Sending SCSI Synchronize Cache 10\n");
    }

    cdb[OPERATION_CODE] = SYNCHRONIZE_CACHE_10;
    if (immediate)
    {
        cdb[1] |= BIT1;
    }
    cdb[2] = M_Byte3(logicalBlockAddress);
    cdb[3] = M_Byte2(logicalBlockAddress);
    cdb[4] = M_Byte1(logicalBlockAddress);
    cdb[5] = M_Byte0(logicalBlockAddress);
    cdb[6] |= C_CAST(uint8_t, groupNumber & UINT8_C(0x1F));
    cdb[7] = M_Byte1(numberOfLogicalBlocks);
    cdb[8] = M_Byte0(numberOfLogicalBlocks);
    cdb[9] = 0;//control

    //send the command
    ret = scsi_Send_Cdb(device, &cdb[0], sizeof(cdb), M_NULLPTR, 0, XFER_NO_DATA, device->drive_info.lastCommandSenseData, SPC3_SENSE_LEN, 15);
    if (VERBOSITY_COMMAND_NAMES <= device->deviceVerbosity)
    {
        print_Return_Enum("Synchronize Cache 10", ret);
    }
    return ret;
}

eReturnValues scsi_Synchronize_Cache_16(tDevice *device, bool immediate, uint64_t logicalBlockAddress, uint8_t groupNumber, uint32_t numberOfLogicalBlocks)
{
    eReturnValues ret = FAILURE;
    DECLARE_ZERO_INIT_ARRAY(uint8_t, cdb, CDB_LEN_16);

    if (VERBOSITY_COMMAND_NAMES <= device->deviceVerbosity)
    {
        printf("Sending SCSI Synchronize Cache 16\n");
    }

    cdb[OPERATION_CODE] = SYNCHRONIZE_CACHE_16_CMD;
    if (immediate)
    {
        cdb[1] |= BIT1;
    }
    cdb[2] = M_Byte7(logicalBlockAddress);
    cdb[3] = M_Byte6(logicalBlockAddress);
    cdb[4] = M_Byte5(logicalBlockAddress);
    cdb[5] = M_Byte4(logicalBlockAddress);
    cdb[6] = M_Byte3(logicalBlockAddress);
    cdb[7] = M_Byte2(logicalBlockAddress);
    cdb[8] = M_Byte1(logicalBlockAddress);
    cdb[9] = M_Byte0(logicalBlockAddress);
    cdb[10] = M_Byte3(numberOfLogicalBlocks);
    cdb[11] = M_Byte2(numberOfLogicalBlocks);
    cdb[12] = M_Byte1(numberOfLogicalBlocks);
    cdb[13] = M_Byte0(numberOfLogicalBlocks);
    cdb[14] |= C_CAST(uint8_t, groupNumber & UINT8_C(0x1F));
    cdb[15] = 0;//control

    //send the command
    ret = scsi_Send_Cdb(device, &cdb[0], sizeof(cdb), M_NULLPTR, 0, XFER_NO_DATA, device->drive_info.lastCommandSenseData, SPC3_SENSE_LEN, 15);
    if (VERBOSITY_COMMAND_NAMES <= device->deviceVerbosity)
    {
        print_Return_Enum("Synchronize Cache 16", ret);
    }
    return ret;
}

eReturnValues scsi_Unmap(tDevice *device, bool anchor, uint8_t groupNumber, uint16_t parameterListLength, uint8_t *ptrData)
{
    eReturnValues ret = FAILURE;
    DECLARE_ZERO_INIT_ARRAY(uint8_t, cdb, CDB_LEN_10);

    if (VERBOSITY_COMMAND_NAMES <= device->deviceVerbosity)
    {
        printf("Sending SCSI Unmap\n");
    }

    cdb[OPERATION_CODE] = UNMAP_CMD;
    if (anchor)
    {
        cdb[1] |= BIT0;
    }
    cdb[2] = RESERVED;
    cdb[3] = RESERVED;
    cdb[4] = RESERVED;
    cdb[5] = RESERVED;
    cdb[6] |= C_CAST(uint8_t, groupNumber & UINT8_C(0x1F));
    cdb[7] = M_Byte1(parameterListLength);
    cdb[8] = M_Byte0(parameterListLength);
    cdb[9] = 0;//control

    //send the command
    if (parameterListLength > 0)
    {
        ret = scsi_Send_Cdb(device, &cdb[0], sizeof(cdb), ptrData, parameterListLength, XFER_DATA_OUT, device->drive_info.lastCommandSenseData, SPC3_SENSE_LEN, 15);
    }
    else
    {
        ret = scsi_Send_Cdb(device, &cdb[0], sizeof(cdb), M_NULLPTR, 0, XFER_NO_DATA, device->drive_info.lastCommandSenseData, SPC3_SENSE_LEN, 15);
    }
    if (VERBOSITY_COMMAND_NAMES <= device->deviceVerbosity)
    {
        print_Return_Enum("Unmap", ret);
    }
    return ret;
}

eReturnValues scsi_Verify_10(tDevice *device, uint8_t vrprotect, bool dpo, uint8_t byteCheck, uint32_t logicalBlockAddress, uint8_t groupNumber, uint16_t verificationLength, uint8_t *ptrData, uint32_t dataSize)
{
    eReturnValues ret = FAILURE;
    DECLARE_ZERO_INIT_ARRAY(uint8_t, cdb, CDB_LEN_10);

    if (VERBOSITY_COMMAND_NAMES <= device->deviceVerbosity)
    {
        printf("Sending Verify 10\n");
    }

    cdb[OPERATION_CODE] = VERIFY10;
    cdb[1] |= C_CAST(uint8_t, (vrprotect & UINT8_C(0x07)) << 5);
    if (dpo)
    {
        cdb[1] |= BIT4;
    }
    cdb[1] |= C_CAST(uint8_t, (byteCheck & UINT8_C(0x03)) << 1);
    cdb[2] = M_Byte3(logicalBlockAddress);
    cdb[3] = M_Byte2(logicalBlockAddress);
    cdb[4] = M_Byte1(logicalBlockAddress);
    cdb[5] = M_Byte0(logicalBlockAddress);
    cdb[6] |= C_CAST(uint8_t, groupNumber & UINT8_C(0x1F));
    cdb[7] = M_Byte1(verificationLength);
    cdb[8] = M_Byte0(verificationLength);
    cdb[9] = 0;//control

    //if byteCheck is set to 00b or 10b, then no data is transfered according to spec....not sure if this check should be here of it should always say data out even when the transfer wont occur-TJE
    if (((byteCheck & 0x03) == 0 || (byteCheck & 0x03) == 0x02) || verificationLength == 0)
    {
        //send the command
        ret = scsi_Send_Cdb(device, &cdb[0], sizeof(cdb), ptrData, dataSize, XFER_NO_DATA, device->drive_info.lastCommandSenseData, SPC3_SENSE_LEN, 15);
    }
    else
    {
        //send the command
        ret = scsi_Send_Cdb(device, &cdb[0], sizeof(cdb), ptrData, dataSize, XFER_DATA_OUT, device->drive_info.lastCommandSenseData, SPC3_SENSE_LEN, 15);
    }
    if (VERBOSITY_COMMAND_NAMES <= device->deviceVerbosity)
    {
        print_Return_Enum("Verify 10", ret);
    }
    return ret;
}

eReturnValues scsi_Verify_12(tDevice *device, uint8_t vrprotect, bool dpo, uint8_t byteCheck, uint32_t logicalBlockAddress, uint8_t groupNumber, uint32_t verificationLength, uint8_t *ptrData, uint32_t dataSize)
{
    eReturnValues ret = FAILURE;
    DECLARE_ZERO_INIT_ARRAY(uint8_t, cdb, CDB_LEN_12);

    if (VERBOSITY_COMMAND_NAMES <= device->deviceVerbosity)
    {
        printf("Sending Verify 12\n");
    }

    cdb[OPERATION_CODE] = VERIFY12;
    cdb[1] |= C_CAST(uint8_t, (vrprotect & UINT8_C(0x07)) << 5);
    if (dpo)
    {
        cdb[1] |= BIT4;
    }
    cdb[1] |= C_CAST(uint8_t, (byteCheck & UINT8_C(0x03)) << 1);
    cdb[2] = M_Byte3(logicalBlockAddress);
    cdb[3] = M_Byte2(logicalBlockAddress);
    cdb[4] = M_Byte1(logicalBlockAddress);
    cdb[5] = M_Byte0(logicalBlockAddress);
    cdb[6] = M_Byte3(verificationLength);
    cdb[7] = M_Byte2(verificationLength);
    cdb[8] = M_Byte1(verificationLength);
    cdb[9] = M_Byte0(verificationLength);
    cdb[10] |= C_CAST(uint8_t, groupNumber & UINT8_C(0x1F));
    cdb[11] = 0;//control

    //if byteCheck is set to 00b or 10b, then no data is transfered according to spec....not sure if this check should be here of it should always say data out even when the transfer wont occur-TJE
    if (((byteCheck & 0x03) == 0 || (byteCheck & 0x03) == 0x02) || verificationLength == 0)
    {
        //send the command
        ret = scsi_Send_Cdb(device, &cdb[0], sizeof(cdb), ptrData, dataSize, XFER_NO_DATA, device->drive_info.lastCommandSenseData, SPC3_SENSE_LEN, 15);
    }
    else
    {
        //send the command
        ret = scsi_Send_Cdb(device, &cdb[0], sizeof(cdb), ptrData, dataSize, XFER_DATA_OUT, device->drive_info.lastCommandSenseData, SPC3_SENSE_LEN, 15);
    }
    if (VERBOSITY_COMMAND_NAMES <= device->deviceVerbosity)
    {
        print_Return_Enum("Verify 12", ret);
    }
    return ret;
}

eReturnValues scsi_Verify_16(tDevice *device, uint8_t vrprotect, bool dpo, uint8_t byteCheck, uint64_t logicalBlockAddress, uint8_t groupNumber, uint32_t verificationLength, uint8_t *ptrData, uint32_t dataSize)
{
    eReturnValues ret = FAILURE;
    DECLARE_ZERO_INIT_ARRAY(uint8_t, cdb, CDB_LEN_16);

    if (VERBOSITY_COMMAND_NAMES <= device->deviceVerbosity)
    {
        printf("Sending Verify 16\n");
    }

    cdb[OPERATION_CODE] = VERIFY16;
    cdb[1] |= C_CAST(uint8_t, (vrprotect & UINT8_C(0x07)) << 5);
    if (dpo)
    {
        cdb[1] |= BIT4;
    }
    cdb[1] |= C_CAST(uint8_t, (byteCheck & UINT8_C(0x03)) << 1);
    cdb[2] = M_Byte7(logicalBlockAddress);
    cdb[3] = M_Byte6(logicalBlockAddress);
    cdb[4] = M_Byte5(logicalBlockAddress);
    cdb[5] = M_Byte4(logicalBlockAddress);
    cdb[6] = M_Byte3(logicalBlockAddress);
    cdb[7] = M_Byte2(logicalBlockAddress);
    cdb[8] = M_Byte1(logicalBlockAddress);
    cdb[9] = M_Byte0(logicalBlockAddress);
    cdb[10] = M_Byte3(verificationLength);
    cdb[11] = M_Byte2(verificationLength);
    cdb[12] = M_Byte1(verificationLength);
    cdb[13] = M_Byte0(verificationLength);
    cdb[14] |= C_CAST(uint8_t, groupNumber & UINT8_C(0x1F));
    cdb[15] = 0;//control

    //if byteCheck is set to 00b or 10b, then no data is transfered according to spec....not sure if this check should be here of it should always say data out even when the transfer wont occur-TJE
    if (((byteCheck & 0x03) == 0 || (byteCheck & 0x03) == 0x02) || verificationLength == 0)
    {
        //send the command
        ret = scsi_Send_Cdb(device, &cdb[0], sizeof(cdb), ptrData, dataSize, XFER_NO_DATA, device->drive_info.lastCommandSenseData, SPC3_SENSE_LEN, 15);
    }
    else
    {
        //send the command
        ret = scsi_Send_Cdb(device, &cdb[0], sizeof(cdb), ptrData, dataSize, XFER_DATA_OUT, device->drive_info.lastCommandSenseData, SPC3_SENSE_LEN, 15);
    }
    if (VERBOSITY_COMMAND_NAMES <= device->deviceVerbosity)
    {
        print_Return_Enum("Verify 16", ret);
    }
    return ret;
}

eReturnValues scsi_Verify_32(tDevice *device, uint8_t vrprotect, bool dpo, uint8_t byteCheck, uint64_t logicalBlockAddress, uint8_t groupNumber, uint32_t verificationLength, uint8_t *ptrData, uint32_t dataSize, uint32_t expectedInitialLogicalBlockRefTag, uint16_t expectedLogicalBlockAppTag, uint16_t logicalBlockAppTagMask)
{
    eReturnValues ret = FAILURE;
    DECLARE_ZERO_INIT_ARRAY(uint8_t, cdb, CDB_LEN_32);

    if (VERBOSITY_COMMAND_NAMES <= device->deviceVerbosity)
    {
        printf("Sending Verify 32\n");
    }

    cdb[OPERATION_CODE] = VERIFY32;
    cdb[1] = 0;//control
    cdb[2] = RESERVED;
    cdb[3] = RESERVED;
    cdb[4] = RESERVED;
    cdb[5] = RESERVED;
    cdb[6] |= C_CAST(uint8_t, groupNumber & UINT8_C(0x1F));
    cdb[7] = 0x18;//additional CDB length
    cdb[8] = 0x00;//service action MSB
    cdb[9] = 0x0A;//service action LSB
    cdb[10] |= C_CAST(uint8_t, (vrprotect & UINT8_C(0x07)) << 5);
    if (dpo)
    {
        cdb[10] |= BIT4;
    }
    cdb[10] |= C_CAST(uint8_t, (byteCheck & UINT8_C(0x03)) << 1);
    cdb[11] = RESERVED;
    cdb[12] = M_Byte7(logicalBlockAddress);
    cdb[13] = M_Byte6(logicalBlockAddress);
    cdb[14] = M_Byte5(logicalBlockAddress);
    cdb[15] = M_Byte4(logicalBlockAddress);
    cdb[16] = M_Byte3(logicalBlockAddress);
    cdb[17] = M_Byte2(logicalBlockAddress);
    cdb[18] = M_Byte1(logicalBlockAddress);
    cdb[19] = M_Byte0(logicalBlockAddress);
    cdb[20] = M_Byte3(expectedInitialLogicalBlockRefTag);
    cdb[21] = M_Byte2(expectedInitialLogicalBlockRefTag);
    cdb[22] = M_Byte1(expectedInitialLogicalBlockRefTag);
    cdb[23] = M_Byte0(expectedInitialLogicalBlockRefTag);
    cdb[24] = M_Byte1(expectedLogicalBlockAppTag);
    cdb[25] = M_Byte0(expectedLogicalBlockAppTag);
    cdb[26] = M_Byte1(logicalBlockAppTagMask);
    cdb[27] = M_Byte0(logicalBlockAppTagMask);
    cdb[28] = M_Byte3(verificationLength);
    cdb[29] = M_Byte2(verificationLength);
    cdb[30] = M_Byte1(verificationLength);
    cdb[31] = M_Byte0(verificationLength);

    //if byteCheck is set to 00b or 10b, then no data is transfered according to spec....not sure if this check should be here of it should always say data out even when the transfer wont occur-TJE
    if (((byteCheck & 0x03) == 0 || (byteCheck & 0x03) == 0x02) || verificationLength == 0)
    {
        //send the command
        ret = scsi_Send_Cdb(device, &cdb[0], sizeof(cdb), ptrData, dataSize, XFER_NO_DATA, device->drive_info.lastCommandSenseData, SPC3_SENSE_LEN, 15);
    }
    else
    {
        //send the command
        ret = scsi_Send_Cdb(device, &cdb[0], sizeof(cdb), ptrData, dataSize, XFER_DATA_OUT, device->drive_info.lastCommandSenseData, SPC3_SENSE_LEN, 15);
    }
    if (VERBOSITY_COMMAND_NAMES <= device->deviceVerbosity)
    {
        print_Return_Enum("Verify 32", ret);
    }
    return ret;
}

eReturnValues scsi_Write_6(tDevice *device, uint32_t logicalBlockAddress, uint8_t transferLengthBlocks, uint8_t* ptrData, uint32_t transferLengthBytes)
{
    eReturnValues ret = FAILURE;
    DECLARE_ZERO_INIT_ARRAY(uint8_t, cdb, CDB_LEN_6);

    if (!ptrData && transferLengthBlocks == 0)
    {
        //In write 6, transferlengthBlocks is zero, then we are reading 256 sectors of data, so we need to say this is a bad parameter combination!!!
        return BAD_PARAMETER;
    }

    if (VERBOSITY_COMMAND_NAMES <= device->deviceVerbosity)
    {
        printf("Sending SCSI Write 6\n");
    }

    cdb[OPERATION_CODE] = WRITE6;
    cdb[1] = M_Byte2(logicalBlockAddress) & 0x1F;
    cdb[2] = M_Byte1(logicalBlockAddress);
    cdb[3] = M_Byte0(logicalBlockAddress);
    cdb[4] = transferLengthBlocks;
    cdb[5] = 0;//control

    //send the command
    ret = scsi_Send_Cdb(device, &cdb[0], sizeof(cdb), ptrData, transferLengthBytes, XFER_DATA_OUT, device->drive_info.lastCommandSenseData, SPC3_SENSE_LEN, 15);
    if (VERBOSITY_COMMAND_NAMES <= device->deviceVerbosity)
    {
        print_Return_Enum("Write 6", ret);
    }
    return ret;
}

eReturnValues scsi_Write_10(tDevice *device, uint8_t wrprotect, bool dpo, bool fua, uint32_t logicalBlockAddress, uint8_t groupNumber, uint16_t transferLengthBlocks, uint8_t *ptrData, uint32_t transferLengthBytes)
{
    eReturnValues ret = FAILURE;
    DECLARE_ZERO_INIT_ARRAY(uint8_t, cdb, CDB_LEN_10);

    if (VERBOSITY_COMMAND_NAMES <= device->deviceVerbosity)
    {
        printf("Write 10\n");
    }

    cdb[OPERATION_CODE] = WRITE10;
    cdb[1] |= C_CAST(uint8_t, (wrprotect & UINT8_C(0x07)) << 5);
    if (dpo)
    {
        cdb[1] |= BIT4;
    }
    if (fua)
    {
        cdb[1] |= BIT3;
    }
    cdb[2] = M_Byte3(logicalBlockAddress);
    cdb[3] = M_Byte2(logicalBlockAddress);
    cdb[4] = M_Byte1(logicalBlockAddress);
    cdb[5] = M_Byte0(logicalBlockAddress);
    cdb[6] |= C_CAST(uint8_t, groupNumber & UINT8_C(0x1F));
    cdb[7] = M_Byte1(transferLengthBlocks);
    cdb[8] = M_Byte0(transferLengthBlocks);
    cdb[9] = 0;//control

    //send the command
    if (transferLengthBlocks > 0)
    {
        ret = scsi_Send_Cdb(device, &cdb[0], sizeof(cdb), ptrData, transferLengthBytes, XFER_DATA_OUT, device->drive_info.lastCommandSenseData, SPC3_SENSE_LEN, 15);
    }
    else
    {
        ret = scsi_Send_Cdb(device, &cdb[0], sizeof(cdb), M_NULLPTR, 0, XFER_NO_DATA, device->drive_info.lastCommandSenseData, SPC3_SENSE_LEN, 15);
    }
    if (VERBOSITY_COMMAND_NAMES <= device->deviceVerbosity)
    {
        print_Return_Enum("Write 10", ret);
    }
    return ret;
}

eReturnValues scsi_Write_12(tDevice *device, uint8_t wrprotect, bool dpo, bool fua, uint32_t logicalBlockAddress, uint8_t groupNumber, uint32_t transferLengthBlocks, uint8_t *ptrData, uint32_t transferLengthBytes)
{
    eReturnValues ret = FAILURE;
    DECLARE_ZERO_INIT_ARRAY(uint8_t, cdb, CDB_LEN_12);

    if (VERBOSITY_COMMAND_NAMES <= device->deviceVerbosity)
    {
        printf("Write 12\n");
    }

    cdb[OPERATION_CODE] = WRITE12;
    cdb[1] |= C_CAST(uint8_t, (wrprotect & UINT8_C(0x07)) << 5);
    if (dpo)
    {
        cdb[1] |= BIT4;
    }
    if (fua)
    {
        cdb[1] |= BIT3;
    }
    cdb[2] = M_Byte3(logicalBlockAddress);
    cdb[3] = M_Byte2(logicalBlockAddress);
    cdb[4] = M_Byte1(logicalBlockAddress);
    cdb[5] = M_Byte0(logicalBlockAddress);
    cdb[6] = M_Byte3(transferLengthBlocks);
    cdb[7] = M_Byte2(transferLengthBlocks);
    cdb[8] = M_Byte1(transferLengthBlocks);
    cdb[9] = M_Byte0(transferLengthBlocks);
    cdb[10] |= C_CAST(uint8_t, groupNumber & UINT8_C(0x1F));
    cdb[11] = 0;//control

    //send the command
    if (transferLengthBlocks > 0)
    {
        ret = scsi_Send_Cdb(device, &cdb[0], sizeof(cdb), ptrData, transferLengthBytes, XFER_DATA_OUT, device->drive_info.lastCommandSenseData, SPC3_SENSE_LEN, 15);
    }
    else
    {
        ret = scsi_Send_Cdb(device, &cdb[0], sizeof(cdb), M_NULLPTR, 0, XFER_NO_DATA, device->drive_info.lastCommandSenseData, SPC3_SENSE_LEN, 15);
    }
    if (VERBOSITY_COMMAND_NAMES <= device->deviceVerbosity)
    {
        print_Return_Enum("Write 12", ret);
    }
    return ret;
}

eReturnValues scsi_Write_16(tDevice *device, uint8_t wrprotect, bool dpo, bool fua, uint64_t logicalBlockAddress, uint8_t groupNumber, uint32_t transferLengthBlocks, uint8_t *ptrData, uint32_t transferLengthBytes)
{
    eReturnValues ret = FAILURE;
    DECLARE_ZERO_INIT_ARRAY(uint8_t, cdb, CDB_LEN_16);

    if (VERBOSITY_COMMAND_NAMES <= device->deviceVerbosity)
    {
        printf("Write 16\n");
    }

    cdb[OPERATION_CODE] = WRITE16;
    cdb[1] |= C_CAST(uint8_t, (wrprotect & UINT8_C(0x07)) << 5);
    if (dpo)
    {
        cdb[1] |= BIT4;
    }
    if (fua)
    {
        cdb[1] |= BIT3;
    }
    cdb[2] = M_Byte7(logicalBlockAddress);
    cdb[3] = M_Byte6(logicalBlockAddress);
    cdb[4] = M_Byte5(logicalBlockAddress);
    cdb[5] = M_Byte4(logicalBlockAddress);
    cdb[6] = M_Byte3(logicalBlockAddress);
    cdb[7] = M_Byte2(logicalBlockAddress);
    cdb[8] = M_Byte1(logicalBlockAddress);
    cdb[9] = M_Byte0(logicalBlockAddress);
    cdb[10] = M_Byte3(transferLengthBlocks);
    cdb[11] = M_Byte2(transferLengthBlocks);
    cdb[12] = M_Byte1(transferLengthBlocks);
    cdb[13] = M_Byte0(transferLengthBlocks);
    cdb[14] |= C_CAST(uint8_t, groupNumber & UINT8_C(0x1F));
    cdb[15] = 0;//control

    //send the command
    if (transferLengthBlocks > 0)
    {
        ret = scsi_Send_Cdb(device, &cdb[0], sizeof(cdb), ptrData, transferLengthBytes, XFER_DATA_OUT, device->drive_info.lastCommandSenseData, SPC3_SENSE_LEN, 15);
    }
    else
    {
        ret = scsi_Send_Cdb(device, &cdb[0], sizeof(cdb), M_NULLPTR, 0, XFER_NO_DATA, device->drive_info.lastCommandSenseData, SPC3_SENSE_LEN, 15);
    }
    if (VERBOSITY_COMMAND_NAMES <= device->deviceVerbosity)
    {
        print_Return_Enum("Write 16", ret);
    }
    return ret;
}

eReturnValues scsi_Write_32(tDevice *device, uint8_t wrprotect, bool dpo, bool fua, uint64_t logicalBlockAddress, uint8_t groupNumber, uint32_t transferLengthBlocks, uint8_t *ptrData, uint32_t expectedInitialLogicalBlockRefTag, uint16_t expectedLogicalBlockAppTag, uint16_t logicalBlockAppTagMask, uint32_t transferLengthBytes)
{
    eReturnValues ret = FAILURE;
    DECLARE_ZERO_INIT_ARRAY(uint8_t, cdb, CDB_LEN_32);

    if (VERBOSITY_COMMAND_NAMES <= device->deviceVerbosity)
    {
        printf("Sending Write 32\n");
    }

    cdb[OPERATION_CODE] = WRITE32;
    cdb[1] = 0;//control
    cdb[2] = RESERVED;
    cdb[3] = RESERVED;
    cdb[4] = RESERVED;
    cdb[5] = RESERVED;
    cdb[6] |= C_CAST(uint8_t, groupNumber & UINT8_C(0x1F));
    cdb[7] = 0x18;//additional CDB length
    cdb[8] = 0x00;//service action MSB
    cdb[9] = 0x0B;//service action LSB
    cdb[10] |= C_CAST(uint8_t, (wrprotect & UINT8_C(0x07)) << 5);
    if (dpo)
    {
        cdb[10] |= BIT4;
    }
    if (fua)
    {
        cdb[10] |= BIT3;
    }
    cdb[11] = RESERVED;
    cdb[12] = M_Byte7(logicalBlockAddress);
    cdb[13] = M_Byte6(logicalBlockAddress);
    cdb[14] = M_Byte5(logicalBlockAddress);
    cdb[15] = M_Byte4(logicalBlockAddress);
    cdb[16] = M_Byte3(logicalBlockAddress);
    cdb[17] = M_Byte2(logicalBlockAddress);
    cdb[18] = M_Byte1(logicalBlockAddress);
    cdb[19] = M_Byte0(logicalBlockAddress);
    cdb[20] = M_Byte3(expectedInitialLogicalBlockRefTag);
    cdb[21] = M_Byte2(expectedInitialLogicalBlockRefTag);
    cdb[22] = M_Byte1(expectedInitialLogicalBlockRefTag);
    cdb[23] = M_Byte0(expectedInitialLogicalBlockRefTag);
    cdb[24] = M_Byte1(expectedLogicalBlockAppTag);
    cdb[25] = M_Byte0(expectedLogicalBlockAppTag);
    cdb[26] = M_Byte1(logicalBlockAppTagMask);
    cdb[27] = M_Byte0(logicalBlockAppTagMask);
    cdb[28] = M_Byte3(transferLengthBlocks);
    cdb[29] = M_Byte2(transferLengthBlocks);
    cdb[30] = M_Byte1(transferLengthBlocks);
    cdb[31] = M_Byte0(transferLengthBlocks);

    //send the command
    if (transferLengthBlocks > 0)
    {
        ret = scsi_Send_Cdb(device, &cdb[0], sizeof(cdb), ptrData, transferLengthBytes, XFER_DATA_OUT, device->drive_info.lastCommandSenseData, SPC3_SENSE_LEN, 15);
    }
    else
    {
        ret = scsi_Send_Cdb(device, &cdb[0], sizeof(cdb), M_NULLPTR, 0, XFER_NO_DATA, device->drive_info.lastCommandSenseData, SPC3_SENSE_LEN, 15);
    }
    if (VERBOSITY_COMMAND_NAMES <= device->deviceVerbosity)
    {
        print_Return_Enum("Write 32", ret);
    }
    return ret;
}

eReturnValues scsi_Write_And_Verify_10(tDevice *device, uint8_t wrprotect, bool dpo, uint8_t byteCheck, uint32_t logicalBlockAddress, uint8_t groupNumber, uint16_t transferLengthBlocks, uint8_t *ptrData, uint32_t transferLengthBytes)
{
    eReturnValues ret = FAILURE;
    DECLARE_ZERO_INIT_ARRAY(uint8_t, cdb, CDB_LEN_10);

    if (VERBOSITY_COMMAND_NAMES <= device->deviceVerbosity)
    {
        printf("Write and Verify 10\n");
    }

    cdb[OPERATION_CODE] = WRITE_AND_VERIFY_10;
    cdb[1] |= C_CAST(uint8_t, (wrprotect & UINT8_C(0x07)) << 5);
    if (dpo)
    {
        cdb[1] |= BIT4;
    }
    cdb[1] |= C_CAST(uint8_t, (byteCheck & UINT8_C(0x03)) << 1);
    cdb[2] = M_Byte3(logicalBlockAddress);
    cdb[3] = M_Byte2(logicalBlockAddress);
    cdb[4] = M_Byte1(logicalBlockAddress);
    cdb[5] = M_Byte0(logicalBlockAddress);
    cdb[6] |= C_CAST(uint8_t, groupNumber & UINT8_C(0x1F));
    cdb[7] = M_Byte1(transferLengthBlocks);
    cdb[8] = M_Byte0(transferLengthBlocks);
    cdb[9] = 0;//control

    //send the command
    if (transferLengthBytes > 0)
    {
        ret = scsi_Send_Cdb(device, &cdb[0], sizeof(cdb), ptrData, transferLengthBytes, XFER_DATA_OUT, device->drive_info.lastCommandSenseData, SPC3_SENSE_LEN, 15);
    }
    else
    {
        ret = scsi_Send_Cdb(device, &cdb[0], sizeof(cdb), M_NULLPTR, 0, XFER_NO_DATA, device->drive_info.lastCommandSenseData, SPC3_SENSE_LEN, 15);
    }
    if (VERBOSITY_COMMAND_NAMES <= device->deviceVerbosity)
    {
        print_Return_Enum("Write and Verify 10", ret);
    }
    return ret;
}

eReturnValues scsi_Write_And_Verify_12(tDevice *device, uint8_t wrprotect, bool dpo, uint8_t byteCheck, uint32_t logicalBlockAddress, uint8_t groupNumber, uint32_t transferLengthBlocks, uint8_t *ptrData, uint32_t transferLengthBytes)
{
    eReturnValues ret = FAILURE;
    DECLARE_ZERO_INIT_ARRAY(uint8_t, cdb, CDB_LEN_12);

    if (VERBOSITY_COMMAND_NAMES <= device->deviceVerbosity)
    {
        printf("Write and Verify 12\n");
    }

    cdb[OPERATION_CODE] = WRITE_AND_VERIFY_12;
    cdb[1] |= C_CAST(uint8_t, (wrprotect & UINT8_C(0x07)) << 5);
    if (dpo)
    {
        cdb[1] |= BIT4;
    }
    cdb[1] |= C_CAST(uint8_t, (byteCheck & UINT8_C(0x03)) << 1);
    cdb[2] = M_Byte3(logicalBlockAddress);
    cdb[3] = M_Byte2(logicalBlockAddress);
    cdb[4] = M_Byte1(logicalBlockAddress);
    cdb[5] = M_Byte0(logicalBlockAddress);
    cdb[6] = M_Byte3(transferLengthBlocks);
    cdb[7] = M_Byte2(transferLengthBlocks);
    cdb[8] = M_Byte1(transferLengthBlocks);
    cdb[9] = M_Byte0(transferLengthBlocks);
    cdb[10] |= C_CAST(uint8_t, groupNumber & UINT8_C(0x1F));
    cdb[11] = 0;//control

    //send the command
    if (transferLengthBytes > 0)
    {
        ret = scsi_Send_Cdb(device, &cdb[0], sizeof(cdb), ptrData, transferLengthBytes, XFER_DATA_OUT, device->drive_info.lastCommandSenseData, SPC3_SENSE_LEN, 15);
    }
    else
    {
        ret = scsi_Send_Cdb(device, &cdb[0], sizeof(cdb), M_NULLPTR, 0, XFER_NO_DATA, device->drive_info.lastCommandSenseData, SPC3_SENSE_LEN, 15);
    }
    if (VERBOSITY_COMMAND_NAMES <= device->deviceVerbosity)
    {
        print_Return_Enum("Write and Verify 12", ret);
    }
    return ret;
}

eReturnValues scsi_Write_And_Verify_16(tDevice *device, uint8_t wrprotect, bool dpo, uint8_t byteCheck, uint64_t logicalBlockAddress, uint8_t groupNumber, uint32_t transferLengthBlocks, uint8_t *ptrData, uint32_t transferLengthBytes)
{
    eReturnValues ret = FAILURE;
    DECLARE_ZERO_INIT_ARRAY(uint8_t, cdb, CDB_LEN_16);

    if (VERBOSITY_COMMAND_NAMES <= device->deviceVerbosity)
    {
        printf("Write and Verify 16\n");
    }

    cdb[OPERATION_CODE] = WRITE_AND_VERIFY_16;
    cdb[1] |= C_CAST(uint8_t, (wrprotect & UINT8_C(0x07)) << 5);
    if (dpo)
    {
        cdb[1] |= BIT4;
    }
    cdb[1] |= C_CAST(uint8_t, (byteCheck & UINT8_C(0x03)) << 1);
    cdb[2] = M_Byte7(logicalBlockAddress);
    cdb[3] = M_Byte6(logicalBlockAddress);
    cdb[4] = M_Byte5(logicalBlockAddress);
    cdb[5] = M_Byte4(logicalBlockAddress);
    cdb[6] = M_Byte3(logicalBlockAddress);
    cdb[7] = M_Byte2(logicalBlockAddress);
    cdb[8] = M_Byte1(logicalBlockAddress);
    cdb[9] = M_Byte0(logicalBlockAddress);
    cdb[10] = M_Byte3(transferLengthBlocks);
    cdb[11] = M_Byte2(transferLengthBlocks);
    cdb[12] = M_Byte1(transferLengthBlocks);
    cdb[13] = M_Byte0(transferLengthBlocks);
    cdb[14] |= C_CAST(uint8_t, groupNumber & UINT8_C(0x1F));
    cdb[15] = 0;//control

    //send the command
    if (transferLengthBytes > 0)
    {
        ret = scsi_Send_Cdb(device, &cdb[0], sizeof(cdb), ptrData, transferLengthBytes, XFER_DATA_OUT, device->drive_info.lastCommandSenseData, SPC3_SENSE_LEN, 15);
    }
    else
    {
        ret = scsi_Send_Cdb(device, &cdb[0], sizeof(cdb), M_NULLPTR, 0, XFER_NO_DATA, device->drive_info.lastCommandSenseData, SPC3_SENSE_LEN, 15);
    }
    if (VERBOSITY_COMMAND_NAMES <= device->deviceVerbosity)
    {
        print_Return_Enum("Write and Verify 16", ret);
    }
    return ret;
}

eReturnValues scsi_Write_And_Verify_32(tDevice *device, uint8_t wrprotect, bool dpo, uint8_t byteCheck, uint64_t logicalBlockAddress, uint8_t groupNumber, uint32_t transferLengthBlocks, uint8_t *ptrData, uint32_t expectedInitialLogicalBlockRefTag, uint16_t expectedLogicalBlockAppTag, uint16_t logicalBlockAppTagMask, uint32_t transferLengthBytes)
{
    eReturnValues ret = FAILURE;
    DECLARE_ZERO_INIT_ARRAY(uint8_t, cdb, CDB_LEN_32);

    if (VERBOSITY_COMMAND_NAMES <= device->deviceVerbosity)
    {
        printf("Sending Write and Verify 32\n");
    }

    cdb[OPERATION_CODE] = WRITE_AND_VERIFY_32;
    cdb[1] = 0;//control
    cdb[2] = RESERVED;
    cdb[3] = RESERVED;
    cdb[4] = RESERVED;
    cdb[5] = RESERVED;
    cdb[6] |= C_CAST(uint8_t, groupNumber & UINT8_C(0x1F));
    cdb[7] = 0x18;//additional CDB length
    cdb[8] = 0x00;//service action MSB
    cdb[9] = 0x0C;//service action LSB
    cdb[10] |= C_CAST(uint8_t, (wrprotect & UINT8_C(0x07)) << 5);
    if (dpo)
    {
        cdb[10] |= BIT4;
    }
    cdb[10] |= C_CAST(uint8_t, (byteCheck & UINT8_C(0x03)) << 1);
    cdb[11] = RESERVED;
    cdb[12] = M_Byte7(logicalBlockAddress);
    cdb[13] = M_Byte6(logicalBlockAddress);
    cdb[14] = M_Byte5(logicalBlockAddress);
    cdb[15] = M_Byte4(logicalBlockAddress);
    cdb[16] = M_Byte3(logicalBlockAddress);
    cdb[17] = M_Byte2(logicalBlockAddress);
    cdb[18] = M_Byte1(logicalBlockAddress);
    cdb[19] = M_Byte0(logicalBlockAddress);
    cdb[20] = M_Byte3(expectedInitialLogicalBlockRefTag);
    cdb[21] = M_Byte2(expectedInitialLogicalBlockRefTag);
    cdb[22] = M_Byte1(expectedInitialLogicalBlockRefTag);
    cdb[23] = M_Byte0(expectedInitialLogicalBlockRefTag);
    cdb[24] = M_Byte1(expectedLogicalBlockAppTag);
    cdb[25] = M_Byte0(expectedLogicalBlockAppTag);
    cdb[26] = M_Byte1(logicalBlockAppTagMask);
    cdb[27] = M_Byte0(logicalBlockAppTagMask);
    cdb[28] = M_Byte3(transferLengthBlocks);
    cdb[29] = M_Byte2(transferLengthBlocks);
    cdb[30] = M_Byte1(transferLengthBlocks);
    cdb[31] = M_Byte0(transferLengthBlocks);

    //send the command
    if (transferLengthBytes > 0)
    {
        ret = scsi_Send_Cdb(device, &cdb[0], sizeof(cdb), ptrData, transferLengthBytes, XFER_DATA_OUT, device->drive_info.lastCommandSenseData, SPC3_SENSE_LEN, 15);
    }
    else
    {
        ret = scsi_Send_Cdb(device, &cdb[0], sizeof(cdb), M_NULLPTR, 0, XFER_NO_DATA, device->drive_info.lastCommandSenseData, SPC3_SENSE_LEN, 15);
    }
    if (VERBOSITY_COMMAND_NAMES <= device->deviceVerbosity)
    {
        print_Return_Enum("Write and Verify 32", ret);
    }
    return ret;
}

eReturnValues scsi_Write_Long_10(tDevice *device, bool correctionDisabled, bool writeUncorrectable, bool physicalBlock, uint32_t logicalBlockAddress, uint16_t byteTransferLength, uint8_t *ptrData)
{
    eReturnValues ret = FAILURE;
    DECLARE_ZERO_INIT_ARRAY(uint8_t, cdb, CDB_LEN_10);

    if (VERBOSITY_COMMAND_NAMES <= device->deviceVerbosity)
    {
        printf("Sending SCSI Write Long 10\n");
    }

    cdb[OPERATION_CODE] = WRITE_LONG_10_CMD;
    if (correctionDisabled)
    {
        cdb[1] |= BIT7;
    }
    if (writeUncorrectable)
    {
        cdb[1] |= BIT6;
    }
    if (physicalBlock)
    {
        cdb[1] |= BIT5;
    }
    cdb[2] = M_Byte3(logicalBlockAddress);
    cdb[3] = M_Byte2(logicalBlockAddress);
    cdb[4] = M_Byte1(logicalBlockAddress);
    cdb[5] = M_Byte0(logicalBlockAddress);
    cdb[6] = RESERVED;
    cdb[7] = M_Byte1(byteTransferLength);
    cdb[8] = M_Byte0(byteTransferLength);
    cdb[9] = 0;//control

    //send the command
    if (ptrData)
    {
        ret = scsi_Send_Cdb(device, &cdb[0], sizeof(cdb), ptrData, byteTransferLength, XFER_DATA_OUT, device->drive_info.lastCommandSenseData, SPC3_SENSE_LEN, 15);
    }
    else
    {
        ret = scsi_Send_Cdb(device, &cdb[0], sizeof(cdb), M_NULLPTR, 0, XFER_NO_DATA, device->drive_info.lastCommandSenseData, SPC3_SENSE_LEN, 15);
    }
    if (VERBOSITY_COMMAND_NAMES <= device->deviceVerbosity)
    {
        print_Return_Enum("Write Long 10", ret);
    }
    return ret;
}

eReturnValues scsi_Write_Long_16(tDevice *device, bool correctionDisabled, bool writeUncorrectable, bool physicalBlock, uint64_t logicalBlockAddress, uint16_t byteTransferLength, uint8_t *ptrData)
{
    eReturnValues ret = FAILURE;
    DECLARE_ZERO_INIT_ARRAY(uint8_t, cdb, CDB_LEN_16);

    if (VERBOSITY_COMMAND_NAMES <= device->deviceVerbosity)
    {
        printf("Sending SCSI Write Long 16\n");
    }

    cdb[OPERATION_CODE] = WRITE_LONG_16_CMD;
    if (correctionDisabled)
    {
        cdb[1] |= BIT7;
    }
    if (writeUncorrectable)
    {
        cdb[1] |= BIT6;
    }
    if (physicalBlock)
    {
        cdb[1] |= BIT5;
    }
    cdb[1] |= 0x11;//service action
    cdb[2] = M_Byte7(logicalBlockAddress);
    cdb[3] = M_Byte6(logicalBlockAddress);
    cdb[4] = M_Byte5(logicalBlockAddress);
    cdb[5] = M_Byte4(logicalBlockAddress);
    cdb[6] = M_Byte3(logicalBlockAddress);
    cdb[7] = M_Byte2(logicalBlockAddress);
    cdb[8] = M_Byte1(logicalBlockAddress);
    cdb[9] = M_Byte0(logicalBlockAddress);
    cdb[10] = RESERVED;
    cdb[11] = RESERVED;
    cdb[12] = M_Byte1(byteTransferLength);
    cdb[13] = M_Byte0(byteTransferLength);
    cdb[14] = RESERVED;
    cdb[15] = 0;//control

    //send the command
    if (ptrData)
    {
        ret = scsi_Send_Cdb(device, &cdb[0], sizeof(cdb), ptrData, byteTransferLength, XFER_DATA_OUT, device->drive_info.lastCommandSenseData, SPC3_SENSE_LEN, 15);
    }
    else
    {
        ret = scsi_Send_Cdb(device, &cdb[0], sizeof(cdb), M_NULLPTR, 0, XFER_NO_DATA, device->drive_info.lastCommandSenseData, SPC3_SENSE_LEN, 15);
    }
    if (VERBOSITY_COMMAND_NAMES <= device->deviceVerbosity)
    {
        print_Return_Enum("Write Long 16", ret);
    }
    return ret;
}

eReturnValues scsi_Write_Same_10(tDevice *device, uint8_t wrprotect, bool anchor, bool unmap, uint32_t logicalBlockAddress, uint8_t groupNumber, uint16_t numberOfLogicalBlocks, uint8_t *ptrData, uint32_t transferLengthBytes)
{
    eReturnValues ret = FAILURE;
    DECLARE_ZERO_INIT_ARRAY(uint8_t, cdb, CDB_LEN_10);

    uint32_t timeout = 0;
    if (os_Is_Infinite_Timeout_Supported())
    {
        timeout = INFINITE_TIMEOUT_VALUE;
    }
    else
    {
        timeout = MAX_CMD_TIMEOUT_SECONDS;
    }

    if (ptrData == M_NULLPTR)//write Same 10 requires a data transfer
    {
        return BAD_PARAMETER;
    }

    if (VERBOSITY_COMMAND_NAMES <= device->deviceVerbosity)
    {
        printf("Sending SCSI Write Same 10\n");
    }

    cdb[OPERATION_CODE] = WRITE_SAME_10_CMD;
    cdb[1] |= C_CAST(uint8_t, (wrprotect & UINT8_C(0x07)) << 5);
    if (anchor)
    {
        cdb[1] |= BIT4;
    }
    if (unmap)
    {
        cdb[1] |= BIT3;
    }
    cdb[2] = M_Byte3(logicalBlockAddress);
    cdb[3] = M_Byte2(logicalBlockAddress);
    cdb[4] = M_Byte1(logicalBlockAddress);
    cdb[5] = M_Byte0(logicalBlockAddress);
    cdb[6] = groupNumber & 0x0F;
    cdb[7] = M_Byte1(numberOfLogicalBlocks);
    cdb[8] = M_Byte0(numberOfLogicalBlocks);
    cdb[9] = 0;//control

    //send the command
    ret = scsi_Send_Cdb(device, &cdb[0], sizeof(cdb), ptrData, transferLengthBytes, XFER_DATA_OUT, device->drive_info.lastCommandSenseData, SPC3_SENSE_LEN, timeout);
    if (VERBOSITY_COMMAND_NAMES <= device->deviceVerbosity)
    {
        print_Return_Enum("Write Same 10", ret);
    }
    return ret;
}

eReturnValues scsi_Write_Same_16(tDevice *device, uint8_t wrprotect, bool anchor, bool unmap, bool noDataOut, uint64_t logicalBlockAddress, uint8_t groupNumber, uint32_t numberOfLogicalBlocks, uint8_t *ptrData, uint32_t transferLengthBytes)
{
    eReturnValues ret = FAILURE;
    DECLARE_ZERO_INIT_ARRAY(uint8_t, cdb, CDB_LEN_16);

    uint32_t timeout = 0;
    if (os_Is_Infinite_Timeout_Supported())
    {
        timeout = INFINITE_TIMEOUT_VALUE;
    }
    else
    {
        timeout = MAX_CMD_TIMEOUT_SECONDS;
    }

    if (ptrData == M_NULLPTR && !noDataOut)
    {
        return BAD_PARAMETER;
    }

    if (VERBOSITY_COMMAND_NAMES <= device->deviceVerbosity)
    {
        printf("Sending SCSI Write Same 16\n");
    }

    cdb[OPERATION_CODE] = WRITE_SAME_16_CMD;
    cdb[1] |= C_CAST(uint8_t, (wrprotect & UINT8_C(0x07)) << 5);
    if (anchor)
    {
        cdb[1] |= BIT4;
    }
    if (unmap)
    {
        cdb[1] |= BIT3;
    }
    if (noDataOut)
    {
        cdb[1] |= BIT0;
    }
    cdb[2] = M_Byte7(logicalBlockAddress);
    cdb[3] = M_Byte6(logicalBlockAddress);
    cdb[4] = M_Byte5(logicalBlockAddress);
    cdb[5] = M_Byte4(logicalBlockAddress);
    cdb[6] = M_Byte3(logicalBlockAddress);
    cdb[7] = M_Byte2(logicalBlockAddress);
    cdb[8] = M_Byte1(logicalBlockAddress);
    cdb[9] = M_Byte0(logicalBlockAddress);
    cdb[10] = M_Byte3(numberOfLogicalBlocks);
    cdb[11] = M_Byte2(numberOfLogicalBlocks);
    cdb[12] = M_Byte1(numberOfLogicalBlocks);
    cdb[13] = M_Byte0(numberOfLogicalBlocks);
    cdb[14] = groupNumber & 0x0F;
    cdb[15] = 0;//control

    if (noDataOut)
    {
        //send the command
        ret = scsi_Send_Cdb(device, &cdb[0], sizeof(cdb), M_NULLPTR, 0, XFER_NO_DATA, device->drive_info.lastCommandSenseData, SPC3_SENSE_LEN, timeout);
    }
    else
    {
        //send the command
        ret = scsi_Send_Cdb(device, &cdb[0], sizeof(cdb), ptrData, transferLengthBytes, XFER_DATA_OUT, device->drive_info.lastCommandSenseData, SPC3_SENSE_LEN, timeout);
    }
    if (VERBOSITY_COMMAND_NAMES <= device->deviceVerbosity)
    {
        print_Return_Enum("Write Same 16", ret);
    }
    return ret;
}

eReturnValues scsi_Write_Same_32(tDevice *device, uint8_t wrprotect, bool anchor, bool unmap, bool noDataOut, uint64_t logicalBlockAddress, uint8_t groupNumber, uint32_t numberOfLogicalBlocks, uint8_t *ptrData, uint32_t expectedInitialLogicalBlockRefTag, uint16_t expectedLogicalBlockAppTag, uint16_t logicalBlockAppTagMask, uint32_t transferLengthBytes)
{
    eReturnValues ret = FAILURE;
    DECLARE_ZERO_INIT_ARRAY(uint8_t, cdb, CDB_LEN_32);

    uint32_t timeout = 0;
    if (os_Is_Infinite_Timeout_Supported())
    {
        timeout = INFINITE_TIMEOUT_VALUE;
    }
    else
    {
        timeout = MAX_CMD_TIMEOUT_SECONDS;
    }

    if (ptrData == M_NULLPTR && !noDataOut)
    {
        return BAD_PARAMETER;
    }

    if (VERBOSITY_COMMAND_NAMES <= device->deviceVerbosity)
    {
        printf("Sending SCSI Write Same 32\n");
    }

    cdb[OPERATION_CODE] = WRITE_SAME_32_CMD;
    cdb[1] = 0;//control
    cdb[2] = RESERVED;
    cdb[3] = RESERVED;
    cdb[4] = RESERVED;
    cdb[5] = RESERVED;
    cdb[6] = groupNumber & 0x0F;
    cdb[7] = 0x18;//additional cdb length
    cdb[8] = 0x00;//service action MSB
    cdb[9] = 0x0D;//service action LSB
    cdb[10] |= C_CAST(uint8_t, (wrprotect & UINT8_C(0x07)) << 5);
    if (anchor)
    {
        cdb[10] |= BIT4;
    }
    if (unmap)
    {
        cdb[10] |= BIT3;
    }
    if (noDataOut)
    {
        cdb[10] |= BIT0;
    }
    cdb[11] = RESERVED;
    cdb[12] = M_Byte7(logicalBlockAddress);
    cdb[13] = M_Byte6(logicalBlockAddress);
    cdb[14] = M_Byte5(logicalBlockAddress);
    cdb[15] = M_Byte4(logicalBlockAddress);
    cdb[16] = M_Byte3(logicalBlockAddress);
    cdb[17] = M_Byte2(logicalBlockAddress);
    cdb[18] = M_Byte1(logicalBlockAddress);
    cdb[19] = M_Byte0(logicalBlockAddress);
    cdb[20] = M_Byte3(expectedInitialLogicalBlockRefTag);
    cdb[21] = M_Byte2(expectedInitialLogicalBlockRefTag);
    cdb[22] = M_Byte1(expectedInitialLogicalBlockRefTag);
    cdb[23] = M_Byte0(expectedInitialLogicalBlockRefTag);
    cdb[24] = M_Byte1(expectedLogicalBlockAppTag);
    cdb[25] = M_Byte0(expectedLogicalBlockAppTag);
    cdb[26] = M_Byte1(logicalBlockAppTagMask);
    cdb[27] = M_Byte0(logicalBlockAppTagMask);
    cdb[28] = M_Byte3(numberOfLogicalBlocks);
    cdb[29] = M_Byte2(numberOfLogicalBlocks);
    cdb[30] = M_Byte1(numberOfLogicalBlocks);
    cdb[31] = M_Byte0(numberOfLogicalBlocks);

    if (!noDataOut)
    {
        //send the command
        ret = scsi_Send_Cdb(device, &cdb[0], sizeof(cdb), ptrData, transferLengthBytes, XFER_DATA_OUT, device->drive_info.lastCommandSenseData, SPC3_SENSE_LEN, timeout);
    }
    else
    {
        //send the command
        ret = scsi_Send_Cdb(device, &cdb[0], sizeof(cdb), M_NULLPTR, 0, XFER_NO_DATA, device->drive_info.lastCommandSenseData, SPC3_SENSE_LEN, timeout);
    }
    if (VERBOSITY_COMMAND_NAMES <= device->deviceVerbosity)
    {
        print_Return_Enum("Write Same 32", ret);
    }
    return ret;
}

//-----------------------------------------------------------------------------
//
//  scsi_xd_write_read_10()
//
//! \brief   Description:  Send a SCSI XD Write Read 10 command
//
//  Entry:
//!   \param tDevice - pointer to the device structure
//!   \param wrprotect - the wrprotect field. Only bits2:0 are valid
//!   \param dpo - set the dpo bit
//!   \param fua - set the fua bit
//!   \param disableWrite - set the disable write bit
//!   \param xoprinfo - set the xorpinfo bit
//!   \param logicalBlockAddress - LBA
//!   \param groupNumber - the groupNumber field. only bits 4:0 are valid
//!   \param transferLength - the length of the data to read/write/transfer. Buffers must be this big
//!   \param ptrDataOut - pointer to the data out buffer. Must be non-M_NULLPTR
//!   \param ptrDataIn - pointer to the data in buffer. Must be non-M_NULLPTR
//!
//  Exit:
//!   \return SUCCESS = pass, !SUCCESS = something when wrong
//
//-----------------------------------------------------------------------------
//eReturnValues scsi_xd_Write_Read_10(tDevice *device, uint8_t wrprotect, bool dpo, bool fua, bool disableWrite, bool xoprinfo, uint32_t logicalBlockAddress, uint8_t groupNumber, uint16_t transferLength, uint8_t *ptrDataOut, uint8_t *ptrDataIn)
//{
//    eReturnValues ret = FAILURE;
//    DECLARE_ZERO_INIT_ARRAY(uint8_t, cdb, CDB_LEN_10);
//    ScsiIoCtx scsiIoCtx;
//    memset(&scsiIoCtx, 0, sizeof(ScsiIoCtx));
//
//    if (ptrDataOut == M_NULLPTR || ptrDataIn == M_NULLPTR)
//    {
//        return BAD_PARAMETER;
//    }
//
//    if (VERBOSITY_COMMAND_NAMES <= device->deviceVerbosity)
//    {
//        printf("Sending SCSI XD Write Read 10\n");
//    }
//
//    cdb[OPERATION_CODE] = XDWRITEREAD_10;
//    cdb[1] |= C_CAST(uint8_t, (wrprotect & UINT8_C(0x07)) << 5);
//    if (dpo == true)
//    {
//        cdb[1] |= BIT4;
//    }
//    if (fua == true)
//    {
//        cdb[1] |= BIT3;
//    }
//    if (disableWrite == true)
//    {
//        cdb[1] |= BIT2;
//    }
//    if (xoprinfo == true)
//    {
//        cdb[1] |= BIT0;
//    }
//    cdb[2] = C_CAST(uint8_t, logicalBlockAddress >> 24);
//    cdb[3] = C_CAST(uint8_t, logicalBlockAddress >> 16);
//    cdb[4] = C_CAST(uint8_t, logicalBlockAddress >> 8);
//    cdb[5] = C_CAST(uint8_t, logicalBlockAddress);
//    cdb[6] = C_CAST(uint8_t, groupNumber & UINT8_C(0x1F));
//    cdb[7] = C_CAST(uint8_t, transferLength >> 8);
//    cdb[8] = C_CAST(uint8_t, transferLength);
//    cdb[9] = 0;//control
//
//    // Set up the CTX
//    scsiIoCtx.device = device;
//    memset(device->drive_info.lastCommandSenseData, 0, SPC3_SENSE_LEN);
//    scsiIoCtx.psense = device->drive_info.lastCommandSenseData;
//    scsiIoCtx.senseDataSize = SPC3_SENSE_LEN;
//    memcpy(&scsiIoCtx.cdb[0], &cdb[0], sizeof(cdb));
//    scsiIoCtx.cdbLength = sizeof(cdb);
//    scsiIoCtx.direction = XFER_DATA_OUT_IN;
//    //set the buffer info in the bidirectional command structure
//    scsiIoCtx.biDirectionalBuffers.dataInBuffer = ptrDataIn;
//    scsiIoCtx.biDirectionalBuffers.dataInBufferSize = transferLength * device->drive_info.deviceBlockSize;
//    scsiIoCtx.biDirectionalBuffers.dataOutBuffer = ptrDataOut;
//    scsiIoCtx.biDirectionalBuffers.dataOutBufferSize = transferLength * device->drive_info.deviceBlockSize;
//    scsiIoCtx.verbose = 0;
//
//    //while this command is all typed up the lower level windows or linux passthrough code needs some work before this command is actually ready to be used
//    return NOT_SUPPORTED;
//    ret = send_IO(&scsiIoCtx);
//    get_Sense_Key_ACQ_ACSQ(device->drive_info.lastCommandSenseData, &scsiIoCtx.returnStatus.senseKey, &scsiIoCtx.returnStatus.asc, &scsiIoCtx.returnStatus.ascq);
//    ret = check_Sense_Key_ACQ_And_ACSQ(scsiIoCtx.returnStatus.senseKey, scsiIoCtx.returnStatus.asc, scsiIoCtx.returnStatus.ascq);
//    print_Return_Enum("XD Write Read 10", ret);
//
//    return ret;
//}
//
//-----------------------------------------------------------------------------
//
//  scsi_xd_write_read_32()
//
//! \brief   Description:  Send a SCSI XD Write Read 32 command
//
//  Entry:
//!   \param tDevice - pointer to the device structure
//!   \param wrprotect - the wrprotect field. Only bits2:0 are valid
//!   \param dpo - set the dpo bit
//!   \param fua - set the fua bit
//!   \param disableWrite - set the disable write bit
//!   \param xoprinfo - set the xorpinfo bit
//!   \param logicalBlockAddress - LBA
//!   \param groupNumber - the groupNumber field. only bits 4:0 are valid
//!   \param transferLength - the length of the data to read/write/transfer. Buffers must be this big
//!   \param ptrDataOut - pointer to the data out buffer. Must be non-M_NULLPTR
//!   \param ptrDataIn - pointer to the data in buffer. Must be non-M_NULLPTR
//!
//  Exit:
//!   \return SUCCESS = pass, !SUCCESS = something when wrong
//
//-----------------------------------------------------------------------------
//eReturnValues scsi_xd_Write_Read_32(tDevice *device, uint8_t wrprotect, bool dpo, bool fua, bool disableWrite, bool xoprinfo, uint64_t logicalBlockAddress, uint8_t groupNumber, uint32_t transferLength, uint8_t *ptrDataOut, uint8_t *ptrDataIn)
//{
//    eReturnValues ret = FAILURE;
//    DECLARE_ZERO_INIT_ARRAY(uint8_t, cdb, CDB_LEN_32);
//    ScsiIoCtx scsiIoCtx;
//    memset(&scsiIoCtx, 0, sizeof(ScsiIoCtx));
//
//    if (ptrDataOut == M_NULLPTR || ptrDataIn == M_NULLPTR)
//    {
//        return BAD_PARAMETER;
//    }
//
//    if (VERBOSITY_COMMAND_NAMES <= device->deviceVerbosity)
//    {
//        printf("Sending SCSI XD Write Read 32\n");
//    }
//
//    cdb[OPERATION_CODE] = XDWRITEREAD_32;
//    cdb[1] = 0;//control
//    cdb[2] = RESERVED;
//    cdb[3] = RESERVED;
//    cdb[4] = RESERVED;
//    cdb[5] = RESERVED;
//    cdb[6] = C_CAST(uint8_t, groupNumber & UINT8_C(0x1F));
//    cdb[7] = 0x18;//additional CDB length
//    cdb[8] = 0x00;//service action MSB
//    cdb[9] = 0x07;//service action LSB
//    cdb[10] |= C_CAST(uint8_t, (wrprotect & UINT8_C(0x07)) << 5);
//    if (dpo == true)
//    {
//        cdb[10] |= BIT4;
//    }
//    if (fua == true)
//    {
//        cdb[10] |= BIT3;
//    }
//    if (disableWrite == true)
//    {
//        cdb[10] |= BIT2;
//    }
//    if (xoprinfo == true)
//    {
//        cdb[10] |= BIT0;
//    }
//    cdb[11] = RESERVED;
//    cdb[12] = C_CAST(uint8_t, logicalBlockAddress >> 56);
//    cdb[13] = C_CAST(uint8_t, logicalBlockAddress >> 48);
//    cdb[14] = C_CAST(uint8_t, logicalBlockAddress >> 40);
//    cdb[15] = C_CAST(uint8_t, logicalBlockAddress >> 32);
//    cdb[16] = C_CAST(uint8_t, logicalBlockAddress >> 24);
//    cdb[17] = C_CAST(uint8_t, logicalBlockAddress >> 16);
//    cdb[18] = C_CAST(uint8_t, logicalBlockAddress >> 8);
//    cdb[19] = C_CAST(uint8_t, logicalBlockAddress);
//    cdb[20] = RESERVED;
//    cdb[21] = RESERVED;
//    cdb[22] = RESERVED;
//    cdb[23] = RESERVED;
//    cdb[24] = RESERVED;
//    cdb[25] = RESERVED;
//    cdb[26] = RESERVED;
//    cdb[27] = RESERVED;
//    cdb[28] = C_CAST(uint8_t, transferLength >> 24);
//    cdb[29] = C_CAST(uint8_t, transferLength >> 16);
//    cdb[30] = C_CAST(uint8_t, transferLength >> 8);
//    cdb[31] = C_CAST(uint8_t, transferLength);
//
//    // Set up the CTX
//    scsiIoCtx.device = device;
//    memset(device->drive_info.lastCommandSenseData, 0, SPC3_SENSE_LEN);
//    scsiIoCtx.psense = device->drive_info.lastCommandSenseData;
//    scsiIoCtx.senseDataSize = SPC3_SENSE_LEN;
//    memcpy(&scsiIoCtx.cdb[0], &cdb[0], sizeof(cdb));
//    scsiIoCtx.cdbLength = sizeof(cdb);
//    scsiIoCtx.direction = XFER_DATA_OUT_IN;
//    //set the buffer info in the bidirectional command structure
//    scsiIoCtx.biDirectionalBuffers.dataInBuffer = ptrDataIn;
//    scsiIoCtx.biDirectionalBuffers.dataInBufferSize = transferLength * device->drive_info.deviceBlockSize;
//    scsiIoCtx.biDirectionalBuffers.dataOutBuffer = ptrDataOut;
//    scsiIoCtx.biDirectionalBuffers.dataOutBufferSize = transferLength * device->drive_info.deviceBlockSize;
//    scsiIoCtx.verbose = 0;
//
//    //while this command is all typed up the lower level windows or linux passthrough code needs some work before this command is actually ready to be used
//    return NOT_SUPPORTED;
//    ret = send_IO(&scsiIoCtx);
//    get_Sense_Key_ACQ_ACSQ(device->drive_info.lastCommandSenseData, &scsiIoCtx.returnStatus.senseKey, &scsiIoCtx.returnStatus.asc, &scsiIoCtx.returnStatus.ascq);
//    ret = check_Sense_Key_ACQ_And_ACSQ(scsiIoCtx.returnStatus.senseKey, scsiIoCtx.returnStatus.asc, scsiIoCtx.returnStatus.ascq);
//    print_Return_Enum("XD Write Read 32", ret);
//
//    return ret;
//}

eReturnValues scsi_xp_Write_10(tDevice *device, bool dpo, bool fua, bool xoprinfo, uint32_t logicalBlockAddress, uint8_t groupNumber, uint16_t transferLength, uint8_t *ptrData)
{
    eReturnValues ret = FAILURE;
    DECLARE_ZERO_INIT_ARRAY(uint8_t, cdb, CDB_LEN_10);

    if (!ptrData)
    {
        return BAD_PARAMETER;
    }

    if (VERBOSITY_COMMAND_NAMES <= device->deviceVerbosity)
    {
        printf("Sending SCSI XP Write 10\n");
    }

    cdb[OPERATION_CODE] = XPWRITE_10;
    if (dpo)
    {
        cdb[1] |= BIT4;
    }
    if (fua)
    {
        cdb[1] |= BIT3;
    }
    if (xoprinfo)
    {
        cdb[1] |= BIT0;
    }
    cdb[2] = M_Byte3(logicalBlockAddress);
    cdb[3] = M_Byte2(logicalBlockAddress);
    cdb[4] = M_Byte1(logicalBlockAddress);
    cdb[5] = M_Byte0(logicalBlockAddress);
    cdb[6] = C_CAST(uint8_t, groupNumber & UINT8_C(0x1F));
    cdb[7] = M_Byte1(transferLength);
    cdb[8] = M_Byte0(transferLength);
    cdb[9] = 0;//control

    //send the command
    ret = scsi_Send_Cdb(device, &cdb[0], sizeof(cdb), ptrData, transferLength * device->drive_info.deviceBlockSize, XFER_DATA_OUT, device->drive_info.lastCommandSenseData, SPC3_SENSE_LEN, 15);
    if (VERBOSITY_COMMAND_NAMES <= device->deviceVerbosity)
    {
        print_Return_Enum("Write XD Write 10", ret);
    }
    return ret;
}

eReturnValues scsi_xp_Write_32(tDevice *device, bool dpo, bool fua, bool xoprinfo, uint64_t logicalBlockAddress, uint8_t groupNumber, uint32_t transferLength, uint8_t *ptrData)
{
    eReturnValues ret = FAILURE;
    DECLARE_ZERO_INIT_ARRAY(uint8_t, cdb, CDB_LEN_32);

    if (!ptrData)
    {
        return BAD_PARAMETER;
    }

    if (VERBOSITY_COMMAND_NAMES <= device->deviceVerbosity)
    {
        printf("Sending SCSI XP Write 32\n");
    }

    cdb[OPERATION_CODE] = XPWRITE_32;
    cdb[1] = 0;//control
    cdb[2] = RESERVED;
    cdb[3] = RESERVED;
    cdb[4] = RESERVED;
    cdb[5] = RESERVED;
    cdb[6] = C_CAST(uint8_t, groupNumber & UINT8_C(0x1F));
    cdb[7] = 0x18;//additional CDB length
    cdb[8] = 0x00;//service action MSB
    cdb[9] = 0x06;//service action LSB
    if (dpo)
    {
        cdb[10] |= BIT4;
    }
    if (fua)
    {
        cdb[10] |= BIT3;
    }
    if (xoprinfo)
    {
        cdb[10] |= BIT0;
    }
    cdb[11] = RESERVED;
    cdb[12] = M_Byte7(logicalBlockAddress);
    cdb[13] = M_Byte6(logicalBlockAddress);
    cdb[14] = M_Byte5(logicalBlockAddress);
    cdb[15] = M_Byte4(logicalBlockAddress);
    cdb[16] = M_Byte3(logicalBlockAddress);
    cdb[17] = M_Byte2(logicalBlockAddress);
    cdb[18] = M_Byte1(logicalBlockAddress);
    cdb[19] = M_Byte0(logicalBlockAddress);
    cdb[20] = RESERVED;
    cdb[21] = RESERVED;
    cdb[22] = RESERVED;
    cdb[23] = RESERVED;
    cdb[24] = RESERVED;
    cdb[25] = RESERVED;
    cdb[26] = RESERVED;
    cdb[27] = RESERVED;
    cdb[28] = M_Byte3(transferLength);
    cdb[29] = M_Byte2(transferLength);
    cdb[30] = M_Byte1(transferLength);
    cdb[31] = M_Byte0(transferLength);

    //send the command
    ret = scsi_Send_Cdb(device, &cdb[0], sizeof(cdb), ptrData, transferLength * device->drive_info.deviceBlockSize, XFER_DATA_OUT, device->drive_info.lastCommandSenseData, SPC3_SENSE_LEN, 15);
    if (VERBOSITY_COMMAND_NAMES <= device->deviceVerbosity)
    {
        print_Return_Enum("XP Write 32", ret);
    }
    return ret;
}

eReturnValues scsi_Zone_Management_Out_Std_Format_CDB(tDevice *device, eZMAction action, uint64_t zoneID, uint16_t zoneCount, bool all, uint16_t commandSPecific_10_11, uint8_t cmdSpecificBits1, uint8_t actionSpecific14)//94h
{
    eReturnValues ret = FAILURE;
    DECLARE_ZERO_INIT_ARRAY(uint8_t, cdb, CDB_LEN_16);

    switch (action)
    {
    case ZM_ACTION_CLOSE_ZONE:
    case ZM_ACTION_FINISH_ZONE:
    case ZM_ACTION_OPEN_ZONE:
    case ZM_ACTION_RESET_WRITE_POINTERS:
    case ZM_ACTION_SEQUENTIALIZE_ZONE:
        break;
    default://Need to add new zm actions as they are defined in the spec
        return BAD_PARAMETER;
    }

    //strip invalid bits from cmdspecific fields to avoid collision issues later
    cmdSpecificBits1 &= UINT8_C(0xE0);//remove bits 4:0 as these are the action field
    M_CLEAR_BIT8(actionSpecific14, 0);//remove possible collision with all bit

    cdb[OPERATION_CODE] = ZONE_MANAGEMENT_OUT;
    //set the service action
    cdb[1] = C_CAST(uint8_t, action) | cmdSpecificBits1;
    //set lba field
    cdb[2] = M_Byte7(zoneID);
    cdb[3] = M_Byte6(zoneID);
    cdb[4] = M_Byte5(zoneID);
    cdb[5] = M_Byte4(zoneID);
    cdb[6] = M_Byte3(zoneID);
    cdb[7] = M_Byte2(zoneID);
    cdb[8] = M_Byte1(zoneID);
    cdb[9] = M_Byte0(zoneID);
    cdb[10] = M_Byte1(commandSPecific_10_11);
    cdb[11] = M_Byte0(commandSPecific_10_11);
    cdb[12] = M_Byte1(zoneCount);
    cdb[13] = M_Byte0(zoneCount);
    //action specific
    cdb[14] = actionSpecific14;
    if (all)
    {
        cdb[14] |= all;
    }
    cdb[15] = 0;//control

    if (VERBOSITY_COMMAND_NAMES <= device->deviceVerbosity)
    {
        printf("Sending SCSI Zone Management Out\n");
    }
    //send the command
    ret = scsi_Send_Cdb(device, &cdb[0], sizeof(cdb), M_NULLPTR, 0, XFER_NO_DATA, device->drive_info.lastCommandSenseData, SPC3_SENSE_LEN, 15);
    if (VERBOSITY_COMMAND_NAMES <= device->deviceVerbosity)
    {
        print_Return_Enum("Zone Management Out", ret);
    }
    return ret;
}

eReturnValues scsi_Close_Zone(tDevice *device, bool all, uint64_t zoneID, uint16_t zoneCount)
{
    if (all)
    {
        return scsi_Zone_Management_Out_Std_Format_CDB(device, ZM_ACTION_CLOSE_ZONE, 0, 0, true, 0, 0, 0);
    }
    else
    {
        return scsi_Zone_Management_Out_Std_Format_CDB(device, ZM_ACTION_CLOSE_ZONE, zoneID, zoneCount, false, 0, 0, 0);
    }
}

eReturnValues scsi_Finish_Zone(tDevice *device, bool all, uint64_t zoneID, uint16_t zoneCount)
{
    if (all)
    {
        return scsi_Zone_Management_Out_Std_Format_CDB(device, ZM_ACTION_FINISH_ZONE, 0, 0, true, 0, 0, 0);
    }
    else
    {
        return scsi_Zone_Management_Out_Std_Format_CDB(device, ZM_ACTION_FINISH_ZONE, zoneID, zoneCount, false, 0, 0, 0);
    }
}

eReturnValues scsi_Open_Zone(tDevice *device, bool all, uint64_t zoneID, uint16_t zoneCount)
{
    if (all)
    {
        return scsi_Zone_Management_Out_Std_Format_CDB(device, ZM_ACTION_OPEN_ZONE, 0, 0, true, 0, 0, 0);
    }
    else
    {
        return scsi_Zone_Management_Out_Std_Format_CDB(device, ZM_ACTION_OPEN_ZONE, zoneID, zoneCount, false, 0, 0, 0);
    }
}

eReturnValues scsi_Reset_Write_Pointers(tDevice *device, bool all, uint64_t zoneID, uint16_t zoneCount)
{
    if (all)
    {
        return scsi_Zone_Management_Out_Std_Format_CDB(device, ZM_ACTION_CLOSE_ZONE, 0, 0, true, 0, 0, 0);
    }
    else
    {
        return scsi_Zone_Management_Out_Std_Format_CDB(device, ZM_ACTION_CLOSE_ZONE, zoneID, zoneCount, false, 0, 0, 0);
    }
}

eReturnValues scsi_Sequentialize_Zone(tDevice* device, bool all, uint64_t zoneID, uint16_t zoneCount)
{
    if (all)
    {
        return scsi_Zone_Management_Out_Std_Format_CDB(device, ZM_ACTION_SEQUENTIALIZE_ZONE, 0, 0, true, 0, 0, 0);
    }
    else
    {
        return scsi_Zone_Management_Out_Std_Format_CDB(device, ZM_ACTION_SEQUENTIALIZE_ZONE, zoneID, zoneCount, false, 0, 0, 0);
    }
}

eReturnValues scsi_Zone_Management_In_Report(tDevice* device, eZMAction action, uint8_t actionSpecific1, uint64_t location, bool partial, uint8_t reportingOptions, uint32_t allocationLength, uint8_t* ptrData)//95h
{
    eReturnValues ret = FAILURE;
    DECLARE_ZERO_INIT_ARRAY(uint8_t, cdb, CDB_LEN_16);
    eDataTransferDirection dataDir = XFER_NO_DATA;

    switch (action)
    {
    case ZM_ACTION_REPORT_ZONES:
    case ZM_ACTION_REPORT_REALMS:
    case ZM_ACTION_REPORT_ZONE_DOMAINS:
        dataDir = XFER_DATA_IN;
        break;
        //zone activate and zone query are below
    default://Need to add new zm actions as they are defined in the spec
        return BAD_PARAMETER;
    }

    if (dataDir == XFER_NO_DATA)
    {
        allocationLength = 0;
    }

    actionSpecific1 &= UINT8_C(0xE0);//remove bits 4:0 as these are the service action
    reportingOptions &= UINT8_C(0x3F);//remove bits 7&6 since those are partial and reserved

    cdb[OPERATION_CODE] = ZONE_MANAGEMENT_IN;
    //set the service action
    cdb[1] = C_CAST(uint8_t, action) | actionSpecific1;
    //set lba field
    cdb[2] = M_Byte7(location);
    cdb[3] = M_Byte6(location);
    cdb[4] = M_Byte5(location);
    cdb[5] = M_Byte4(location);
    cdb[6] = M_Byte3(location);
    cdb[7] = M_Byte2(location);
    cdb[8] = M_Byte1(location);
    cdb[9] = M_Byte0(location);
    //allocation length
    cdb[10] = M_Byte3(allocationLength);
    cdb[11] = M_Byte2(allocationLength);
    cdb[12] = M_Byte1(allocationLength);
    cdb[13] = M_Byte0(allocationLength);
    //action specific
    cdb[14] = reportingOptions;
    if (partial)
    {
        cdb[14] |= BIT7;
    }
    cdb[15] = 0;//control

    if (VERBOSITY_COMMAND_NAMES <= device->deviceVerbosity)
    {
        printf("Sending SCSI Zone Management In\n");
    }
    //send the command
    ret = scsi_Send_Cdb(device, &cdb[0], sizeof(cdb), ptrData, allocationLength, dataDir, device->drive_info.lastCommandSenseData, SPC3_SENSE_LEN, 15);
    if (VERBOSITY_COMMAND_NAMES <= device->deviceVerbosity)
    {
        print_Return_Enum("Zone Management In", ret);
    }
    return ret;
}

//for zone activate and zone query commands
eReturnValues scsi_Zone_Management_In_ZD(tDevice* device, eZMAction action, bool all, uint64_t zoneID, uint16_t numberOfZones, uint8_t otherZoneDomainID, uint16_t allocationLength, uint8_t* ptrData)//95h
{
    eReturnValues ret = FAILURE;
    DECLARE_ZERO_INIT_ARRAY(uint8_t, cdb, CDB_LEN_16);
    eDataTransferDirection dataDir = XFER_NO_DATA;

    switch (action)
    {
    case ZM_ACTION_ZONE_ACTIVATE:
    case ZM_ACTION_ZONE_QUERY:
        dataDir = XFER_DATA_IN;
        break;
    default://Need to add new zm actions as they are defined in the spec
        return BAD_PARAMETER;
    }

    if (dataDir == XFER_NO_DATA)
    {
        allocationLength = 0;
    }


    cdb[OPERATION_CODE] = ZONE_MANAGEMENT_IN;
    //set the service action
    cdb[1] = C_CAST(uint8_t, action);
    if (all)
    {
        cdb[1] |= BIT7;
    }
    //set lba field
    cdb[2] = M_Byte7(zoneID);
    cdb[3] = M_Byte6(zoneID);
    cdb[4] = M_Byte5(zoneID);
    cdb[5] = M_Byte4(zoneID);
    cdb[6] = M_Byte3(zoneID);
    cdb[7] = M_Byte2(zoneID);
    cdb[8] = M_Byte1(zoneID);
    cdb[9] = M_Byte0(zoneID);
    //number of zones
    cdb[10] = M_Byte1(numberOfZones);
    cdb[11] = M_Byte0(numberOfZones);
    //allocation length
    cdb[12] = M_Byte1(allocationLength);
    cdb[13] = M_Byte0(allocationLength);
    //action specific
    cdb[14] = otherZoneDomainID;
    cdb[15] = 0;//control

    if (VERBOSITY_COMMAND_NAMES <= device->deviceVerbosity)
    {
        printf("Sending SCSI Zone Management In\n");
    }
    //send the command
    ret = scsi_Send_Cdb(device, &cdb[0], sizeof(cdb), ptrData, allocationLength, dataDir, device->drive_info.lastCommandSenseData, SPC3_SENSE_LEN, 15);
    if (VERBOSITY_COMMAND_NAMES <= device->deviceVerbosity)
    {
        print_Return_Enum("Zone Management In", ret);
    }
    return ret;
}

eReturnValues scsi_Zone_Activate(tDevice* device, bool all, uint64_t zoneID, uint16_t numberOfZones, uint8_t otherZoneDomainID, uint16_t allocationLength, uint8_t* ptrData)
{
    return scsi_Zone_Management_In_ZD(device, ZM_ACTION_ZONE_ACTIVATE, all, zoneID, numberOfZones, otherZoneDomainID, allocationLength, ptrData);
}

eReturnValues scsi_Zone_Query(tDevice* device, bool all, uint64_t zoneID, uint16_t numberOfZones, uint8_t otherZoneDomainID, uint16_t allocationLength, uint8_t* ptrData)
{
    return scsi_Zone_Management_In_ZD(device, ZM_ACTION_ZONE_QUERY, all, zoneID, numberOfZones, otherZoneDomainID, allocationLength, ptrData);
}

eReturnValues scsi_Report_Zones(tDevice* device, eZoneReportingOptions reportingOptions, bool partial, uint32_t allocationLength, uint64_t zoneStartLBA, uint8_t* ptrData)
{
    return scsi_Zone_Management_In_Report(device, ZM_ACTION_REPORT_ZONES, 0, zoneStartLBA, partial, C_CAST(uint8_t, reportingOptions), allocationLength, ptrData);
}

eReturnValues scsi_Report_Realms(tDevice* device, eRealmsReportingOptions reportingOptions, uint32_t allocationLength, uint64_t realmLocator, uint8_t* ptrData)
{
    return scsi_Zone_Management_In_Report(device, ZM_ACTION_REPORT_REALMS, 0, realmLocator, false, C_CAST(uint8_t, reportingOptions), allocationLength, ptrData);
}

eReturnValues scsi_Report_Zone_Domains(tDevice* device, eZoneDomainReportingOptions reportingOptions, uint32_t allocationLength, uint64_t zoneDomainLocator, uint8_t* ptrData)
{
    return scsi_Zone_Management_In_Report(device, ZM_ACTION_REPORT_ZONE_DOMAINS, 0, zoneDomainLocator, false, C_CAST(uint8_t, reportingOptions), allocationLength, ptrData);
}

eReturnValues scsi_Get_Physical_Element_Status(tDevice *device, uint32_t startingElement, uint32_t allocationLength, uint8_t filter, uint8_t reportType, uint8_t *ptrData)
{
<<<<<<< HEAD
    eReturnValues ret = FAILURE;
    DECLARE_ZERO_INIT_ARRAY(uint8_t, cdb, CDB_LEN_16);
=======
    int ret = FAILURE;
    uint8_t cdb[CDB_LEN_16] = { 0 };
    eDataTransferDirection dataDir = XFER_DATA_IN;
>>>>>>> 57409d0f
    cdb[OPERATION_CODE] = 0x9E;
    //set the service action
    cdb[1] = 0x17;
    cdb[2] = RESERVED;
    cdb[3] = RESERVED;
    cdb[4] = RESERVED;
    cdb[5] = RESERVED;
    //starting element
    cdb[6] = M_Byte3(startingElement);
    cdb[7] = M_Byte2(startingElement);
    cdb[8] = M_Byte1(startingElement);
    cdb[9] = M_Byte0(startingElement);
    //allocation length
    cdb[10] = M_Byte3(allocationLength);
    cdb[11] = M_Byte2(allocationLength);
    cdb[12] = M_Byte1(allocationLength);
    cdb[13] = M_Byte0(allocationLength);
    //filter & report type bits
    cdb[14] = C_CAST(uint8_t, (filter << 6) | (reportType & 0x0F));//filter is 2 bits, report type is 4 bits. All others are reserved;
    cdb[15] = 0;//control

    if (VERBOSITY_COMMAND_NAMES <= device->deviceVerbosity)
    {
        printf("Sending SCSI Get Physical Element Status\n");
    }

    //send the command
    if (allocationLength == 0)
    {
        dataDir = XFER_NO_DATA;
    }
    ret = scsi_Send_Cdb(device, &cdb[0], sizeof(cdb), ptrData, allocationLength, dataDir, device->drive_info.lastCommandSenseData, SPC3_SENSE_LEN, 15);
    if (VERBOSITY_COMMAND_NAMES <= device->deviceVerbosity)
    {
        print_Return_Enum("Get Physical Element Status", ret);
    }
    return ret;
}

eReturnValues scsi_Remove_And_Truncate(tDevice *device, uint64_t requestedCapacity, uint32_t elementIdentifier)
{
    eReturnValues ret = FAILURE;
    DECLARE_ZERO_INIT_ARRAY(uint8_t, cdb, CDB_LEN_16);

    uint32_t timeout = 0;
    if (os_Is_Infinite_Timeout_Supported())
    {
        timeout = INFINITE_TIMEOUT_VALUE;
    }
    else
    {
        timeout = MAX_CMD_TIMEOUT_SECONDS;
    }

    cdb[OPERATION_CODE] = 0x9E;
    //set the service action
    cdb[1] = 0x18;
    //requested capacity
    cdb[2] = M_Byte3(requestedCapacity);
    cdb[3] = M_Byte3(requestedCapacity);
    cdb[4] = M_Byte3(requestedCapacity);
    cdb[5] = M_Byte3(requestedCapacity);
    cdb[6] = M_Byte3(requestedCapacity);
    cdb[7] = M_Byte2(requestedCapacity);
    cdb[8] = M_Byte1(requestedCapacity);
    cdb[9] = M_Byte0(requestedCapacity);
    //allocation length
    cdb[10] = M_Byte3(elementIdentifier);
    cdb[11] = M_Byte2(elementIdentifier);
    cdb[12] = M_Byte1(elementIdentifier);
    cdb[13] = M_Byte0(elementIdentifier);
    cdb[14] = RESERVED;
    cdb[15] = 0;//control

    if (VERBOSITY_COMMAND_NAMES <= device->deviceVerbosity)
    {
        printf("Sending SCSI Remove And Truncate\n");
    }
    //send the command
    ret = scsi_Send_Cdb(device, &cdb[0], sizeof(cdb), M_NULLPTR, 0, XFER_NO_DATA, device->drive_info.lastCommandSenseData, SPC3_SENSE_LEN, timeout);
    if (VERBOSITY_COMMAND_NAMES <= device->deviceVerbosity)
    {
        print_Return_Enum("Remove And Truncate", ret);
    }
    return ret;
}

eReturnValues scsi_Remove_Element_And_Modify_Zones(tDevice* device, uint32_t elementIdentifier)
{
    eReturnValues ret = FAILURE;
    DECLARE_ZERO_INIT_ARRAY(uint8_t, cdb, CDB_LEN_16);

    uint32_t timeout = 0;
    if (os_Is_Infinite_Timeout_Supported())
    {
        timeout = INFINITE_TIMEOUT_VALUE;
    }
    else
    {
        timeout = MAX_CMD_TIMEOUT_SECONDS;
    }

    cdb[OPERATION_CODE] = 0x9E;
    //set the service action
    cdb[1] = 0x1A;
    //requested capacity
    cdb[2] = RESERVED;
    cdb[3] = RESERVED;
    cdb[4] = RESERVED;
    cdb[5] = RESERVED;
    cdb[6] = RESERVED;
    cdb[7] = RESERVED;
    cdb[8] = RESERVED;
    cdb[9] = RESERVED;
    //allocation length
    cdb[10] = M_Byte3(elementIdentifier);
    cdb[11] = M_Byte2(elementIdentifier);
    cdb[12] = M_Byte1(elementIdentifier);
    cdb[13] = M_Byte0(elementIdentifier);
    cdb[14] = RESERVED;
    cdb[15] = 0;//control

    if (VERBOSITY_COMMAND_NAMES <= device->deviceVerbosity)
    {
        printf("Sending SCSI Remove Element And Modify Zones\n");
    }
    //send the command
    ret = scsi_Send_Cdb(device, &cdb[0], sizeof(cdb), M_NULLPTR, 0, XFER_NO_DATA, device->drive_info.lastCommandSenseData, SPC3_SENSE_LEN, timeout);
    if (VERBOSITY_COMMAND_NAMES <= device->deviceVerbosity)
    {
        print_Return_Enum("Remove Element And Modify Zones", ret);
    }
    return ret;
}

eReturnValues scsi_Restore_Elements_And_Rebuild(tDevice *device)
{
    eReturnValues ret = FAILURE;
    DECLARE_ZERO_INIT_ARRAY(uint8_t, cdb, CDB_LEN_16);

    uint32_t timeout = 0;
    if (os_Is_Infinite_Timeout_Supported())
    {
        timeout = INFINITE_TIMEOUT_VALUE;
    }
    else
    {
        timeout = MAX_CMD_TIMEOUT_SECONDS;
    }

    cdb[OPERATION_CODE] = 0x9E;
    //set the service action
    cdb[1] = 0x19;
    cdb[2] = RESERVED;
    cdb[3] = RESERVED;
    cdb[4] = RESERVED;
    cdb[5] = RESERVED;
    cdb[6] = RESERVED;
    cdb[7] = RESERVED;
    cdb[8] = RESERVED;
    cdb[9] = RESERVED;
    cdb[10] = RESERVED;
    cdb[11] = RESERVED;
    cdb[12] = RESERVED;
    cdb[13] = RESERVED;
    cdb[14] = RESERVED;
    cdb[15] = 0;//control

    if (VERBOSITY_COMMAND_NAMES <= device->deviceVerbosity)
    {
        printf("Sending SCSI Restore Elements and Rebuild\n");
    }
    //send the command
    ret = scsi_Send_Cdb(device, &cdb[0], sizeof(cdb), M_NULLPTR, 0, XFER_NO_DATA, device->drive_info.lastCommandSenseData, SPC3_SENSE_LEN, timeout);
    if (VERBOSITY_COMMAND_NAMES <= device->deviceVerbosity)
    {
        print_Return_Enum("Restore Elements and Rebuild", ret);
    }
    return ret;
}

eReturnValues scsi_Persistent_Reserve_In(tDevice *device, uint8_t serviceAction, uint16_t allocationLength, uint8_t *ptrData)
{
    eReturnValues ret = FAILURE;
    DECLARE_ZERO_INIT_ARRAY(uint8_t, cdb, CDB_LEN_10);
    cdb[OPERATION_CODE] = PERSISTENT_RESERVE_IN_CMD;
    //set the service action
    cdb[1] = M_GETBITRANGE(serviceAction, 4, 0);
    //reserved
    cdb[2] = RESERVED;
    cdb[3] = RESERVED;
    cdb[4] = RESERVED;
    cdb[5] = RESERVED;
    cdb[6] = RESERVED;
    //allocation length
    cdb[7] = M_Byte1(allocationLength);
    cdb[8] = M_Byte0(allocationLength);
    //control
    cdb[9] = 0;

    if (VERBOSITY_COMMAND_NAMES <= device->deviceVerbosity)
    {
        printf("Sending SCSI Persistent Reserve In - %" PRIu8 "\n", C_CAST(uint8_t, M_GETBITRANGE(serviceAction, 4, 0)));
    }
    //send the command
    if (ptrData && allocationLength)
    {
        ret = scsi_Send_Cdb(device, &cdb[0], sizeof(cdb), ptrData, allocationLength, XFER_DATA_IN, device->drive_info.lastCommandSenseData, SPC3_SENSE_LEN, 15);
    }
    else
    {
        ret = scsi_Send_Cdb(device, &cdb[0], sizeof(cdb), M_NULLPTR, 0, XFER_NO_DATA, device->drive_info.lastCommandSenseData, SPC3_SENSE_LEN, 15);
    }
    if (VERBOSITY_COMMAND_NAMES <= device->deviceVerbosity)
    {
        print_Return_Enum("Persistent Reserve In", ret);
    }
    return ret;
}

eReturnValues scsi_Persistent_Reserve_Out(tDevice *device, uint8_t serviceAction, uint8_t scope, uint8_t type, uint32_t parameterListLength, uint8_t *ptrData)
{
    eReturnValues ret = FAILURE;
    DECLARE_ZERO_INIT_ARRAY(uint8_t, cdb, CDB_LEN_10);
    cdb[OPERATION_CODE] = PERSISTENT_RESERVE_OUT_CMD;
    //set the service action
    cdb[1] = M_GETBITRANGE(serviceAction, 4, 0);
    //scope & type
    cdb[2] = M_NibblesTo1ByteValue(M_Nibble0(scope), M_Nibble0(type));
    //reserved
    cdb[3] = RESERVED;
    cdb[4] = RESERVED;
    //allocation length
    cdb[5] = M_Byte3(parameterListLength);
    cdb[6] = M_Byte2(parameterListLength);
    cdb[7] = M_Byte1(parameterListLength);
    cdb[8] = M_Byte0(parameterListLength);
    //control
    cdb[9] = 0;

    if (VERBOSITY_COMMAND_NAMES <= device->deviceVerbosity)
    {
        printf("Sending SCSI Persistent Reserve Out - %" PRIu8 "\n", C_CAST(uint8_t, M_GETBITRANGE(serviceAction, 4, 0)));
    }
    //send the command
    if (ptrData && parameterListLength)
    {
        ret = scsi_Send_Cdb(device, &cdb[0], sizeof(cdb), ptrData, parameterListLength, XFER_DATA_OUT, device->drive_info.lastCommandSenseData, SPC3_SENSE_LEN, 15);
    }
    else
    {
        ret = scsi_Send_Cdb(device, &cdb[0], sizeof(cdb), M_NULLPTR, 0, XFER_NO_DATA, device->drive_info.lastCommandSenseData, SPC3_SENSE_LEN, 15);
    }
    if (VERBOSITY_COMMAND_NAMES <= device->deviceVerbosity)
    {
        print_Return_Enum("Persistent Reserve Out", ret);
    }
    return ret;
}

eReturnValues scsi_Rezero_Unit(tDevice* device)
{
    eReturnValues ret = FAILURE;
    DECLARE_ZERO_INIT_ARRAY(uint8_t, cdb, CDB_LEN_6);
    cdb[OPERATION_CODE] = REZERO_UNIT_CMD;
    cdb[1] = RESERVED;//technically has lun in here, but that is old SCSI2 ism that is long gone and is autofilled by low-level drivers on these old devices -TJE
    cdb[2] = RESERVED;
    cdb[3] = RESERVED;
    cdb[4] = RESERVED;
    cdb[5] = 0;

    if (VERBOSITY_COMMAND_NAMES <= device->deviceVerbosity)
    {
        printf("Sending SCSI Rezero Unit\n");
    }
    //send the command
    ret = scsi_Send_Cdb(device, &cdb[0], sizeof(cdb), M_NULLPTR, 0, XFER_NO_DATA, device->drive_info.lastCommandSenseData, SPC3_SENSE_LEN, 15);
    if (VERBOSITY_COMMAND_NAMES <= device->deviceVerbosity)
    {
        print_Return_Enum("Rezero Unit", ret);
    }
    return ret;
}<|MERGE_RESOLUTION|>--- conflicted
+++ resolved
@@ -34,12 +34,7 @@
 {
     eReturnValues ret = UNKNOWN;
     bool localSenseFieldsAllocated = false;
-<<<<<<< HEAD
     ptrSenseDataFields localSenseFields = M_NULLPTR;
-=======
-	int sendIOret;
-    ptrSenseDataFields localSenseFields = NULL;
->>>>>>> 57409d0f
     if (!pSenseFields)
     {
         localSenseFields = C_CAST(ptrSenseDataFields, safe_calloc(1, sizeof(senseDataFields)));
@@ -71,11 +66,7 @@
         printf("\n");
     }
     //send the command
-<<<<<<< HEAD
     eReturnValues sendIOret = send_IO(scsiIoCtx);
-=======
-    sendIOret = send_IO(scsiIoCtx);
->>>>>>> 57409d0f
     if (VERBOSITY_COMMAND_VERBOSE <= scsiIoCtx->device->deviceVerbosity && scsiIoCtx->psense)
     {
         printf("\n  Sense Data Buffer:\n");
@@ -431,22 +422,12 @@
 
 eReturnValues scsi_Sanitize_Overwrite(tDevice *device, bool allowUnrestrictedSanitizeExit, bool znr, bool immediate, bool invertBetweenPasses, eScsiSanitizeOverwriteTest test, uint8_t overwritePasses, uint8_t *pattern, uint16_t patternLengthBytes)
 {
-<<<<<<< HEAD
     eReturnValues ret = UNKNOWN;
     if ((patternLengthBytes != 0 && pattern == M_NULLPTR) || (patternLengthBytes > device->drive_info.deviceBlockSize))
     {
         return BAD_PARAMETER;
     }
     uint8_t *overwriteBuffer = safe_calloc_aligned(patternLengthBytes + 4, sizeof(uint8_t), device->os_info.minimumAlignment);
-=======
-    int ret = UNKNOWN;
-	uint8_t *overwriteBuffer;
-    if ((patternLengthBytes != 0 && pattern == NULL) || (patternLengthBytes > device->drive_info.deviceBlockSize))
-    {
-        return BAD_PARAMETER;
-    }
-    overwriteBuffer = calloc_aligned(patternLengthBytes + 4, sizeof(uint8_t), device->os_info.minimumAlignment);
->>>>>>> 57409d0f
     if (!overwriteBuffer)
     {
         return MEMORY_FAILURE;
@@ -4648,14 +4629,8 @@
 
 eReturnValues scsi_Get_Physical_Element_Status(tDevice *device, uint32_t startingElement, uint32_t allocationLength, uint8_t filter, uint8_t reportType, uint8_t *ptrData)
 {
-<<<<<<< HEAD
     eReturnValues ret = FAILURE;
     DECLARE_ZERO_INIT_ARRAY(uint8_t, cdb, CDB_LEN_16);
-=======
-    int ret = FAILURE;
-    uint8_t cdb[CDB_LEN_16] = { 0 };
-    eDataTransferDirection dataDir = XFER_DATA_IN;
->>>>>>> 57409d0f
     cdb[OPERATION_CODE] = 0x9E;
     //set the service action
     cdb[1] = 0x17;
