--- conflicted
+++ resolved
@@ -4658,10 +4658,6 @@
         printf("Sending SCSI Get Physical Element Status\n");
     }
 
-<<<<<<< HEAD
-    eDataTransferDirection dataDir = XFER_DATA_IN;
-=======
->>>>>>> 4188a584
     //send the command
     if (allocationLength == 0)
     {
