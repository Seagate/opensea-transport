--- conflicted
+++ resolved
@@ -1190,10 +1190,7 @@
                 bool supportedCapabilities = false;
                 bool zonedDeviceInfo = false;
                 memset(logBuffer, 0, LEGACY_DRIVE_SEC_SIZE);
-<<<<<<< HEAD
-                if (SUCCESS == send_ATA_Read_Log_Ext_Cmd(device, ATA_LOG_IDENTIFY_DEVICE_DATA, ATA_ID_DATA_LOG_COPY_OF_IDENTIFY_DATA, logBuffer, LEGACY_DRIVE_SEC_SIZE, 0))
-=======
-                if (SUCCESS == ata_Read_Log_Ext(device, ATA_LOG_IDENTIFY_DEVICE_DATA, ATA_ID_DATA_LOG_SUPPORTED_PAGES, logBuffer, LEGACY_DRIVE_SEC_SIZE, device->drive_info.ata_Options.readLogWriteLogDMASupported, 0))
+                if (SUCCESS == send_ATA_Read_Log_Ext_Cmd(device, ATA_LOG_IDENTIFY_DEVICE_DATA, ATA_ID_DATA_LOG_SUPPORTED_PAGES, logBuffer, LEGACY_DRIVE_SEC_SIZE, 0))
                 {
                     uint8_t pageNumber = logBuffer[2];
                     uint16_t revision = M_BytesTo2ByteValue(logBuffer[1], logBuffer[0]);
@@ -1231,17 +1228,12 @@
                     }
                 }
                 memset(logBuffer, 0, LEGACY_DRIVE_SEC_SIZE);
-                if (copyOfIDData && SUCCESS == ata_Read_Log_Ext(device, ATA_LOG_IDENTIFY_DEVICE_DATA, ATA_ID_DATA_LOG_COPY_OF_IDENTIFY_DATA, logBuffer, LEGACY_DRIVE_SEC_SIZE, device->drive_info.ata_Options.readLogWriteLogDMASupported, 0))
->>>>>>> 1c744252
+                if (copyOfIDData && SUCCESS == send_ATA_Read_Log_Ext_Cmd(device, ATA_LOG_IDENTIFY_DEVICE_DATA, ATA_ID_DATA_LOG_COPY_OF_IDENTIFY_DATA, logBuffer, LEGACY_DRIVE_SEC_SIZE, 0))
                 {
                     device->drive_info.softSATFlags.identifyDeviceDataLogSupported = true;
                 }
                 memset(logBuffer, 0, LEGACY_DRIVE_SEC_SIZE);
-<<<<<<< HEAD
-                if (SUCCESS == send_ATA_Read_Log_Ext_Cmd(device, ATA_LOG_IDENTIFY_DEVICE_DATA, ATA_ID_DATA_LOG_SUPPORTED_CAPABILITIES, logBuffer, LEGACY_DRIVE_SEC_SIZE, 0))
-=======
-                if (supportedCapabilities && SUCCESS == ata_Read_Log_Ext(device, ATA_LOG_IDENTIFY_DEVICE_DATA, ATA_ID_DATA_LOG_SUPPORTED_CAPABILITIES, logBuffer, LEGACY_DRIVE_SEC_SIZE, device->drive_info.ata_Options.readLogWriteLogDMASupported, 0))
->>>>>>> 1c744252
+                if (supportedCapabilities && SUCCESS == send_ATA_Read_Log_Ext_Cmd(device, ATA_LOG_IDENTIFY_DEVICE_DATA, ATA_ID_DATA_LOG_SUPPORTED_CAPABILITIES, logBuffer, LEGACY_DRIVE_SEC_SIZE, 0))
                 {
                     uint64_t qword0 = M_BytesTo8ByteValue(logBuffer[7], logBuffer[6], logBuffer[5], logBuffer[4], logBuffer[3], logBuffer[2], logBuffer[1], logBuffer[0]);
                     if (qword0 & BIT63 && M_Byte2(qword0) == ATA_ID_DATA_LOG_SUPPORTED_CAPABILITIES && M_Word0(qword0) >= 0x0001)
@@ -1254,11 +1246,7 @@
                     }
                 }
                 memset(logBuffer, 0, LEGACY_DRIVE_SEC_SIZE);
-<<<<<<< HEAD
-                if (SUCCESS == send_ATA_Read_Log_Ext_Cmd(device, ATA_LOG_IDENTIFY_DEVICE_DATA, ATA_ID_DATA_LOG_ZONED_DEVICE_INFORMATION, logBuffer, LEGACY_DRIVE_SEC_SIZE, 0))
-=======
-                if (zonedDeviceInfo && SUCCESS == ata_Read_Log_Ext(device, ATA_LOG_IDENTIFY_DEVICE_DATA, ATA_ID_DATA_LOG_ZONED_DEVICE_INFORMATION, logBuffer, LEGACY_DRIVE_SEC_SIZE, device->drive_info.ata_Options.readLogWriteLogDMASupported, 0))
->>>>>>> 1c744252
+                if (zonedDeviceInfo && SUCCESS == send_ATA_Read_Log_Ext_Cmd(device, ATA_LOG_IDENTIFY_DEVICE_DATA, ATA_ID_DATA_LOG_ZONED_DEVICE_INFORMATION, logBuffer, LEGACY_DRIVE_SEC_SIZE, 0))
                 {
                     uint64_t qword0 = M_BytesTo8ByteValue(logBuffer[7], logBuffer[6], logBuffer[5], logBuffer[4], logBuffer[3], logBuffer[2], logBuffer[1], logBuffer[0]);
                     if (qword0 & BIT63 && M_Byte2(qword0) == ATA_ID_DATA_LOG_ZONED_DEVICE_INFORMATION && M_Word0(qword0) >= 0x0001)//validating we got the right page
