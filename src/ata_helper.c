--- conflicted
+++ resolved
@@ -1,4 +1,3 @@
-// SPDX-License-Identifier: MPL-2.0
 //
 // Do NOT modify or remove this copyright and license
 //
@@ -997,7 +996,7 @@
         {
             device->drive_info.drive_type = ATA_DRIVE;
         }
-
+        
 
         if (is_ATA_Identify_Word_Valid(ident_word[1]) && is_ATA_Identify_Word_Valid(ident_word[3]) && is_ATA_Identify_Word_Valid(ident_word[6]))
         {
@@ -1575,6 +1574,10 @@
                         uint64_t supportedCapabilitiesQWord = M_BytesTo8ByteValue(logBuffer[15], logBuffer[14], logBuffer[13], logBuffer[12], logBuffer[11], logBuffer[10], logBuffer[9], logBuffer[8]);
                         if (supportedCapabilitiesQWord & ATA_ID_DATA_QWORD_VALID_BIT)
                         {
+                            if (supportedCapabilitiesQWord & BIT51)
+                            {
+                                device->drive_info.ata_Options.sanitizeOverwriteDefinitiveEndingPattern = true;
+                            }
                             if (supportedCapabilitiesQWord & BIT50)
                             {
                                 device->drive_info.softSATFlags.dataSetManagementXLSupported = true;
@@ -2266,17 +2269,12 @@
 
 eReturnValues set_ATA_Checksum_Into_Data_Buffer(uint8_t *ptrData, uint32_t dataSize)
 {
-<<<<<<< HEAD
     eReturnValues ret = SUCCESS;
-=======
-	uint32_t checksum;
-    int ret = SUCCESS;
->>>>>>> 57409d0f
     if (!ptrData)
     {
         return BAD_PARAMETER;
     }
-    checksum = 0;
+    uint32_t checksum = 0;
     for (uint32_t blockIter = 0; blockIter < (dataSize / LEGACY_DRIVE_SEC_SIZE); ++blockIter)
     {
         checksum = calculate_ATA_Checksum(&ptrData[blockIter]);
@@ -2409,14 +2407,13 @@
             {
                 if (is_Current_CHS_Info_Valid(device))
                 {
-					uint32_t currentSector;
                     uint32_t headsPerCylinder = device->drive_info.IdentifyData.ata.Word055;
                     uint32_t sectorsPerTrack = device->drive_info.IdentifyData.ata.Word056;
                     *cylinder = C_CAST(uint16_t, lba / C_CAST(uint32_t, headsPerCylinder * sectorsPerTrack));
                     *head = C_CAST(uint8_t, (lba / sectorsPerTrack) % headsPerCylinder);
                     *sector = C_CAST(uint8_t, (lba % sectorsPerTrack) + UINT8_C(1));
                     //check that this isn't above the value of words 58:57
-                    currentSector = C_CAST(uint32_t, (*cylinder)) * C_CAST(uint32_t, (*head)) * C_CAST(uint32_t, (*sector));
+                    uint32_t currentSector = C_CAST(uint32_t, (*cylinder)) * C_CAST(uint32_t, (*head)) * C_CAST(uint32_t, (*sector));
                     if (currentSector > userAddressableCapacityCHS)
                     {
                         //change the return value, but leave the calculated values as they are
@@ -2425,7 +2422,6 @@
                 }
                 else
                 {
-					uint32_t currentSector;
                     uint32_t headsPerCylinder = device->drive_info.IdentifyData.ata.Word003;
                     uint32_t sectorsPerTrack = device->drive_info.IdentifyData.ata.Word006;
                     *cylinder = C_CAST(uint16_t, lba / C_CAST(uint32_t, headsPerCylinder * sectorsPerTrack));
@@ -2433,7 +2429,7 @@
                     *sector = C_CAST(uint8_t, (lba % sectorsPerTrack) + UINT8_C(1));
                     userAddressableCapacityCHS = C_CAST(uint32_t, device->drive_info.IdentifyData.ata.Word001) * C_CAST(uint32_t, device->drive_info.IdentifyData.ata.Word003) * C_CAST(uint32_t, device->drive_info.IdentifyData.ata.Word006);
                     //check that this isn't above the value of words 58:57
-                    currentSector = C_CAST(uint32_t, (*cylinder)) * C_CAST(uint32_t, (*head)) * C_CAST(uint32_t, (*sector));
+                    uint32_t currentSector = C_CAST(uint32_t, (*cylinder)) * C_CAST(uint32_t, (*head)) * C_CAST(uint32_t, (*sector));
                     if (currentSector > userAddressableCapacityCHS)
                     {
                         //change the return value, but leave the calculated values as they are
