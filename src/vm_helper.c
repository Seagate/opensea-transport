// SPDX-License-Identifier: MPL-2.0
//
// Do NOT modify or remove this copyright and license
//
// Copyright (c) 2012-2023 Seagate Technology LLC and/or its Affiliates, All Rights Reserved
//
// This software is subject to the terms of the Mozilla Public
// License, v. 2.0. If a copy of the MPL was not distributed with this
// file, You can obtain one at http://mozilla.org/MPL/2.0/.
//
// ******************************************************************************************
// 
#include <stdio.h>
#include <dirent.h>
#include <ctype.h>
#include <time.h>
#include <unistd.h> // for close
#include <sys/types.h>
#include <sys/stat.h>
#include <sys/mman.h> //for mmap pci reads. Potential to move. 
#include <fcntl.h>
#include <sys/ioctl.h>
#include <errno.h>
#include <libgen.h>//for basename and dirname
#include <string.h>
#include "vm_helper.h"
#include "cmds.h"
#include "scsi_helper_func.h"
#include "ata_helper_func.h"
#include "nvme_helper_func.h"
#include "sntl_helper.h"

#if defined(DEGUG_SCAN_TIME)
#include "common_platform.h"
#endif

    //If this returns true, a timeout can be sent with INFINITE_TIMEOUT_VALUE definition and it will be issued, otherwise you must try MAX_CMD_TIMEOUT_SECONDS instead
bool os_Is_Infinite_Timeout_Supported(void)
{
    return true;
}

extern bool validate_Device_Struct(versionBlock);

// Local helper functions for debugging
#if defined (_DEBUG)
static void print_io_hdr(sg_io_hdr_t *pIo)
{
    time_t time_now;
    char timeFormat[TIME_STRING_LENGTH];
    memset(timeFormat, 0, TIME_STRING_LENGTH);//clear this again before reusing it
    time_now = time(NULL);
    printf("\n%s: %s---------------------------------\n", __FUNCTION__, get_Current_Time_String(&time_now, timeFormat, TIME_STRING_LENGTH));
    printf("type int interface_id %d\n", pIo->interface_id);           /* [i] 'S' (required) */
    printf("type int  dxfer_direction %d\n", pIo->dxfer_direction);        /* [i] */
    printf("type unsigned char cmd_len 0x%x\n", pIo->cmd_len);      /* [i] */
    printf("type unsigned char mx_sb_len 0x%x\n", pIo->mx_sb_len);    /* [i] */
    printf("type unsigned short iovec_count 0x%x\n", pIo->iovec_count); /* [i] */
    printf("type unsigned int dxfer_len %d\n", pIo->dxfer_len);     /* [i] */
    printf("type void * dxferp %p\n", C_CAST(unsigned int *, pIo->dxferp));              /* [i], [*io] */
    printf("type unsigned char * cmdp %p\n", C_CAST(unsigned int *, pIo->cmdp));       /* [i], [*i]  */
    printf("type unsigned char * sbp %p\n", C_CAST(unsigned int *, pIo->sbp));        /* [i], [*o]  */
    printf("type unsigned int timeout %d\n", pIo->timeout);       /* [i] unit: millisecs */
    printf("type unsigned int flags 0x%x\n", pIo->flags);         /* [i] */
    printf("type int pack_id %d\n", pIo->pack_id);                /* [i->o] */
    printf("type void * usr_ptr %p\n", C_CAST(unsigned int *, pIo->usr_ptr));             /* [i->o] */
    printf("type unsigned char status 0x%x\n", pIo->status);       /* [o] */
    printf("type unsigned char maskedStatus 0x%x\n", pIo->masked_status); /* [o] */
    printf("type unsigned char msg_status 0x%x\n", pIo->msg_status);   /* [o] */
    printf("type unsigned char sb_len_wr 0x%x\n", pIo->sb_len_wr);    /* [o] */
    printf("type unsigned short host_status 0x%x\n", pIo->host_status); /* [o] */
    printf("type unsigned short driver_status 0x%x\n", pIo->driver_status); /* [o] */
    printf("type int resid %d\n", pIo->resid);                  /* [o] */
    printf("type unsigned int duration %d\n", pIo->duration);      /* [o] */
    printf("type unsigned int info 0x%x\n", pIo->info);          /* [o] */
    printf("-----------------------------------------\n");
}
#endif //_DEBUG

static int sg_filter(const struct dirent *entry)
{
    return !strncmp("sg", entry->d_name, 2);
}

static int drive_filter(const struct dirent *entry)
{
    int driveHandle = strncmp("t10", entry->d_name, 3);

    if (driveHandle != 0)
    {
        /**
         * Its not a SATA or NVMe. 
         * Lets check if it is SAS (starts with "naa.") 
         */

        driveHandle = strncmp("naa.", entry->d_name, 4);

        if (driveHandle != 0)
        {
            return !driveHandle;
        }
    }

    driveHandle = strncmp("t10.NVMe", entry->d_name, 8);

    if (driveHandle == 0)
    {
        return driveHandle;
    }

    char* partition = strpbrk(entry->d_name, ":");
    if (partition != NULL)
    {
        return !driveHandle;
    }
    else
    {
        return driveHandle;
    }

}

//get sd devices, but ignore any partition number information since that isn't something we can actually send commands to
static int sd_filter(const struct dirent *entry)
{
    int sdHandle = strncmp("sd", entry->d_name, 2);
    if (sdHandle != 0)
    {
        return !sdHandle;
    }
    char* partition = strpbrk(entry->d_name, "0123456789");
    if (partition != NULL)
    {
        return sdHandle;
    }
    else
    {
        return !sdHandle;
    }
}


//This function is not currently used or tested...if we need to make more changes for pre-2.6 kernels, we may need this.
//bool does_Kernel_Support_SysFS_Link_Mapping()
//{
//    bool linkMappingSupported = false;
//    //kernel version 2.6 and higher is required to map the handles between sg and sd/sr/st/scd
//    OSVersionNumber linuxVersion;
//    memset(&linuxVersion, 0, sizeof(OSVersionNumber));
//    if(SUCCESS == get_Operating_System_Version_And_Name(&linuxVersion, NULL))
//    {
//        if (linuxVersion.versionType.linuxVersion.kernelVersion >= 2 && linuxVersion.versionType.linuxVersion.majorVersion >= 6)
//        {
//            linkMappingSupported = true;
//        }
//    }
//    return linkMappingSupported;
//}

static bool is_Block_Device_Handle(const char *handle)
{
    bool isBlockDevice = false;
    if (handle && strlen(handle))
    {
        if (strstr(handle, "sd") || strstr(handle, "st") || strstr(handle, "sr") || strstr(handle, "scd"))
        {
            isBlockDevice = true;
        }
    }
    return isBlockDevice;
}

static bool is_SCSI_Generic_Handle(const char *handle)
{
    bool isGenericDevice = false;
    if (handle && strlen(handle))
    {
        if (strstr(handle, "sg") && !strstr(handle, "bsg"))
        {
            isGenericDevice = true;
        }
    }
    return isGenericDevice;
}

static bool is_Block_SCSI_Generic_Handle(const char *handle)
{
    bool isBlockGenericDevice = false;
    if (handle && strlen(handle))
    {
        if (strstr(handle, "bsg"))
        {
            isBlockGenericDevice = true;
        }
    }
    return isBlockGenericDevice;
}


//while similar to the function below, this is used only by get_Device to set up some fields in the device structure for the above layers
static void set_Device_Fields_From_Handle(const char* handle, tDevice *device)
{
    //check if it's a block handle, bsg, or scsi_generic handle, then setup the path we need to read.
    if (handle && device)
    {
        if (strstr(handle, "nvme") != NULL)
        {
            size_t nvmHandleLen = strlen(handle) + 1;
            char *nvmHandle = C_CAST(char*, calloc(nvmHandleLen, sizeof(char)));
            snprintf(nvmHandle, nvmHandleLen, "%s", handle);
            device->drive_info.interface_type = NVME_INTERFACE;
            device->drive_info.drive_type = NVME_DRIVE;
            snprintf(device->os_info.name, OS_HANDLE_NAME_MAX_LENGTH, "%s", nvmHandle);
            snprintf(device->os_info.friendlyName, OS_HANDLE_FRIENDLY_NAME_MAX_LENGTH, "%s", basename(nvmHandle));
        }
        else //not NVMe, so we need to do some investigation of the handle. NOTE: this requires 2.6 and later kernel since it reads a link in the /sys/class/ filesystem
        {
            bool incomingBlock = false;//only set for SD!
            bool bsg = false;
            char incomingHandleClassPath[PATH_MAX] = { 0 };
            //char *incomingClassName = NULL;
            common_String_Concat(incomingHandleClassPath, PATH_MAX, "/sys/class/");
            if (is_Block_Device_Handle(handle))
            {
                common_String_Concat(incomingHandleClassPath, PATH_MAX, "block/");
                incomingBlock = true;
                //incomingClassName = strdup("block");
            }
            else if (is_Block_SCSI_Generic_Handle(handle))
            {
                bsg = true;
                common_String_Concat(incomingHandleClassPath, PATH_MAX, "bsg/");
                //incomingClassName = strdup("bsg");
            }
            else if (is_SCSI_Generic_Handle(handle))
            {
                common_String_Concat(incomingHandleClassPath, PATH_MAX, "scsi_generic/");
                //incomingClassName = strdup("scsi_generic");
            }
            else
            {
                //unknown. Time to exit gracefully
                device->drive_info.interface_type = SCSI_INTERFACE;
                device->drive_info.drive_type = UNKNOWN_DRIVE;
                device->drive_info.media_type = MEDIA_UNKNOWN;
                return;
            }
            //first make sure this directory exists
            struct stat inHandleStat;
            memset(&inHandleStat, 0, sizeof(struct stat));
            if (stat(incomingHandleClassPath, &inHandleStat) == 0 && S_ISDIR(inHandleStat.st_mode))
            {
                struct stat link;
                memset(&link, 0, sizeof(struct stat));
                common_String_Concat(incomingHandleClassPath, PATH_MAX, basename(C_CAST(char*, handle)));
                //now read the link with the handle appended on the end
                if (lstat(incomingHandleClassPath, &link) == 0 && S_ISLNK(link.st_mode))
                {
                    char inHandleLink[PATH_MAX] = { 0 };
                    if (readlink(incomingHandleClassPath, inHandleLink, PATH_MAX) > 0)
                    {
                        //Read the link and set up all the fields we want to setup.
                        //Start with setting the device interface
                        //example ata device link: ../../devices/pci0000:00/0000:00:1f.2/ata8/host8/target8:0:0/8:0:0:0/scsi_generic/sg2
                        //example usb device link: ../../devices/pci0000:00/0000:00:1c.1/0000:03:00.0/usb4/4-1/4-1:1.0/host21/target21:0:0/21:0:0:0/scsi_generic/sg4
                        //example sas device link: ../../devices/pci0000:00/0000:00:1c.0/0000:02:00.0/host0/port-0:0/end_device-0:0/target0:0:0/0:0:0:0/scsi_generic/sg3
                        //example firewire device link: ../../devices/pci0000:00/0000:00:1c.5/0000:04:00.0/0000:05:09.0/0000:0b:00.0/0000:0c:02.0/fw1/fw1.0/host13/target13:0:0/13:0:0:0/scsi_generic/sg3
                        //example sata over sas device link: ../../devices/pci0000:00/0000:00:1c.0/0000:02:00.0/host0/port-0:1/end_device-0:1/target0:0:1/0:0:1:0/scsi_generic/sg5
                        if (strstr(inHandleLink, "ata") != 0)
                        {
#if defined (_DEBUG)
                            printf("ATA interface!\n");
#endif
                            device->drive_info.interface_type = IDE_INTERFACE;
                            //get vendor and product IDs of the controller attached to this device.
                            char fullPciPath[PATH_MAX] = { 0 };
                            snprintf(fullPciPath, PATH_MAX, "%s", inHandleLink);

                            fullPciPath[0] = '/';
                            fullPciPath[1] = 's';
                            fullPciPath[2] = 'y';
                            fullPciPath[3] = 's';
                            fullPciPath[4] = '/';
                            memmove(&fullPciPath[5], &fullPciPath[6], strlen(fullPciPath));

                            uint64_t newStrLen = strstr(fullPciPath, "/ata") - fullPciPath + 1;
                            char *pciPath = C_CAST(char*, calloc(PATH_MAX, sizeof(char)));
                            if (pciPath)
                            {
                                snprintf(pciPath, PATH_MAX, "%.*s/vendor", C_CAST(int, newStrLen - 1), fullPciPath);
                                //printf("shortened Path = %s\n", dirname(pciPath));
                                FILE *temp = NULL;
                                temp = fopen(pciPath, "r");
                                if (temp)
                                {
                                    if (1 == fscanf(temp, "0x%" SCNx32, &device->drive_info.adapter_info.vendorID))
                                    {
                                        device->drive_info.adapter_info.vendorIDValid = true;
                                        //printf("Got vendor as %" PRIX16 "h\n", device->drive_info.adapter_info.vendorID);
                                    }
                                    fclose(temp);
                                    temp = NULL;
                                }
                                pciPath = dirname(pciPath);//remove vendor from the end
                                common_String_Concat(pciPath, PATH_MAX, "/device");
                                temp = fopen(pciPath, "r");
                                if (temp)
                                {
                                    if (1 == fscanf(temp, "0x%" SCNx32, &device->drive_info.adapter_info.productID))
                                    {
                                        device->drive_info.adapter_info.productIDValid = true;
                                        //printf("Got product as %" PRIX16 "h\n", device->drive_info.adapter_info.productID);
                                    }
                                    fclose(temp);
                                    temp = NULL;
                                }
                                //Store revision data. This seems to be in the bcdDevice file.
                                pciPath = dirname(pciPath);//remove device from the end
                                common_String_Concat(pciPath, PATH_MAX, "/revision");
                                temp = fopen(pciPath, "r");
                                if (temp)
                                {
                                    uint8_t pciRev = 0;
                                    if (1 == fscanf(temp, "0x%" SCNx8, &pciRev))
                                    {
                                        device->drive_info.adapter_info.revision = pciRev;
                                        device->drive_info.adapter_info.revisionValid = true;
                                        //printf("Got revision as %" PRIX16 "h\n", device->drive_info.adapter_info.revision);
                                    }
                                    fclose(temp);
                                    temp = NULL;
                                }
                                safe_Free(pciPath)
                                device->drive_info.adapter_info.infoType = ADAPTER_INFO_PCI;
                            }
                        }
                        else if (strstr(inHandleLink, "usb") != 0)
                        {
#if defined (_DEBUG)
                            printf("USB interface!\n");
#endif
                            device->drive_info.interface_type = USB_INTERFACE;
                            //set the USB VID and PID. NOTE: There may be a better way to do this, but this seems to work for now.
                            char fullPciPath[PATH_MAX] = { 0 };
                            snprintf(fullPciPath, PATH_MAX, "%s", inHandleLink);

                            fullPciPath[0] = '/';
                            fullPciPath[1] = 's';
                            fullPciPath[2] = 'y';
                            fullPciPath[3] = 's';
                            fullPciPath[4] = '/';
                            memmove(&fullPciPath[5], &fullPciPath[6], strlen(fullPciPath));

                            uint64_t newStrLen = strstr(fullPciPath, "/host") - fullPciPath + 1;
                            char *usbPath = C_CAST(char*, calloc(PATH_MAX, sizeof(char)));
                            if (usbPath)
                            {
                                snprintf(usbPath, PATH_MAX, "%.*s", C_CAST(int, newStrLen - 1), fullPciPath);
                                usbPath = dirname(usbPath);
                                //printf("full USB Path = %s\n", usbPath);
                                //now that the path is correct, we need to read the files idVendor and idProduct
                                common_String_Concat(usbPath, PATH_MAX, "/idVendor");
                                //printf("idVendor USB Path = %s\n", usbPath);
                                FILE *temp = NULL;
                                temp = fopen(usbPath, "r");
                                if (temp)
                                {
                                    if (1 == fscanf(temp, "%" SCNx32, &device->drive_info.adapter_info.vendorID))
                                    {
                                        device->drive_info.adapter_info.vendorIDValid = true;
                                        //printf("Got vendor ID as %" PRIX16 "h\n", device->drive_info.adapter_info.vendorID);
                                    }
                                    fclose(temp);
                                    temp = NULL;
                                }
                                usbPath = dirname(usbPath);//remove idVendor from the end
                                //printf("full USB Path = %s\n", usbPath);
                                common_String_Concat(usbPath, PATH_MAX, "/idProduct");
                                //printf("idProduct USB Path = %s\n", usbPath);
                                temp = fopen(usbPath, "r");
                                if (temp)
                                {
                                    if (1 == fscanf(temp, "%" SCNx32, &device->drive_info.adapter_info.productID))
                                    {
                                        device->drive_info.adapter_info.productIDValid = true;
                                        //printf("Got product ID as %" PRIX16 "h\n", device->drive_info.adapter_info.productID);
                                    }
                                    fclose(temp);
                                    temp = NULL;
                                }
                                //Store revision data. This seems to be in the bcdDevice file.
                                usbPath = dirname(usbPath);//remove idProduct from the end
                                common_String_Concat(usbPath, PATH_MAX, "/bcdDevice");
                                temp = fopen(usbPath, "r");
                                if (temp)
                                {
                                    if (1 == fscanf(temp, "%" SCNx32, &device->drive_info.adapter_info.revision))
                                    {
                                        device->drive_info.adapter_info.revisionValid = true;
                                        //printf("Got revision as %" PRIX16 "h\n", device->drive_info.adapter_info.revision);
                                    }
                                    fclose(temp);
                                    temp = NULL;
                                }
                                safe_Free(usbPath)
                                device->drive_info.adapter_info.infoType = ADAPTER_INFO_USB;
                            }
                        }
                        else if (strstr(inHandleLink, "fw") != 0)
                        {
#if defined (_DEBUG)
                            printf("FireWire interface!\n");
#endif
                            device->drive_info.interface_type = IEEE_1394_INTERFACE;
                            //TODO: investigate some way of saving vendor/product like information for firewire.
                            char fullFWPath[PATH_MAX] = { 0 };
                            snprintf(fullFWPath, PATH_MAX, "%s", inHandleLink);

                            fullFWPath[0] = '/';
                            fullFWPath[1] = 's';
                            fullFWPath[2] = 'y';
                            fullFWPath[3] = 's';
                            fullFWPath[4] = '/';
                            memmove(&fullFWPath[5], &fullFWPath[6], strlen(fullFWPath));

                            //now we need to go up a few directories to get the modalias file to parse
                            uint64_t newStrLen = strstr(fullFWPath, "/host") - fullFWPath + 1;
                            char *fwPath = C_CAST(char*, calloc(PATH_MAX, sizeof(char)));
                            if (fwPath)
                            {
                                snprintf(fwPath, PATH_MAX, "%.*s/modalias", C_CAST(int, newStrLen - 1), fullFWPath);
                                //printf("full FW Path = %s\n", dirname(fwPath));
                                //printf("modalias FW Path = %s\n", fwPath);
                                FILE *temp = NULL;
                                temp = fopen(fwPath, "r");
                                if (temp)
                                {
                                    //This file contains everything in one place. Otherwise we would need to parse multiple files at slightly different paths to get everything - TJE
                                    if (4 == fscanf(temp, "ieee1394:ven%8" SCNx32 "mo%8" SCNx32 "sp%8" SCNx32 "ver%8" SCNx32, &device->drive_info.adapter_info.vendorID, &device->drive_info.adapter_info.productID, &device->drive_info.adapter_info.specifierID, &device->drive_info.adapter_info.revision))
                                    {
                                        device->drive_info.adapter_info.vendorIDValid = true;
                                        device->drive_info.adapter_info.productIDValid = true;
                                        device->drive_info.adapter_info.specifierIDValid = true;
                                        device->drive_info.adapter_info.revisionValid = true;
                                        //printf("Got vendor ID as %" PRIX16 "h\n", device->drive_info.adapter_info.vendorID);
                                        //printf("Got product ID as %" PRIX16 "h\n", device->drive_info.adapter_info.productID);
                                        //printf("Got specifier ID as %" PRIX16 "h\n", device->drive_info.adapter_info.specifierID);
                                        //printf("Got revision ID as %" PRIX16 "h\n", device->drive_info.adapter_info.revision);
                                    }
                                    fclose(temp);
                                    temp = NULL;
                                }
                                device->drive_info.adapter_info.infoType = ADAPTER_INFO_IEEE1394;
                                safe_Free(fwPath)
                            }

                        }
                        //if the link doesn't conatin ata or usb in it, then we are assuming it's scsi since scsi doesn't have a nice simple string to check
                        else
                        {
#if defined (_DEBUG)
                            printf("SCSI interface!\n");
#endif
                            device->drive_info.interface_type = SCSI_INTERFACE;
                            //get vendor and product IDs of the controller attached to this device.

                            char fullPciPath[PATH_MAX] = { 0 };
                            snprintf(fullPciPath, PATH_MAX, "%s", inHandleLink);

                            fullPciPath[0] = '/';
                            fullPciPath[1] = 's';
                            fullPciPath[2] = 'y';
                            fullPciPath[3] = 's';
                            fullPciPath[4] = '/';
                            memmove(&fullPciPath[5], &fullPciPath[6], strlen(fullPciPath));
                            //need to trim the path down now since it can vary by controller:
                            //adaptec: /sys/devices/pci0000:00/0000:00:02.0/0000:02:00.0/host0/target0:1:0/0:1:0:0/scsi_generic/sg2
                            //lsi: /sys/devices/pci0000:00/0000:00:02.0/0000:02:00.0/host0/port-0:16/end_device-0:16/target0:0:16/0:0:16:0/scsi_generic/sg4
                            //The best way seems to break by the word "host" at this time.
                            //printf("Full pci path: %s\n", fullPciPath);
                            //printf("/host location string: %s\n", strstr(fullPciPath, "/host"));
                            //printf("FULL: %" PRIXPTR "\t/HOST: %" PRIXPTR "\n", C_CAST(uintptr_t, fullPciPath), C_CAST(uintptr_t, strstr(fullPciPath, "/host")));
                            uint64_t newStrLen = strstr(fullPciPath, "/host") - fullPciPath + 1;
                            char *pciPath = C_CAST(char*, calloc(PATH_MAX, sizeof(char)));
                            if (pciPath)
                            {
                                snprintf(pciPath, PATH_MAX, "%.*s/vendor", C_CAST(int, newStrLen - 1), fullPciPath);
                                //printf("Shortened PCI Path: %s\n", dirname(pciPath));
                                FILE *temp = NULL;
                                temp = fopen(pciPath, "r");
                                if (temp)
                                {
                                    if (1 == fscanf(temp, "0x%" SCNx32, &device->drive_info.adapter_info.vendorID))
                                    {
                                        device->drive_info.adapter_info.vendorIDValid = true;
                                        //printf("Got vendor as %" PRIX16 "h\n", device->drive_info.adapter_info.vendorID);
                                    }
                                    fclose(temp);
                                    temp = NULL;
                                }
                                pciPath = dirname(pciPath);//remove vendor from the end
                                common_String_Concat(pciPath, PATH_MAX, "/device");
                                temp = fopen(pciPath, "r");
                                if (temp)
                                {
                                    if (1 == fscanf(temp, "0x%" SCNx32, &device->drive_info.adapter_info.productID))
                                    {
                                        device->drive_info.adapter_info.productIDValid = true;
                                        //printf("Got product as %" PRIX16 "h\n", device->drive_info.adapter_info.productID);
                                    }
                                    fclose(temp);
                                    temp = NULL;
                                }
                                //Store revision data. This seems to be in the bcdDevice file.
                                pciPath = dirname(pciPath);//remove device from the end
                                common_String_Concat(pciPath, PATH_MAX, "/revision");
                                temp = fopen(pciPath, "r");
                                if (temp)
                                {
                                    uint8_t pciRev = 0;
                                    if (1 == fscanf(temp, "0x%" SCNx8, &pciRev))
                                    {
                                        device->drive_info.adapter_info.revision = pciRev;
                                        device->drive_info.adapter_info.revisionValid = true;
                                        //printf("Got revision as %" PRIX16 "h\n", device->drive_info.adapter_info.revision);
                                    }
                                    fclose(temp);
                                    temp = NULL;
                                }
                                device->drive_info.adapter_info.infoType = ADAPTER_INFO_PCI;
                                safe_Free(pciPath)
                            }
                        }
                        char *baseLink = basename(inHandleLink);
                        //Now we will set up the device name, etc fields in the os_info structure.
                        if (bsg)
                        {
                            snprintf(device->os_info.name, OS_HANDLE_NAME_MAX_LENGTH, "/dev/bsg/%s", baseLink);
                        }
                        else
                        {
                            snprintf(device->os_info.name, OS_HANDLE_NAME_MAX_LENGTH, "/dev/%s", baseLink);
                        }
                        snprintf(device->os_info.friendlyName, OS_HANDLE_FRIENDLY_NAME_MAX_LENGTH, "%s", baseLink);

                        //printf("getting SCSI address\n");
                        //set the scsi address field
                        char *scsiAddress = basename(dirname(dirname(inHandleLink)));//SCSI address should be 2nd from the end of the link
                        if (scsiAddress)
                        {
                            char *saveptr = NULL;
                            rsize_t addrlen = strlen(scsiAddress);
                            char *token = common_String_Token(scsiAddress, &addrlen, ":", *saveptr);
                            uint8_t counter = 0;
                            while (token)
                            {
                                switch (counter)
                                {
                                case 0://host
                                    sysFsInfo->scsiAddress.host = C_CAST(uint8_t, strtoul(token, NULL, 10));
                                    break;
                                case 1://bus
                                    sysFsInfo->scsiAddress.channel = C_CAST(uint8_t, strtoul(token, NULL, 10));
                                    break;
                                case 2://target
                                    sysFsInfo->scsiAddress.target = C_CAST(uint8_t, strtoul(token, NULL, 10));
                                    break;
                                case 3://lun
                                    sysFsInfo->scsiAddress.lun = C_CAST(uint8_t, strtoul(token, NULL, 10));
                                    break;
                                default:
                                    break;
                                }
                                token = common_String_Token(NULL, &addrlen, ":", &saveptr);
                                ++counter;
                            }
                            if (counter == 4)
                            {
                                device->os_info.scsiAddressValid = true;
                            }
                        }
                        //printf("attempting to map the handle\n");
                        //Lastly, call the mapping function to get the matching block handle and check what we got to set ATAPI, TAPE or leave as-is. Setting these is necessary to prevent talking to ATAPI as HDD due to overlapping A1h opcode
                        char *block = NULL;
                        char *gen = NULL;
                        if (SUCCESS == map_Block_To_Generic_Handle(handle, &gen, &block))
                        {
                            //printf("successfully mapped the handle. gen = %s\tblock=%s\n", gen, block);
                            //Our incoming handle SHOULD always be sg/bsg, but just in case, we need to check before we setup the second handle (mapped handle) information
                            if (incomingBlock)
                            {
                                //block device handle was sent into here (and we made it this far...unlikely)
                                //Secondary handle will be a generic handle
                                if (is_Block_SCSI_Generic_Handle(gen))
                                {
                                    device->os_info.secondHandleValid = true;
                                    snprintf(device->os_info.secondName, OS_SECOND_HANDLE_NAME_LENGTH, "/dev/bsg/%s", gen);
                                    snprintf(device->os_info.secondFriendlyName, OS_SECOND_HANDLE_NAME_LENGTH, "%s", gen);
                                }
                                else
                                {
                                    device->os_info.secondHandleValid = true;
                                    snprintf(device->os_info.secondName, OS_SECOND_HANDLE_NAME_LENGTH, "/dev/%s", gen);
                                    snprintf(device->os_info.secondFriendlyName, OS_SECOND_HANDLE_NAME_LENGTH, "%s", gen);
                                }
                            }
                            else
                            {
                                //generic handle was sent in
                                //secondary handle will be a block handle
                                device->os_info.secondHandleValid = true;
                                snprintf(device->os_info.secondName, OS_SECOND_HANDLE_NAME_LENGTH, "/dev/%s", block);
                                snprintf(device->os_info.secondFriendlyName, OS_SECOND_HANDLE_NAME_LENGTH, "%s", block);
                            }

                            if (strstr(block, "sr") || strstr(block, "scd"))
                            {
                                device->drive_info.drive_type = ATAPI_DRIVE;
                            }
                            else if (strstr(block, "st"))
                            {
                                device->drive_info.drive_type = LEGACY_TAPE_DRIVE;
                            }
                        }
                        //printf("Finish handle mapping\n");
                        safe_Free(block)
                        safe_Free(gen)
                    }
                    else
                    {
                        //couldn't read the link...for who knows what reason...
                    }
                }
                else
                {
                    //Not a link...nothing further to do
                }
            }
        }
    }
    return;
}

//map a block handle (sd) to a generic handle (sg or bsg)
//incoming handle can be either sd, sg, or bsg type
//TODO: handle kernels before 2.6 in some other way. This depends on mapping in the file system provided by 2.6 and later.
eReturnValues map_Block_To_Generic_Handle(const char *handle, char **genericHandle, char **blockHandle)
{
    if (handle == NULL)
    {
        return BAD_PARAMETER;
    }
    //if the handle passed in contains "nvme" then we know it's a device on the nvme interface
    if (strstr(handle, "nvme") != NULL)
    {
        return NOT_SUPPORTED;
    }
    else
    {
        bool incomingBlock = false;//only set for SD!
        char incomingHandleClassPath[PATH_MAX] = { 0 };
        char *incomingClassName = NULL;
        common_String_Concat(incomingHandleClassPath, PATH_MAX, "/sys/class/");
        if (is_Block_Device_Handle(handle))
        {
            common_String_Concat(incomingHandleClassPath, PATH_MAX, "block/");
            incomingBlock = true;
            incomingClassName = strdup("block");
        }
        else if (is_Block_SCSI_Generic_Handle(handle))
        {
            common_String_Concat(incomingHandleClassPath, PATH_MAX, "bsg/");
            incomingClassName = strdup("bsg");
        }
        else if (is_SCSI_Generic_Handle(handle))
        {
            common_String_Concat(incomingHandleClassPath, PATH_MAX, "scsi_generic/");
            incomingClassName = strdup("scsi_generic");
        }
        //first make sure this directory exists
        struct stat inHandleStat;
        if (stat(incomingHandleClassPath, &inHandleStat) == 0 && S_ISDIR(inHandleStat.st_mode))
        {
            common_String_Concat(incomingHandleClassPath, PATH_MAX, basename(C_CAST(char*, handle)));
            //now read the link with the handle appended on the end
            char inHandleLink[PATH_MAX] = { 0 };
            if (readlink(incomingHandleClassPath, inHandleLink, PATH_MAX) > 0)
            {
                //printf("full in handleLink = %s\n", inHandleLink);
                //now we need to map it to a generic handle (sg...if sg not available, bsg)
                const char* scsiGenericClass = "/sys/class/scsi_generic/";
                const char* bsgClass = "/sys/class/bsg/";
                const char* blockClass = "/sys/class/block/";
                struct stat mapStat;
                char classPath[PATH_MAX] = { 0 };
                bool bsg = false;
                if (incomingBlock)
                {
                    //check for sg, then bsg
                    if (stat(scsiGenericClass, &mapStat) == 0 && S_ISDIR(mapStat.st_mode))
                    {
                        snprintf(classPath, PATH_MAX, "%s", scsiGenericClass);
                    }
                    else if (stat(bsgClass, &mapStat) == 0 && S_ISDIR(mapStat.st_mode))
                    {
                        snprintf(classPath, PATH_MAX, "%s", bsgClass);
                        bsg = true;
                    }
                    else
                    {
                        //printf ("could not map to generic class");
                        safe_Free(incomingClassName)
                        return NOT_SUPPORTED;
                    }
                }
                else
                {
                    //check for block
                    snprintf(classPath, PATH_MAX, "%s", blockClass);
                    if (!(stat(classPath, &mapStat) == 0 && S_ISDIR(mapStat.st_mode)))
                    {
                        //printf ("could not map to block class");
                        safe_Free(incomingClassName)
                        return NOT_SUPPORTED;
                    }
                }
                //now we need to loop through each think in the class folder, read the link, and check if we match.
                struct dirent **classList;
                int remains = 0;
                int numberOfItems = scandir(classPath, &classList, NULL /*not filtering anything. Just go through each item*/, alphasort);
                for (int iter = 0; iter < numberOfItems; ++iter)
                {
                    //printf("item = %s: %d of %d\n", classList[iter]->d_name,iter,numberOfItems);
                    //now we need to read the link for classPath/d_name into a buffer...then compare it to the one we read earlier.
                    size_t tempLen = strlen(classPath) + strlen(classList[iter]->d_name) + 1;
                    char *temp = C_CAST(char*, calloc(tempLen, sizeof(char)));
                    struct stat tempStat;
                    memset(&tempStat, 0, sizeof(struct stat));
                    snprintf(temp, tempLen, "%s%s", classPath, classList[iter]->d_name);
                    if (lstat(temp, &tempStat) == 0 && S_ISLNK(tempStat.st_mode))/*check if this is a link*/
                    {
                        char mapLink[PATH_MAX] = { 0 };
                        if (readlink(temp, mapLink, PATH_MAX) > 0)
                        {
                            char *className = NULL;
                            size_t classNameLength = 0;
                            //printf("read link as: %s\n", mapLink);
                            //now, we need to check the links and see if they match.
                            //NOTE: If we are in the block class, we will see sda, sda1, sda 2. These are all matches (technically)
                            //      We SHOULD match on the first disk without partition numbers since we did alphasort
                            //We need to match up until the class name (ex: block, bsg, scsi_generic)
                            if (incomingBlock)//block class
                            {
                                classNameLength = strlen("scsi_generic") + 1;
                                className = C_CAST(char*, calloc(classNameLength, sizeof(char)));
                                if (className)
                                {
                                    snprintf(className, classNameLength, "scsi_generic");
                                }
                            }
                            else if (bsg) //bsg class
                            {
                                classNameLength = strlen("bsg") + 1;
                                className = C_CAST(char*, calloc(classNameLength, sizeof(char)));
                                if (className)
                                {
                                    snprintf(className, classNameLength, "bsg");
                                }
                            }
                            else //scsi_generic class
                            {
                                classNameLength = strlen("block") + 1;
                                className = C_CAST(char*, calloc(classNameLength, sizeof(char)));
                                if (className)
                                {
                                    snprintf(className, classNameLength, "block");
                                }
                            }
                            if (className)
                            {
                                char *classPtr = strstr(mapLink, className);
                                //need to match up to the classname
                                if (NULL != classPtr && strncmp(mapLink, inHandleLink, (classPtr - mapLink)) == 0)
                                {
                                    if (incomingBlock)
                                    {
                                        *blockHandle = strndup(basename(C_CAST(char*, handle)), strlen(basename(C_CAST(char*, handle))));
                                        *genericHandle = strdup(basename(classPtr));
                                    }
                                    else
                                    {
                                        *blockHandle = strndup(basename(classPtr), strlen(basename(classPtr)));
                                        *genericHandle = strdup(basename(C_CAST(char *, handle)));
                                    }
                                    safe_Free(className)
                                    safe_Free(incomingClassName)
                                    // start PRH valgrind fixes
                                    // this is causing a mem leak... when we bail the loop, there are a string of classList[] items 
                                    // still allocated. 
                                    for(remains = iter; remains<numberOfItems; remains++)
                                    {
                                        safe_Free(classList[remains])
                                    }
                                    safe_Free(classList)
                                    // end PRH valgrind fixes.
                                    return SUCCESS;
                                    break;//found a match, exit the loop
                                }
                            }
                            safe_Free(className)
                        }
                    }
                    safe_Free(classList[iter]) // PRH - valgrind
                    safe_Free(temp)
                }
                safe_Free(classList)
            }
            else
            {
                //not a link, or some other error....probably an old kernel
                safe_Free(incomingClassName)
                return NOT_SUPPORTED;
            }
        }
        else
        {
            //Mapping is not supported...probably an old kernel
            safe_Free(incomingClassName)
            return NOT_SUPPORTED;
        }
        safe_Free(incomingClassName)
    }
    return UNKNOWN;
}

//only to be used by get_Device to set up an os_specific structure
//This could be useful to put into a function for all nix systems to use since it could be useful for them too.
long get_Device_Page_Size(void)
{
#if defined (POSIX_2001)
    //use sysconf: http://man7.org/linux/man-pages/man3/sysconf.3.html
    return sysconf(_SC_PAGESIZE);
#else
    //use get page size: http://man7.org/linux/man-pages/man2/getpagesize.2.html
    return C_CAST(long, getpagesize());
#endif
}

#define LIN_MAX_HANDLE_LENGTH 16
eReturnValues get_Device(const char *filename, tDevice *device)
{
    char *deviceHandle = NULL;
    eReturnValues ret = SUCCESS;
<<<<<<< HEAD
    eReturnValues rc;
=======
    int k = 0;
    int rc = 0;
>>>>>>> 5008c645
    struct nvme_adapter_list nvmeAdptList;
    bool isScsi = false;
    char *nvmeDevName;

    /**
     * In VMWare NVMe device the drivename (for NDDK) 
     * always starts with "vmhba" (e.g. vmhba1) 
     */

    nvmeDevName = strstr(filename, "vmhba");
    isScsi = (nvmeDevName == NULL) ? true : false;

    //printf("Getting device for %s\n", filename);

    /**
     * List down both NVMe and HDD/SSD drives 
     * Get the device after matching the name 
     */
    deviceHandle = strdup(filename);

    if (isScsi)
    {
#if defined (_DEBUG)
        printf("This is a SCSI drive\n");
        printf("Attempting to open %s\n", deviceHandle);
#endif
        // Note: We are opening a READ/Write flag
        if ((device->os_info.fd = open(deviceHandle, O_RDWR | O_NONBLOCK)) < 0)
        {
            perror("open");
            device->os_info.fd = errno;
            printf("open failure\n");
            printf("Error: ");
            print_Errno_To_Screen(errno);
            if (device->os_info.fd == EACCES)
            {
                safe_Free(deviceHandle)
                return PERMISSION_DENIED;
            }
            else
            {
                safe_Free(deviceHandle)
                return FAILURE;
            }
        }

        device->os_info.minimumAlignment = sizeof(void *);

        //Adding support for different device discovery options. 
        if (device->dFlags == OPEN_HANDLE_ONLY)
        {
            //set scsi interface and scsi drive until we know otherwise
            device->drive_info.drive_type = SCSI_DRIVE;
            device->drive_info.interface_type = SCSI_INTERFACE;
            device->drive_info.media_type = MEDIA_HDD;
            set_Device_Fields_From_Handle(deviceHandle, device);
            setup_Passthrough_Hacks_By_ID(device);
            safe_Free(deviceHandle)
            return ret;
        }
        //\\TODO: Add support for other flags. 

        if ((device->os_info.fd >= 0) && (ret == SUCCESS))
        {
            struct sg_scsi_id hctlInfo;
            memset(&hctlInfo, 0, sizeof(struct sg_scsi_id));
            int getHctl = ioctl(device->os_info.fd, SG_GET_SCSI_ID, &hctlInfo);
            if (getHctl == 0 && errno == 0)//when this succeeds, both of these will be zeros
            {
                //printf("Got hctlInfo\n");
                device->os_info.scsiAddress.host = C_CAST(uint8_t, hctlInfo.host_no);
                device->os_info.scsiAddress.channel = C_CAST(uint8_t, hctlInfo.channel);
                device->os_info.scsiAddress.target = C_CAST(uint8_t, hctlInfo.scsi_id);
                device->os_info.scsiAddress.lun = C_CAST(uint8_t, hctlInfo.lun);
                device->drive_info.namespaceID = device->os_info.scsiAddress.lun + UINT32_C(1);//Doing this to help with USB to NVMe adapters. Luns start at zero, whereas namespaces start with 1, hence the plus 1.
                //also reported are per lun and per device Q-depth which might be nice to store.
                //printf("H:C:T:L = %" PRIu8 ":%" PRIu8 ":%" PRIu8 ":%" PRIu8 "\n", device->os_info.scsiAddress.host, device->os_info.scsiAddress.channel, device->os_info.scsiAddress.target, device->os_info.scsiAddress.lun);
            }

#if defined (_DEBUG)
            printf("Getting SG driver version\n");
#endif

            /**
             * SG_GET_VERSION_NUM is currently not supported for VMWare 
             * SG_IO. 
             */
#if 0
             // Check we have a valid device by trying an ioctl
             // From http://tldp.org/HOWTO/SCSI-Generic-HOWTO/pexample.html
            if ((ioctl(device->os_info.fd, SG_GET_VERSION_NUM, &k) < 0) || (k < 30000))
            {
                printf("%s: SG_GET_VERSION_NUM on %s failed version=%d\n", __FUNCTION__, filename, k);
                perror("SG_GET_VERSION_NUM");
                close(device->os_info.fd);
            }

            //http://www.faqs.org/docs/Linux-HOWTO/SCSI-Generic-HOWTO.html#IDDRIVER
            device->os_info.sgDriverVersion.driverVersionValid = true;
            device->os_info.sgDriverVersion.majorVersion = C_CAST(uint8_t, k / 10000);
            device->os_info.sgDriverVersion.minorVersion = C_CAST(uint8_t, (k - (device->os_info.sgDriverVersion.majorVersion * 10000)) / 100);
            device->os_info.sgDriverVersion.revision = C_CAST(uint8_t, k - (device->os_info.sgDriverVersion.majorVersion * 10000) - (device->os_info.sgDriverVersion.minorVersion * 100));
#endif

            //set the OS Type
            device->os_info.osType = OS_ESX;

            memcpy(device->os_info.name, deviceHandle, strlen(deviceHandle) + 1);

            //set scsi interface and scsi drive until we know otherwise
            device->drive_info.drive_type = SCSI_DRIVE;
            device->drive_info.interface_type = SCSI_INTERFACE;
            device->drive_info.media_type = MEDIA_HDD;
            //now have the device information fields set
#if defined (_DEBUG)
            printf("Setting interface, drive type, secondary handles\n");
#endif

            //set_Device_Fields_From_Handle(deviceHandle, device);
            setup_Passthrough_Hacks_By_ID(device);
            device->drive_info.interface_type = SCSI_INTERFACE;
            device->drive_info.drive_type = UNKNOWN_DRIVE;
            device->drive_info.media_type = MEDIA_UNKNOWN;

#if defined (_DEBUG)
            printf("name = %s\t friendly name = %s\n2ndName = %s\t2ndFName = %s\n",
                device->os_info.name,
                device->os_info.friendlyName,
                device->os_info.secondName,
                device->os_info.secondFriendlyName
            );
            printf("h:c:t:l = %u:%u:%u:%u\n", device->os_info.scsiAddress.host, device->os_info.scsiAddress.channel, device->os_info.scsiAddress.target, device->os_info.scsiAddress.lun);

            printf("SG driver version = %u.%u.%u\n", device->os_info.sgDriverVersion.majorVersion, device->os_info.sgDriverVersion.minorVersion, device->os_info.sgDriverVersion.revision);
#endif

            // Fill in all the device info.
            //this code to set up passthrough commands for USB and IEEE1394 has been removed for now to match Windows functionality. Need better intelligence than this.
            //Some of these old pass-through types issue vendor specific op codes that could be misinterpretted on some devices.
//              if (device->drive_info.interface_type == USB_INTERFACE || device->drive_info.interface_type == IEEE_1394_INTERFACE)
//              {
//                  //TODO: Actually get the VID and PID set before calling this...currently it just issues an identify command to test which passthrough to use until it works. - TJE
//                  set_ATA_Passthrough_Type_By_PID_and_VID(device);
//              }

            ret = fill_Drive_Info_Data(device);

#if defined (_DEBUG)
            printf("\nvm helper\n");
            printf("Drive type: %d\n", device->drive_info.drive_type);
            printf("Interface type: %d\n", device->drive_info.interface_type);
            printf("Media type: %d\n", device->drive_info.media_type);
#endif
        }
        safe_Free(deviceHandle)

    }
    else
    {
        rc = Nvme_GetAdapterList(&nvmeAdptList);

        if (rc != 0)
        {
            return FAILURE;
        }

#if defined (_DEBUG)
        printf("This is a NVMe drive\n");
        printf("Attempting to open %s\n", deviceHandle);
#endif
        // Note: We are opening a READ/Write flag
        /**
         * Opening up the dev handle for NVMe
         */

        device->os_info.nvmeFd = Nvme_Open(&nvmeAdptList, filename);

        /**
         * We should do a HDD/SSD open here
         */

        if (device->os_info.nvmeFd == NULL)
        {
            perror("open");
            device->os_info.nvmeFd = errno;
            printf("open failure\n");
            printf("Error: ");
            print_Errno_To_Screen(errno);
            if (device->os_info.nvmeFd == EACCES)
            {
                safe_Free(deviceHandle)
                return PERMISSION_DENIED;
            }
            else
            {
                safe_Free(deviceHandle)
                return FAILURE;
            }
        }

        device->os_info.minimumAlignment = sizeof(void *);

        //Adding support for different device discovery options. 
        if (device->dFlags == OPEN_HANDLE_ONLY)
        {
            safe_Free(deviceHandle)
            return ret;
        }
        //\\TODO: Add support for other flags. 

        if ((device->os_info.nvmeFd != NULL) && (ret == SUCCESS))
        {
#if defined (_DEBUG)
            printf("Getting SG driver version\n");
#endif

            /**
             * Setting up NVMe drive blindly for now
             */

            device->drive_info.interface_type = NVME_INTERFACE;
            device->drive_info.drive_type = NVME_DRIVE;
            device->drive_info.media_type = MEDIA_NVM;
            memcmp(device->drive_info.T10_vendor_ident, "NVMe", 4);
            device->os_info.osType = OS_ESX;
            memcpy(&(device->os_info.name), filename, strlen(filename) + 1);

#if !defined(DISABLE_NVME_PASSTHROUGH)
            if (device->drive_info.interface_type == NVME_INTERFACE)
            {
#if 0
                ret = ioctl(device->os_info.fd, NVME_IOCTL_ID);
                if (ret < 0)
                {
                    perror("nvme_ioctl_id");
                    return ret;
                }
                device->drive_info.lunOrNSID = C_CAST(uint32_t, ret);
#endif
                ret = fill_In_NVMe_Device_Info(device);
            }
            else
#endif
            {
                // Fill in all the device info.
                //this code to set up passthrough commands for USB and IEEE1394 has been removed for now to match Windows functionality. Need better intelligence than this.
                //Some of these old pass-through types issue vendor specific op codes that could be misinterpretted on some devices.
    //              if (device->drive_info.interface_type == USB_INTERFACE || device->drive_info.interface_type == IEEE_1394_INTERFACE)
    //              {
    //                  //TODO: Actually get the VID and PID set before calling this...currently it just issues an identify command to test which passthrough to use until it works. - TJE
    //                  set_ATA_Passthrough_Type_By_PID_and_VID(device);
    //              }

#if 0
                ret = fill_Drive_Info_Data(device);
#endif
            }
#if defined (_DEBUG)
            printf("\nvm helper\n");
            printf("Drive type: %d\n", device->drive_info.drive_type);
            printf("Interface type: %d\n", device->drive_info.interface_type);
            printf("Media type: %d\n", device->drive_info.media_type);
#endif
        }
        safe_Free(deviceHandle)
    }

    return ret;
}
//http://www.tldp.org/HOWTO/SCSI-Generic-HOWTO/scsi_reset.html
//sgResetType should be one of the values from the link above...so bus or device...controller will work but that shouldn't be done ever.
eReturnValues sg_reset(int fd, int resetType)
{
    eReturnValues ret = UNKNOWN;
<<<<<<< HEAD
    
=======

>>>>>>> 5008c645
    int ioctlResult = ioctl(fd, SG_SCSI_RESET, &resetType);

    if (ioctlResult < 0)
    {
#if defined(_DEBUG)
        printf("Reset failure! errorcode: %d, errno: %d\n", ret, errno);
        print_Errno_To_Screen(errno);
#endif
        if (errno == EAFNOSUPPORT)
        {
            ret = OS_COMMAND_NOT_AVAILABLE;
        }
        else
        {
            ret = OS_COMMAND_BLOCKED;
        }
    }
    else
    {
        //poll for reset completion
#if defined(_DEBUG)
        printf("Reset in progress, polling for completion!\n");
#endif
        resetType = SG_SCSI_RESET_NOTHING;
        while (errno == EBUSY)
        {
            ret = ioctl(fd, SG_SCSI_RESET, &resetType);
        }
        ret = SUCCESS;
        //printf("Reset Success!\n");
    }
    return ret;
}

eReturnValues os_Device_Reset(tDevice *device)
{
    return sg_reset(device->os_info.fd, SG_SCSI_RESET_DEVICE);
}

eReturnValues os_Bus_Reset(tDevice *device)
{
    return sg_reset(device->os_info.fd, SG_SCSI_RESET_BUS);
}

eReturnValues os_Controller_Reset(tDevice *device)
{
    return sg_reset(device->os_info.fd, SG_SCSI_RESET_HOST);
}

<<<<<<< HEAD
eReturnValues send_IO( ScsiIoCtx *scsiIoCtx )
{
    eReturnValues ret = FAILURE;    
=======
eReturnValues send_IO(ScsiIoCtx *scsiIoCtx)
{
    eReturnValues ret = FAILURE;
>>>>>>> 5008c645
#ifdef _DEBUG
    printf("-->%s \n", __FUNCTION__);
#endif
    switch (scsiIoCtx->device->drive_info.interface_type)
    {
    case NVME_INTERFACE:
#if !defined (DISABLE_NVME_PASSTHROUGH)
        return sntl_Translate_SCSI_Command(scsiIoCtx->device, scsiIoCtx);
#endif
        //USB, ATA, and SCSI interface all use sg, so just issue an SG IO.
    case SCSI_INTERFACE:
    case IDE_INTERFACE:
    case USB_INTERFACE:
    case IEEE_1394_INTERFACE:
        ret = send_sg_io(scsiIoCtx);
        break;
    case RAID_INTERFACE:
        if (scsiIoCtx->device->issue_io != NULL)
        {
            ret = scsiIoCtx->device->issue_io(scsiIoCtx);
        }
        else
        {
            if (VERBOSITY_QUIET < scsiIoCtx->device->deviceVerbosity)
            {
                printf("No Raid PassThrough IO Routine present for this device\n");
            }
        }
        break;
    default:
        if (VERBOSITY_QUIET < scsiIoCtx->device->deviceVerbosity)
        {
            printf("Target Device does not have a valid interface %d\n", \
                scsiIoCtx->device->drive_info.interface_type);
        }
        break;
    }
#ifdef _DEBUG
    printf("<--%s (%d)\n", __FUNCTION__, ret);
#endif
    if (scsiIoCtx->device->delay_io)
    {
        delay_Milliseconds(scsiIoCtx->device->delay_io);
        if (VERBOSITY_COMMAND_NAMES <= scsiIoCtx->device->deviceVerbosity)
        {
            printf("Delaying between commands %d seconds to reduce IO impact", scsiIoCtx->device->delay_io);
        }
    }
    return ret;
}

<<<<<<< HEAD
eReturnValues send_sg_io( ScsiIoCtx *scsiIoCtx )
{
    sg_io_hdr_t io_hdr;
    uint8_t     *localSenseBuffer = NULL;
    eReturnValues         ret          = SUCCESS;
=======
eReturnValues send_sg_io(ScsiIoCtx *scsiIoCtx)
{
    sg_io_hdr_t io_hdr;
    uint8_t *localSenseBuffer = NULL;
    eReturnValues ret = SUCCESS;
>>>>>>> 5008c645
    seatimer_t  commandTimer;
#ifdef _DEBUG
    printf("-->%s \n", __FUNCTION__);
#endif


    memset(&commandTimer, 0, sizeof(seatimer_t));
    //int idx = 0;
    // Start with zapping the io_hdr
    memset(&io_hdr, 0, sizeof(sg_io_hdr_t));

    if (VERBOSITY_BUFFERS <= scsiIoCtx->device->deviceVerbosity)
    {
        printf("Sending command with send_IO\n");
    }

    // Set up the io_hdr
    io_hdr.interface_id = 'S';
    io_hdr.cmd_len = scsiIoCtx->cdbLength;
    // Use user's sense or local?
    if ((scsiIoCtx->senseDataSize) && (scsiIoCtx->psense != NULL))
    {
        io_hdr.mx_sb_len = scsiIoCtx->senseDataSize;
        io_hdr.sbp = scsiIoCtx->psense;
    }
    else
    {
        localSenseBuffer = C_CAST(uint8_t *, calloc_aligned(SPC3_SENSE_LEN, sizeof(uint8_t), scsiIoCtx->device->os_info.minimumAlignment));
        if (!localSenseBuffer)
        {
            return MEMORY_FAILURE;
        }
        io_hdr.mx_sb_len = SPC3_SENSE_LEN;
        io_hdr.sbp = localSenseBuffer;
    }

    switch (scsiIoCtx->direction)
    {
    case XFER_NO_DATA:
    case SG_DXFER_NONE:
        io_hdr.dxfer_direction = SG_DXFER_NONE;
        break;
    case XFER_DATA_IN:
    case SG_DXFER_FROM_DEV:
        io_hdr.dxfer_direction = SG_DXFER_FROM_DEV;
        break;
    case XFER_DATA_OUT:
    case SG_DXFER_TO_DEV:
        io_hdr.dxfer_direction = SG_DXFER_TO_DEV;
        break;
    case SG_DXFER_TO_FROM_DEV:
        io_hdr.dxfer_direction = SG_DXFER_TO_FROM_DEV;
        break;
        //case SG_DXFER_UNKNOWN:
        //io_hdr.dxfer_direction = SG_DXFER_UNKNOWN;
        //break;
    default:
        if (VERBOSITY_QUIET < scsiIoCtx->device->deviceVerbosity)
        {
            printf("%s Didn't understand direction\n", __FUNCTION__);
        }
        safe_Free_aligned(localSenseBuffer)
        return BAD_PARAMETER;
    }

    io_hdr.dxfer_len = scsiIoCtx->dataLength;
    io_hdr.dxferp = scsiIoCtx->pdata;
    io_hdr.cmdp = scsiIoCtx->cdb;
    if (scsiIoCtx->device->drive_info.defaultTimeoutSeconds > 0 && scsiIoCtx->device->drive_info.defaultTimeoutSeconds > scsiIoCtx->timeout)
    {
        io_hdr.timeout = scsiIoCtx->device->drive_info.defaultTimeoutSeconds;
        //this check is to make sure on commands that set a very VERY large timeout (*cough* *cough* ata security) that we DON'T do a conversion and leave the time as the max...
        if (scsiIoCtx->device->drive_info.defaultTimeoutSeconds < SG_MAX_CMD_TIMEOUT_SECONDS)
        {
            io_hdr.timeout *= 1000;//convert to milliseconds
        }
        else
        {
            io_hdr.timeout = UINT32_MAX;//no timeout or maximum timeout
        }
    }
    else
    {
        if (scsiIoCtx->timeout != 0)
        {
            io_hdr.timeout = scsiIoCtx->timeout;
            //this check is to make sure on commands that set a very VERY large timeout (*cough* *cough* ata security) that we DON'T do a conversion and leave the time as the max...
            if (scsiIoCtx->timeout < SG_MAX_CMD_TIMEOUT_SECONDS)
            {
                io_hdr.timeout *= 1000;//convert to milliseconds
            }
            else
            {
                io_hdr.timeout = UINT32_MAX;//no timeout or maximum timeout
            }
        }
        else
        {
            io_hdr.timeout = 15 * 1000;//default to 15 second timeout
        }
    }

    // \revisit: should this be FF or something invalid than 0?
    scsiIoCtx->returnStatus.format = 0xFF;
    scsiIoCtx->returnStatus.senseKey = 0;
    scsiIoCtx->returnStatus.asc = 0;
    scsiIoCtx->returnStatus.ascq = 0;
    //print_io_hdr(&io_hdr);
    //printf("scsiIoCtx->device->os_info.fd = %d\n", scsiIoCtx->device->os_info.fd);
    start_Timer(&commandTimer);
    int ioctlResult = ioctl(scsiIoCtx->device->os_info.fd, SG_IO, &io_hdr);
    stop_Timer(&commandTimer);
    scsiIoCtx->device->os_info.last_error = errno;
    if (ioctlResult < 0)
    {
        ret = OS_PASSTHROUGH_FAILURE;
        if (VERBOSITY_COMMAND_VERBOSE <= scsiIoCtx->device->deviceVerbosity)
        {
            if (scsiIoCtx->device->os_info.last_error != 0)
            {
                printf("Error: ");
                print_Errno_To_Screen(scsiIoCtx->device->os_info.last_error);
            }
        }
    }

    //print_io_hdr(&io_hdr);

    if (io_hdr.sb_len_wr)
    {
        scsiIoCtx->returnStatus.format = io_hdr.sbp[0];
        get_Sense_Key_ASC_ASCQ_FRU(io_hdr.sbp, io_hdr.mx_sb_len, &scsiIoCtx->returnStatus.senseKey, &scsiIoCtx->returnStatus.asc, &scsiIoCtx->returnStatus.ascq, &scsiIoCtx->returnStatus.fru);
    }

    if (VERBOSITY_COMMAND_VERBOSE <= scsiIoCtx->device->deviceVerbosity)
    {
        switch (io_hdr.info & SG_INFO_DIRECT_IO_MASK)
        {
        case SG_INFO_INDIRECT_IO:
            printf("SG IO Issued as Indirect IO\n");
            break;
        case SG_INFO_DIRECT_IO:
            printf("SG IO Issued as Direct IO\n");
            break;
        case SG_INFO_MIXED_IO:
            printf("SG IO Issued as Mixed IO\n");
            break;
        default:
            printf("SG IO Issued as Unknown IO type\n");
            break;
        }
    }

    if ((io_hdr.info & SG_INFO_OK_MASK) != SG_INFO_OK)
    {
        //something has gone wrong. Sense data may or may not have been returned.
        //Check the masked status, host status and driver status to see what happened.
        if (io_hdr.masked_status != 0) //SAM_STAT_GOOD???
        {
            if (VERBOSITY_COMMAND_VERBOSE <= scsiIoCtx->device->deviceVerbosity)
            {
                printf("SG Masked Status = %02" PRIX8 "h", io_hdr.masked_status);
                switch (io_hdr.masked_status)
                {
                case GOOD:
                    printf(" - Good\n");
                    break;
                case CHECK_CONDITION:
                    printf(" - Check Condition\n");
                    break;
                case CONDITION_GOOD:
                    printf(" - Condition Good\n");
                    break;
                case BUSY:
                    printf(" - Busy\n");
                    break;
                case INTERMEDIATE_GOOD:
                    printf(" - Intermediate Good\n");
                    break;
                case INTERMEDIATE_C_GOOD:
                    printf(" - Intermediate C Good\n");
                    break;
                case RESERVATION_CONFLICT:
                    printf(" - Reservation Conflict\n");
                    break;
                case COMMAND_TERMINATED:
                    printf(" - Command Terminated\n");
                    break;
                case QUEUE_FULL:
                    printf(" - Queue Full\n");
                    break;
                default:
                    printf(" - Unknown Masked Status\n");
                    break;
                }
            }
            if (io_hdr.sb_len_wr == 0)
            {
                if (VERBOSITY_COMMAND_VERBOSE <= scsiIoCtx->device->deviceVerbosity)
                {
                    printf("\t(Masked Status) Sense data not available, assuming OS_PASSTHROUGH_FAILURE\n");
                }
                //No sense data back. We need to set an error since the layers above are going to look for sense data and we don't have any.
                ret = OS_PASSTHROUGH_FAILURE;
            }
        }
        if (io_hdr.host_status != 0)
        {
            if (VERBOSITY_COMMAND_VERBOSE <= scsiIoCtx->device->deviceVerbosity)
            {
                printf("SG Host Status = %02" PRIX16 "h", io_hdr.host_status);
                switch (io_hdr.host_status)
                {
                case OPENSEA_SG_ERR_DID_OK:
                    printf(" - No Error\n");
                    break;
                case OPENSEA_SG_ERR_DID_NO_CONNECT:
                    printf(" - Could Not Connect\n");
                    break;
                case OPENSEA_SG_ERR_DID_BUS_BUSY:
                    printf(" - Bus Busy\n");
                    break;
                case OPENSEA_SG_ERR_DID_TIME_OUT:
                    printf(" - Timed Out\n");
                    break;
                case OPENSEA_SG_ERR_DID_BAD_TARGET:
                    printf(" - Bad Target Device\n");
                    break;
                case OPENSEA_SG_ERR_DID_ABORT:
                    printf(" - Abort\n");
                    break;
                case OPENSEA_SG_ERR_DID_PARITY:
                    printf(" - Parity Error\n");
                    break;
                case OPENSEA_SG_ERR_DID_ERROR:
                    printf(" - Internal Adapter Error\n");
                    break;
                case OPENSEA_SG_ERR_DID_RESET:
                    printf(" - SCSI Bus/Device Has Been Reset\n");
                    break;
                case OPENSEA_SG_ERR_DID_BAD_INTR:
                    printf(" - Bad Interrupt\n");
                    break;
                case OPENSEA_SG_ERR_DID_PASSTHROUGH:
                    printf(" - Forced Passthrough Past Mid-Layer\n");
                    break;
                case OPENSEA_SG_ERR_DID_SOFT_ERROR:
                    printf(" - Soft Error, Retry?\n");
                    break;
                default:
                    printf(" - Unknown Host Status\n");
                    break;
                }
            }
            if (io_hdr.sb_len_wr == 0)//Doing this because some drivers may set an error even if the command otherwise went through and sense data was available.
            {
                if (VERBOSITY_COMMAND_VERBOSE <= scsiIoCtx->device->deviceVerbosity)
                {
                    printf("\t(Host Status) Sense data not available, assuming OS_PASSTHROUGH_FAILURE\n");
                }
                ret = OS_PASSTHROUGH_FAILURE;
            }
        }
        if (io_hdr.driver_status != 0)
        {
            if (VERBOSITY_COMMAND_VERBOSE <= scsiIoCtx->device->deviceVerbosity)
            {
                printf("SG Driver Status = %02" PRIX16 "h", io_hdr.driver_status);
                switch (io_hdr.driver_status & OPENSEA_SG_ERR_DRIVER_MASK)
                {
                case OPENSEA_SG_ERR_DRIVER_OK:
                    printf(" - Driver OK");
                    break;
                case OPENSEA_SG_ERR_DRIVER_BUSY:
                    printf(" - Driver Busy");
                    break;
                case OPENSEA_SG_ERR_DRIVER_SOFT:
                    printf(" - Driver Soft Error");
                    break;
                case OPENSEA_SG_ERR_DRIVER_MEDIA:
                    printf(" - Driver Media Error");
                    break;
                case OPENSEA_SG_ERR_DRIVER_ERROR:
                    printf(" - Driver Error");
                    break;
                case OPENSEA_SG_ERR_DRIVER_INVALID:
                    printf(" - Driver Invalid");
                    break;
                case OPENSEA_SG_ERR_DRIVER_TIMEOUT:
                    printf(" - Driver Timeout");
                    break;
                case OPENSEA_SG_ERR_DRIVER_HARD:
                    printf(" - Driver Hard Error");
                    break;
                case OPENSEA_SG_ERR_DRIVER_SENSE:
                    printf(" - Driver Sense Data Available");
                    break;
                default:
                    printf(" - Unknown Driver Error");
                    break;
                }
                //now error suggestions
                switch (io_hdr.driver_status & OPENSEA_SG_ERR_SUGGEST_MASK)
                {
                case OPENSEA_SG_ERR_SUGGEST_NONE:
                    break;//no suggestions, nothing necessary to print
                case OPENSEA_SG_ERR_SUGGEST_RETRY:
                    printf(" - Suggest Retry");
                    break;
                case OPENSEA_SG_ERR_SUGGEST_ABORT:
                    printf(" - Suggest Abort");
                    break;
                case OPENSEA_SG_ERR_SUGGEST_REMAP:
                    printf(" - Suggest Remap");
                    break;
                case OPENSEA_SG_ERR_SUGGEST_DIE:
                    printf(" - Suggest Die");
                    break;
                case OPENSEA_SG_ERR_SUGGEST_SENSE:
                    printf(" - Suggest Sense");
                    break;
                default:
                    printf(" - Unknown suggestion");
                    break;
                }
                printf("\n");
            }
            if (io_hdr.sb_len_wr == 0)
            {
                if (VERBOSITY_COMMAND_VERBOSE <= scsiIoCtx->device->deviceVerbosity)
                {
                    printf("\t(Driver Status) Sense data not available, assuming OS_PASSTHROUGH_FAILURE\n");
                }
                //No sense data back. We need to set an error since the layers above are going to look for sense data and we don't have any.
                ret = OS_PASSTHROUGH_FAILURE;
            }
        }

    }

    scsiIoCtx->device->drive_info.lastCommandTimeNanoSeconds = get_Nano_Seconds(commandTimer);
#ifdef _DEBUG
    printf("<--%s (%d)\n", __FUNCTION__, ret);
#endif
    safe_Free_aligned(localSenseBuffer)
    return ret;
}

static int nvme_filter(const struct dirent *entry)
{
    int nvmeHandle = strncmp("nvme", entry->d_name, 4);
    if (nvmeHandle != 0)
    {
        return !nvmeHandle;
    }
    if (strlen(entry->d_name) > 5)
    {
        char* partition = strpbrk(entry->d_name, "p");
        if (partition != NULL)
        {
            return nvmeHandle;
        }
        else
        {
            return !nvmeHandle;
        }
    }
    else
    {
        return 0;
    }
}

//-----------------------------------------------------------------------------
//
//  get_Device_Count()
//
//! \brief   Description:  Get the count of devices in the system that this library
//!                        can talk to. This function is used in conjunction with
//!                        get_Device_List, so that enough memory is allocated.
//
//  Entry:
//!   \param[out] numberOfDevices = integer to hold the number of devices found. 
//!   \param[in] flags = eScanFlags based mask to let application control. 
//!                      NOTE: currently flags param is not being used.  
//!
//  Exit:
//!   \return SUCCESS - pass, !SUCCESS fail or something went wrong
//
//-----------------------------------------------------------------------------
eReturnValues get_Device_Count(uint32_t * numberOfDevices, uint64_t flags)
{
    int  num_devs = 0, num_nvme_devs = 0;
<<<<<<< HEAD
    eReturnValues rc;
=======
    int rc = 0;
>>>>>>> 5008c645
    struct nvme_adapter_list nvmeAdptList;

    struct dirent **namelist;

    num_devs = scandir("/dev/disks", &namelist, drive_filter, alphasort);

    //free the list of names to not leak memory
    for (int iter = 0; iter < num_devs; ++iter)
    {
        safe_Free(namelist[iter])
    }
    safe_Free(namelist)

#ifdef _DEBUG
    printf("get_Device_Count : num_devs %d\n", num_devs);
#endif

    //add nvme devices to the list
    rc = Nvme_GetAdapterList(&nvmeAdptList);

    if (rc == 0)
    {
        num_nvme_devs = nvmeAdptList.count;
    }

#ifdef _DEBUG
    printf("get_Device_Count : num_nvme_devs %d\n", num_nvme_devs);
#endif

    *numberOfDevices = num_devs + num_nvme_devs;

    return SUCCESS;
}

//-----------------------------------------------------------------------------
//
//  get_Device_List()
//
//! \brief   Description:  Get a list of devices that the library supports. 
//!                        Use get_Device_Count to figure out how much memory is
//!                        needed to be allocated for the device list. The memory 
//!                        allocated must be the multiple of device structure. 
//!                        The application can pass in less memory than needed 
//!                        for all devices in the system, in which case the library 
//!                        will fill the provided memory with how ever many device 
//!                        structures it can hold. 
//  Entry:
//!   \param[out] ptrToDeviceList = pointer to the allocated memory for the device list
//!   \param[in]  sizeInBytes = size of the entire list in bytes. 
//!   \param[in]  versionBlock = versionBlock structure filled in by application for 
//!                              sanity check by library. 
//!   \param[in] flags = eScanFlags based mask to let application control. 
//!                      NOTE: currently flags param is not being used.  
//!
//  Exit:
//!   \return SUCCESS - pass, !SUCCESS fail or something went wrong
//
//-----------------------------------------------------------------------------
eReturnValues get_Device_List(tDevice * const ptrToDeviceList, uint32_t sizeInBytes, versionBlock ver, uint64_t flags)
{
    eReturnValues returnValue = SUCCESS;
    int numberOfDevices = 0;
    int driveNumber = 0, found = 0, failedGetDeviceCount = 0, permissionDeniedCount = 0;
    char name[128] = { 0 }; //Because get device needs char
    int fd;
    tDevice * d = NULL;
    struct nvme_adapter_list nvmeAdptList;
<<<<<<< HEAD
    eReturnValues rc;
=======
    int rc = 0;
>>>>>>> 5008c645
#if defined (DEGUG_SCAN_TIME)
    seatimer_t getDeviceTimer;
    seatimer_t getDeviceListTimer;
    memset(&getDeviceTimer, 0, sizeof(seatimer_t));
    memset(&getDeviceListTimer, 0, sizeof(seatimer_t));
#endif
    struct dirent **namelist;

    int  num_sg_devs = 0, num_nvme_devs = 0;

    num_sg_devs = scandir("/dev/disks", &namelist, drive_filter, alphasort);

    rc = Nvme_GetAdapterList(&nvmeAdptList);

    if (rc == 0)
    {
        num_nvme_devs = nvmeAdptList.count;
    }


    char **devs = C_CAST(char **, calloc(num_sg_devs + num_nvme_devs + 1, sizeof(char *)));
    int i = 0, j = 0;
    //add sg/sd devices to the list
    for (; i < (num_sg_devs); i++)
    {
        size_t deviceHandleLen = (strlen("/dev/disks/") + strlen(namelist[i]->d_name) + 1) * sizeof(char);
        devs[i] = C_CAST(char *, malloc(deviceHandleLen));
        snprintf(devs[i], deviceHandleLen, "/dev/disks/%s", namelist[i]->d_name);
        safe_Free(namelist[i])
    }
    safe_Free(namelist)

    //add nvme devices to the list
    for (j = 0; i < (num_sg_devs + num_nvme_devs) && i < MAX_DEVICES_PER_CONTROLLER;i++, j++)
    {
        size_t nvmeAdptNameLen = strlen(nvmeAdptList.adapters[j].name) + 1;
        devs[i] = C_CAST(char *, malloc(nvmeAdptNameLen));
        memset(devs[i], 0, nvmeAdptNameLen);
        snprintf(devs[i], nvmeAdptNameLen, "%s", nvmeAdptList.adapters[j].name);
    }
    devs[i] = NULL; //Added this so the for loop down doesn't cause a segmentation fault.


    //TODO: Check if sizeInBytes is a multiple of 
    if (!(ptrToDeviceList) || (!sizeInBytes))
    {
        returnValue = BAD_PARAMETER;
    }
    else if ((!(validate_Device_Struct(ver))))
    {
        returnValue = LIBRARY_MISMATCH;
    }
    else
    {
        numberOfDevices = sizeInBytes / sizeof(tDevice);
        d = ptrToDeviceList;
#if defined (DEGUG_SCAN_TIME)
        start_Timer(&getDeviceListTimer);
#endif
        for (driveNumber = 0; ((driveNumber >= 0 && C_CAST(unsigned int, driveNumber) < MAX_DEVICES_TO_SCAN && driveNumber < (num_sg_devs + num_nvme_devs)) && (found < numberOfDevices)); ++driveNumber)
        {
            if (!devs[driveNumber] || strlen(devs[driveNumber]) == 0)
            {
                continue;
            }
            memset(name, 0, sizeof(name));//clear name before reusing it
            snprintf(name, sizeof(name), "%s", devs[driveNumber]);
            fd = -1;
            //lets try to open the device.      
            fd = open(name, O_RDWR | O_NONBLOCK);
            if (fd >= 0)
            {
                close(fd);
                eVerbosityLevels temp = d->deviceVerbosity;
                memset(d, 0, sizeof(tDevice));
                d->deviceVerbosity = temp;
                d->sanity.size = ver.size;
                d->sanity.version = ver.version;
#if defined (DEGUG_SCAN_TIME)
                seatimer_t getDeviceTimer;
                memset(&getDeviceTimer, 0, sizeof(seatimer_t));
                start_Timer(&getDeviceTimer);
#endif
                d->dFlags = flags;
                eReturnValues ret = get_Device(name, d);
#if defined (DEGUG_SCAN_TIME)
                stop_Timer(&getDeviceTimer);
                printf("Time to get %s = %fms\n", name, get_Milli_Seconds(getDeviceTimer));
#endif
                if (ret != SUCCESS)
                {
                    failedGetDeviceCount++;
                }
                found++;
                d++;
            }
            else if (errno == EACCES) //quick fix for opening drives without sudo
            {
                ++permissionDeniedCount;
                failedGetDeviceCount++;
            }
            else
            {
                failedGetDeviceCount++;
            }
            //free the dev[deviceNumber] since we are done with it now.
            safe_Free(devs[driveNumber])
        }
#if defined (DEGUG_SCAN_TIME)
        stop_Timer(&getDeviceListTimer);
        printf("Time to get all device = %fms\n", get_Milli_Seconds(getDeviceListTimer));
#endif
        if (found == failedGetDeviceCount)
        {
            returnValue = FAILURE;
        }
        else if (permissionDeniedCount == (num_sg_devs + num_nvme_devs))
        {
            returnValue = PERMISSION_DENIED;
        }
        else if (failedGetDeviceCount && returnValue != PERMISSION_DENIED)
        {
            returnValue = WARN_NOT_ALL_DEVICES_ENUMERATED;
        }
    }
    safe_Free(devs)
    return returnValue;
}

//-----------------------------------------------------------------------------
//
//  close_Device()
//
//! \brief   Description:  Given a device, close it's handle. 
//
//  Entry:
//!   \param[in] device = device stuct that holds device information. 
//!
//  Exit:
//!   \return SUCCESS - pass, !SUCCESS fail or something went wrong
//
//-----------------------------------------------------------------------------
eReturnValues close_Device(tDevice *dev)
{
    int retValue = 0;
    bool isNVMe = false;
    char *nvmeDevName;

    /**
     * In VMWare NVMe device the drivename (for NDDK) 
     * always starts with "vmhba" (e.g. vmhba1) 
     */

    nvmeDevName = strstr(dev->os_info.name, "vmhba");
    isNVMe = (nvmeDevName != NULL) ? true : false;

    if (dev)
    {
        if (isNVMe)
        {
            Nvme_Close(dev->os_info.nvmeFd);
            dev->os_info.last_error = errno;
            retValue = 0;
        }
        else
        {
            retValue = close(dev->os_info.fd);
            dev->os_info.last_error = errno;
        }

        if (retValue == 0)
        {
            dev->os_info.fd = -1;
            return SUCCESS;
        }
        else
        {
            return FAILURE;
        }
    }
    else
    {
        return MEMORY_FAILURE;
    }
}

<<<<<<< HEAD
eReturnValues send_NVMe_IO(nvmeCmdCtx *nvmeIoCtx )
=======
eReturnValues send_NVMe_IO(nvmeCmdCtx *nvmeIoCtx)
>>>>>>> 5008c645
{
#if !defined (DISABLE_NVME_PASSTHROUGH)
    eReturnValues ret = 0;//NVME_SC_SUCCESS;//This defined value used to exist in some version of nvme.h but is missing in nvme_ioctl.h...it was a value of zero, so this should be ok.
    struct usr_io uio;

#ifdef _DEBUG
    printf("-->%s\n", __FILE__);
    printf("-->%s\n", __FUNCTION__);
#endif

    memset(&uio, 0, sizeof(uio));

    if (nvmeIoCtx == NULL)
    {
#ifdef _DEBUG
        printf("-->%s\n", __FUNCTION__);
#endif
        return BAD_PARAMETER;
    }

    switch (nvmeIoCtx->commandType)
    {
    case NVM_ADMIN_CMD:
        memcpy(&(uio.cmd), &(nvmeIoCtx->cmd.adminCmd), sizeof(nvmeCommands));

        /*
        uio.cmd.header.opCode = nvmeIoCtx->cmd.adminCmd.opcode;
        uio.cmd.header.fusedOp = nvmeIoCtx->cmd.adminCmd.flags;
        uio.cmd.header.namespaceID = nvmeIoCtx->cmd.adminCmd.nsid;
        uio.cmd.header.metadataPtr = nvmeIoCtx->cmd.adminCmd.metadata;
        uio.cmd.header.prp[0].addr = nvmeIoCtx->cmd.adminCmd.addr;
        uio.cmd.header.prp[1].lower = nvmeIoCtx->cmd.adminCmd.metadataLen;
        uio.cmd.header.prp[1].upper = nvmeIoCtx->cmd.adminCmd.dataLen;
        uio.cmd.cmd.vendorSpecific.buffNumDW = nvmeIoCtx->cmd.adminCmd.cdw10;
        uio.cmd.cmd.vendorSpecific.metaNumDW = nvmeIoCtx->cmd.adminCmd.cdw11;
        uio.cmd.cmd.vendorSpecific.vndrCDW12 = nvmeIoCtx->cmd.adminCmd.cdw12;
        uio.cmd.cmd.vendorSpecific.vndrCDW13 = nvmeIoCtx->cmd.adminCmd.cdw13;
        uio.cmd.cmd.vendorSpecific.vndrCDW14 = nvmeIoCtx->cmd.adminCmd.cdw14;
        uio.cmd.cmd.vendorSpecific.vndrCDW15 = nvmeIoCtx->cmd.adminCmd.cdw15;
        */

        if ((nvmeIoCtx->commandDirection == XFER_NO_DATA) ||
            (nvmeIoCtx->commandDirection == XFER_DATA_IN))
        {
            uio.direction = XFER_FROM_DEV;
        }
        else
        {
            uio.direction = XFER_TO_DEV;
        }

        uio.length = nvmeIoCtx->dataSize;
        uio.addr = C_CAST(vmk_uint32, nvmeIoCtx->cmd.adminCmd.addr);
        uio.namespaceID = nvmeIoCtx->cmd.adminCmd.nsid;
        uio.timeoutUs = nvmeIoCtx->timeout ? nvmeIoCtx->timeout * 1000 : 15000;

#ifdef _DEBUG
/*
        printf("Before Nvme_AdminPassthru %s: uio.addr=%p, uio.length=%d, cdw10=0x%X, nsid=0x%x\n",\
               __FUNCTION__, uio.addr,\
               uio.length, uio.cmd.cmd.vendorSpecific.buffNumDW,\
               uio.cmd.header.namespaceID\
                );
*/
        printf("Before Nvme_AdminPassthru %s: uio.length=%d, cdw10=0x%X, nsid=0x%x\n",\
               __FUNCTION__,\
               uio.length, uio.cmd.cmd.vendorSpecific.buffNumDW,\
               uio.cmd.header.namespaceID\
                );

        /*
        printf("Printing uio.cmd\n");
        for(int i = 0; i < sizeof(uio.cmd); i++)
        {
            if(i%8 == 0)
            {
                printf("%d : ", i);
            }
            printf(" %x", C_CAST(unsigned char, *((unsigned char *)&(uio.cmd) + i)));
            if(i%8 == 7)
            {
                printf("\n");
            }
        }
        printf("\n");
        */

#endif

        ret = Nvme_AdminPassthru(nvmeIoCtx->device->os_info.nvmeFd, &uio);

#ifdef _DEBUG
/*
        printf("After Nvme_AdminPassthru %s: uio.addr=%p, uio.length=%d, cdw10=0x%X, nsid=0x%x\n",\
               __FUNCTION__, uio.addr,\
               uio.length, uio.cmd.cmd.vendorSpecific.buffNumDW,\
               uio.cmd.header.namespaceID\
                );

        printf("After Nvme_AdminPassthru %s: uio.length=%d, cdw10=0x%X, nsid=0x%x\n",\
               __FUNCTION__,\
               uio.length, uio.cmd.cmd.vendorSpecific.buffNumDW,\
               uio.cmd.header.namespaceID\
                );

        printf("Printing buffer\n");
        for(int i = 0; i < uio.length; i++) 
        {
            if(i%8 == 0) 
            {
                printf("%d : ", i);
            }
            printf(" %x", C_CAST(unsigned char, *(C_CAST(unsigned char *, uio.addr) + i)));
            if(i%8 == 7) 
            {
                printf("\n");
            }
        }
        printf("\n");
*/
#endif


        nvmeIoCtx->device->os_info.last_error = ret;
        //Get error? 
        if (ret < 0)
        {
            if (VERBOSITY_QUIET < nvmeIoCtx->device->deviceVerbosity)
            {
                perror("send_IO");
            }
        }
        nvmeIoCtx->commandCompletionData.commandSpecific = uio.comp.param.cmdSpecific;
        nvmeIoCtx->commandCompletionData.dw0Valid = true;
        nvmeIoCtx->commandCompletionData.dw1Reserved = uio.comp.reserved;
        nvmeIoCtx->commandCompletionData.dw1Valid = true;
        nvmeIoCtx->commandCompletionData.sqIDandHeadPtr = M_WordsTo4ByteValue(uio.comp.sqID, uio.comp.sqHdPtr);
        nvmeIoCtx->commandCompletionData.dw2Valid = true;
        nvmeIoCtx->commandCompletionData.statusAndCID = uio.comp.cmdID | (uio.comp.phaseTag << 16) | (uio.comp.SC << 17) | (uio.comp.SCT << 25) | (uio.comp.more << 30) | (uio.comp.noRetry << 31);
        nvmeIoCtx->commandCompletionData.dw3Valid = true;
        break;

#if 0
    case NVM_CMD:
        memset(&nvmCmd, 0, sizeof(nvmCmd));
        ret = ioctl(nvmeIoCtx->device->os_info.fd, NVME_IOCTL_SUBMIT_IO, &nvmCmd);
        break;
#endif

    default:
        return BAD_PARAMETER;
        break;
    }
    if (VERBOSITY_COMMAND_VERBOSE <= nvmeIoCtx->device->deviceVerbosity)
    {
        if (nvmeIoCtx->device->os_info.last_error != 0)
        {
            printf("Error: ");
            print_Errno_To_Screen(nvmeIoCtx->device->os_info.last_error);
        }
    }
#ifdef _DEBUG
    printf("<--%s (%d)\n", __FUNCTION__, ret);
#endif

    if (nvmeIoCtx->device->delay_io)
    {
        delay_Milliseconds(nvmeIoCtx->device->delay_io);
        if (VERBOSITY_COMMAND_NAMES <= nvmeIoCtx->device->deviceVerbosity)
        {
            printf("Delaying between commands %d seconds to reduce IO impact", nvmeIoCtx->device->delay_io);
        }
    }

    return ret;
#else //DISABLE_NVME_PASSTHROUGH
    return OS_COMMAND_NOT_AVAILABLE;
#endif //DISABLE_NVME_PASSTHROUGH
}

eReturnValues os_nvme_Reset(tDevice *device)
{
    //This is a stub. If this is possible, this should perform an nvme reset;
    return OS_COMMAND_NOT_AVAILABLE;
}

eReturnValues os_nvme_Subsystem_Reset(tDevice *device)
{
    //This is a stub. If this is possible, this should perform an nvme subsystem reset;
    return OS_COMMAND_NOT_AVAILABLE;
}

//Case to remove this from sg_helper.h/c and have a platform/lin/pci-herlper.h vs platform/win/pci-helper.c 

<<<<<<< HEAD
eReturnValues pci_Read_Bar_Reg( tDevice * device, uint8_t * pData, uint32_t dataSize )
{
#if !defined (DISABLE_NVME_PASSTHROUGH)
    eReturnValues ret = UNKNOWN;
    int fd=0;
=======
eReturnValues pci_Read_Bar_Reg(tDevice * device, uint8_t * pData, uint32_t dataSize)
{
#if !defined (DISABLE_NVME_PASSTHROUGH)
    eReturnValues ret = UNKNOWN;
    int fd = 0;
>>>>>>> 5008c645
    void * barRegs = NULL;
    char sysfsPath[PATH_MAX];
    snprintf(sysfsPath, PATH_MAX, "/sys/block/%s/device/resource0", device->os_info.name);
    fd = open(sysfsPath, O_RDONLY);
    if (fd >= 0)
    {
        //
        barRegs = mmap(0, dataSize, PROT_READ, MAP_SHARED, fd, 0);
        if (barRegs != MAP_FAILED)
        {
            ret = SUCCESS;
            memcpy(pData, barRegs, dataSize);
        }
        else
        {
            ret = FAILURE;
        }
        close(fd);
    }
    else
    {
        if (VERBOSITY_QUIET < device->deviceVerbosity)
        {
            printf("couldn't open device %s\n", device->os_info.name);
        }
        ret = BAD_PARAMETER;
    }
    return ret;
#else //DISABLE_NVME_PASSTHROUGH
    return OS_COMMAND_NOT_AVAILABLE;
#endif //DISABLE_NVME_PASSTHROUGH
}

eReturnValues os_Read(M_ATTR_UNUSED tDevice *device, M_ATTR_UNUSED uint64_t lba, M_ATTR_UNUSED bool forceUnitAccess, M_ATTR_UNUSED uint8_t *ptrData, M_ATTR_UNUSED uint32_t dataSize)
{
    return NOT_SUPPORTED;
}

eReturnValues os_Write(M_ATTR_UNUSED tDevice *device, M_ATTR_UNUSED uint64_t lba, M_ATTR_UNUSED bool forceUnitAccess, M_ATTR_UNUSED uint8_t *ptrData, M_ATTR_UNUSED uint32_t dataSize)
{
    return NOT_SUPPORTED;
}

eReturnValues os_Verify(M_ATTR_UNUSED tDevice *device, M_ATTR_UNUSED uint64_t lba, M_ATTR_UNUSED uint32_t range)
{
    return NOT_SUPPORTED;
}

eReturnValues os_Flush(M_ATTR_UNUSED tDevice *device)
{
    return NOT_SUPPORTED;
}

eReturnValues os_Lock_Device(tDevice *device)
{
    eReturnValues ret = SUCCESS;
    if (device->drive_info.drive_type == NVME_DRIVE)
    {
        //Not sure what to do
    }
    else
    {
        //Get flags
        int flags = fcntl(device->os_info.fd, F_GETFL);
        //disable O_NONBLOCK
        flags &= ~O_NONBLOCK;
        //Set Flags
        fcntl(device->os_info.fd, F_SETFL, flags);
    }
    return ret;
}

eReturnValues os_Unlock_Device(tDevice *device)
{
    eReturnValues ret = SUCCESS;
    if (device->drive_info.drive_type == NVME_DRIVE)
    {
        //Not sure what to do
    }
    else
    {
        //Get flags
        int flags = fcntl(device->os_info.fd, F_GETFL);
        //enable O_NONBLOCK
        flags |= O_NONBLOCK;
        //Set Flags
        fcntl(device->os_info.fd, F_SETFL, flags);
    }
    return ret;
}

eReturnValues os_Update_File_System_Cache(M_ATTR_UNUSED tDevice* device)
{
    //note: linux code for blkrrprt might work
    //TODO: Complete this stub when this is figured out - TJE
    return NOT_SUPPORTED;
}

eReturnValues os_Erase_Boot_Sectors(M_ATTR_UNUSED tDevice* device)
{
    return NOT_SUPPORTED;
}

eReturnValues os_Unmount_File_Systems_On_Device(M_ATTR_UNUSED tDevice *device)
{
    return NOT_SUPPORTED;
}<|MERGE_RESOLUTION|>--- conflicted
+++ resolved
@@ -851,12 +851,8 @@
 {
     char *deviceHandle = NULL;
     eReturnValues ret = SUCCESS;
-<<<<<<< HEAD
-    eReturnValues rc;
-=======
     int k = 0;
     int rc = 0;
->>>>>>> 5008c645
     struct nvme_adapter_list nvmeAdptList;
     bool isScsi = false;
     char *nvmeDevName;
@@ -1131,11 +1127,7 @@
 eReturnValues sg_reset(int fd, int resetType)
 {
     eReturnValues ret = UNKNOWN;
-<<<<<<< HEAD
-    
-=======
-
->>>>>>> 5008c645
+
     int ioctlResult = ioctl(fd, SG_SCSI_RESET, &resetType);
 
     if (ioctlResult < 0)
@@ -1185,15 +1177,9 @@
     return sg_reset(device->os_info.fd, SG_SCSI_RESET_HOST);
 }
 
-<<<<<<< HEAD
-eReturnValues send_IO( ScsiIoCtx *scsiIoCtx )
-{
-    eReturnValues ret = FAILURE;    
-=======
 eReturnValues send_IO(ScsiIoCtx *scsiIoCtx)
 {
     eReturnValues ret = FAILURE;
->>>>>>> 5008c645
 #ifdef _DEBUG
     printf("-->%s \n", __FUNCTION__);
 #endif
@@ -1245,19 +1231,11 @@
     return ret;
 }
 
-<<<<<<< HEAD
-eReturnValues send_sg_io( ScsiIoCtx *scsiIoCtx )
-{
-    sg_io_hdr_t io_hdr;
-    uint8_t     *localSenseBuffer = NULL;
-    eReturnValues         ret          = SUCCESS;
-=======
 eReturnValues send_sg_io(ScsiIoCtx *scsiIoCtx)
 {
     sg_io_hdr_t io_hdr;
     uint8_t *localSenseBuffer = NULL;
     eReturnValues ret = SUCCESS;
->>>>>>> 5008c645
     seatimer_t  commandTimer;
 #ifdef _DEBUG
     printf("-->%s \n", __FUNCTION__);
@@ -1651,11 +1629,7 @@
 eReturnValues get_Device_Count(uint32_t * numberOfDevices, uint64_t flags)
 {
     int  num_devs = 0, num_nvme_devs = 0;
-<<<<<<< HEAD
-    eReturnValues rc;
-=======
-    int rc = 0;
->>>>>>> 5008c645
+    eReturnValues rc = SUCCESS;
     struct nvme_adapter_list nvmeAdptList;
 
     struct dirent **namelist;
@@ -1676,7 +1650,7 @@
     //add nvme devices to the list
     rc = Nvme_GetAdapterList(&nvmeAdptList);
 
-    if (rc == 0)
+    if(rc == SUCCESS) 
     {
         num_nvme_devs = nvmeAdptList.count;
     }
@@ -1723,11 +1697,7 @@
     int fd;
     tDevice * d = NULL;
     struct nvme_adapter_list nvmeAdptList;
-<<<<<<< HEAD
-    eReturnValues rc;
-=======
-    int rc = 0;
->>>>>>> 5008c645
+    eReturnValues rc = SUCCESS;
 #if defined (DEGUG_SCAN_TIME)
     seatimer_t getDeviceTimer;
     seatimer_t getDeviceListTimer;
@@ -1742,7 +1712,7 @@
 
     rc = Nvme_GetAdapterList(&nvmeAdptList);
 
-    if (rc == 0)
+    if (rc == SUCCESS)
     {
         num_nvme_devs = nvmeAdptList.count;
     }
@@ -1914,11 +1884,7 @@
     }
 }
 
-<<<<<<< HEAD
 eReturnValues send_NVMe_IO(nvmeCmdCtx *nvmeIoCtx )
-=======
-eReturnValues send_NVMe_IO(nvmeCmdCtx *nvmeIoCtx)
->>>>>>> 5008c645
 {
 #if !defined (DISABLE_NVME_PASSTHROUGH)
     eReturnValues ret = 0;//NVME_SC_SUCCESS;//This defined value used to exist in some version of nvme.h but is missing in nvme_ioctl.h...it was a value of zero, so this should be ok.
@@ -2113,19 +2079,11 @@
 
 //Case to remove this from sg_helper.h/c and have a platform/lin/pci-herlper.h vs platform/win/pci-helper.c 
 
-<<<<<<< HEAD
 eReturnValues pci_Read_Bar_Reg( tDevice * device, uint8_t * pData, uint32_t dataSize )
 {
 #if !defined (DISABLE_NVME_PASSTHROUGH)
     eReturnValues ret = UNKNOWN;
     int fd=0;
-=======
-eReturnValues pci_Read_Bar_Reg(tDevice * device, uint8_t * pData, uint32_t dataSize)
-{
-#if !defined (DISABLE_NVME_PASSTHROUGH)
-    eReturnValues ret = UNKNOWN;
-    int fd = 0;
->>>>>>> 5008c645
     void * barRegs = NULL;
     char sysfsPath[PATH_MAX];
     snprintf(sysfsPath, PATH_MAX, "/sys/block/%s/device/resource0", device->os_info.name);
