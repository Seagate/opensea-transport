// SPDX-License-Identifier: MPL-2.0
//
// Do NOT modify or remove this copyright and license
//
// Copyright (c) 2012-2024 Seagate Technology LLC and/or its Affiliates, All Rights Reserved
//
// This software is subject to the terms of the Mozilla Public
// License, v. 2.0. If a copy of the MPL was not distributed with this
// file, You can obtain one at http://mozilla.org/MPL/2.0/.
//
// ******************************************************************************************
// 

#include "common_types.h"
#include "precision_timer.h"
#include "memory_safety.h"
#include "type_conversion.h"
#include "string_utils.h"
#include "bit_manip.h"
#include "code_attributes.h"
#include "math_utils.h"
#include "error_translation.h"
#include "io_utils.h"
#include "sleep.h"

#include <stdio.h>
#include <dirent.h>
#include <ctype.h>
#include <time.h>
#include <unistd.h> // for close
#include <sys/types.h>
#include <sys/stat.h>
#include <sys/mman.h> //for mmap pci reads. Potential to move. 
#include <fcntl.h>
#include <sys/ioctl.h>
#include <errno.h>
#include <libgen.h>//for basename and dirname
#include <string.h>
#include <vmkapi.h>
#include "vm_helper.h"
#include "cmds.h"
#include "scsi_helper_func.h"
#include "ata_helper_func.h"
#include "nvme_helper_func.h"
#include "sntl_helper.h"

#if defined(DEGUG_SCAN_TIME)
#include "common_platform.h"
#endif

    //If this returns true, a timeout can be sent with INFINITE_TIMEOUT_VALUE definition and it will be issued, otherwise you must try MAX_CMD_TIMEOUT_SECONDS instead
bool os_Is_Infinite_Timeout_Supported(void)
{
    return true;
}

extern bool validate_Device_Struct(versionBlock);

// Local helper functions for debugging
#if defined (_DEBUG)
static void print_io_hdr(sg_io_hdr_t *pIo)
{
    time_t time_now;
    DECLARE_ZERO_INIT_ARRAY(char, timeFormat, TIME_STRING_LENGTH);
    memset(timeFormat, 0, TIME_STRING_LENGTH);//clear this again before reusing it
    time_now = time(M_NULLPTR);
    printf("\n%s: %s---------------------------------\n", __FUNCTION__, get_Current_Time_String(&time_now, timeFormat, TIME_STRING_LENGTH));
    printf("type int interface_id %d\n", pIo->interface_id);           /* [i] 'S' (required) */
    printf("type int  dxfer_direction %d\n", pIo->dxfer_direction);        /* [i] */
    printf("type unsigned char cmd_len 0x%x\n", pIo->cmd_len);      /* [i] */
    printf("type unsigned char mx_sb_len 0x%x\n", pIo->mx_sb_len);    /* [i] */
    printf("type unsigned short iovec_count 0x%x\n", pIo->iovec_count); /* [i] */
    printf("type unsigned int dxfer_len %d\n", pIo->dxfer_len);     /* [i] */
    printf("type void * dxferp %p\n", C_CAST(unsigned int *, pIo->dxferp));              /* [i], [*io] */
    printf("type unsigned char * cmdp %p\n", C_CAST(unsigned int *, pIo->cmdp));       /* [i], [*i]  */
    printf("type unsigned char * sbp %p\n", C_CAST(unsigned int *, pIo->sbp));        /* [i], [*o]  */
    printf("type unsigned int timeout %d\n", pIo->timeout);       /* [i] unit: millisecs */
    printf("type unsigned int flags 0x%x\n", pIo->flags);         /* [i] */
    printf("type int pack_id %d\n", pIo->pack_id);                /* [i->o] */
    printf("type void * usr_ptr %p\n", C_CAST(unsigned int *, pIo->usr_ptr));             /* [i->o] */
    printf("type unsigned char status 0x%x\n", pIo->status);       /* [o] */
    printf("type unsigned char maskedStatus 0x%x\n", pIo->masked_status); /* [o] */
    printf("type unsigned char msg_status 0x%x\n", pIo->msg_status);   /* [o] */
    printf("type unsigned char sb_len_wr 0x%x\n", pIo->sb_len_wr);    /* [o] */
    printf("type unsigned short host_status 0x%x\n", pIo->host_status); /* [o] */
    printf("type unsigned short driver_status 0x%x\n", pIo->driver_status); /* [o] */
    printf("type int resid %d\n", pIo->resid);                  /* [o] */
    printf("type unsigned int duration %d\n", pIo->duration);      /* [o] */
    printf("type unsigned int info 0x%x\n", pIo->info);          /* [o] */
    printf("-----------------------------------------\n");
}
#endif //_DEBUG

static int drive_filter(const struct dirent *entry)
{
    int driveHandle = strncmp("t10", entry->d_name, 3);

    if (driveHandle != 0)
    {
        /**
         * Its not a SATA or NVMe. 
         * Lets check if it is SAS (starts with "naa.") 
         */

        driveHandle = strncmp("naa.", entry->d_name, 4);

        if (driveHandle != 0)
        {
            return !driveHandle;
        }
    }

    driveHandle = strncmp("t10.NVMe", entry->d_name, 8);

    if (driveHandle == 0)
    {
        return driveHandle;
    }

    char* partition = strpbrk(entry->d_name, ":");
    if (partition != M_NULLPTR)
    {
        return !driveHandle;
    }
    else
    {
        return driveHandle;
    }

}

typedef struct _sysVMLowLevelDeviceInfo
{
<<<<<<< HEAD
    bool isBlockDevice = false;
    if (handle && safe_strlen(handle))
    {
        if (strstr(handle, "sd") || strstr(handle, "st") || strstr(handle, "sr") || strstr(handle, "scd"))
        {
            isBlockDevice = true;
        }
    }
    return isBlockDevice;
}

static bool is_SCSI_Generic_Handle(const char *handle)
{
    bool isGenericDevice = false;
    if (handle && safe_strlen(handle))
    {
        if (strstr(handle, "sg") && !strstr(handle, "bsg"))
        {
            isGenericDevice = true;
        }
    }
    return isGenericDevice;
}

static bool is_Block_SCSI_Generic_Handle(const char *handle)
{
    bool isBlockGenericDevice = false;
    if (handle && safe_strlen(handle))
    {
        if (strstr(handle, "bsg"))
        {
            isBlockGenericDevice = true;
        }
    }
    return isBlockGenericDevice;
}

typedef struct _sysVMLowLevelDeviceInfo
{
=======
>>>>>>> 4188a584
    eSCSIPeripheralDeviceType scsiDevType;//in Linux this will be reading the "type" file to get this. If it is not available, will retry with "inquiry" data file's first byte
    eDriveType     drive_type;
    eInterfaceType interface_type;
    adapterInfo     adapter_info;
    driverInfo		driver_info;
    struct {
            uint8_t         host;//AKA SCSI adapter #
            uint8_t         channel;//AKA bus
            uint8_t         target;//AKA id number
            uint8_t         lun;//logical unit number
    }scsiAddress;
    char fullDevicePath[OPENSEA_PATH_MAX];
    char primaryHandleStr[OS_HANDLE_NAME_MAX_LENGTH]; //dev/sg or /dev/nvmexny (namespace handle)
    char secondaryHandleStr[OS_SECOND_HANDLE_NAME_LENGTH]; //dev/sd or /dev/nvmex (controller handle)
    char tertiaryHandleStr[OS_SECOND_HANDLE_NAME_LENGTH]; //dev/bsg or /dev/ngXnY (nvme generic handle)
    uint16_t queueDepth;//if 0, then this was unable to be read and populated
}sysVMLowLevelDeviceInfo;

//while similar to the function below, this is used only by get_Device to set up some fields in the device structure for the above layers
//this function gets the following info:
// pcie/usb product ID, vendor ID, revision ID, sets the interface type, ieee1394 specifier ID, and sets the handle mapping for SD/BSG
//this also calls the function to get the driver version info as well as the name of the driver as a string.
//TODO: Also output the full device path from the read link???
//      get the SCSI peripheral device type to help decide when to scan for RAIDs on a given handle
//handle nvme-generic handles???
//handle looking up nvme controller handle from a namespace handle???
//handle /dev/disk/by-<> lookups. These are links to /dev/sd or /dev/nvme, etc. We can convert these first, then convert again to sd/sg/nvme as needed

static void get_VMV_SYS_FS_Info(const char* handle, sysVMLowLevelDeviceInfo * sysVmInfo)
{
    //check if it's a block handle, bsg, or scsi_generic handle, then setup the path we need to read.
    if (handle && sysVmInfo)
    {
        if (strstr(handle,"t10.ATA") != NULL)
        {
            //set scsi interface and scsi drive until we know otherwise
            sysVmInfo->drive_type = ATA_DRIVE;
            sysVmInfo->interface_type = IDE_INTERFACE;
        }
<<<<<<< HEAD
		if (strstr(handle,"naa.") != NULL) 
		{
			sysVmInfo->drive_type = SCSI_DRIVE;
			sysVmInfo->interface_type = SCSI_INTERFACE;
		}
    }
    return;
}

static void set_Device_Fields_From_Handle(const char* handle, tDevice *device)
{
    sysVMLowLevelDeviceInfo sysVmInfo;
	/**
	 * Setting up difaults
	 */
	//sysVmInfo.drive_type = SCSI_DRIVE;
	//device->drive_info.drive_type = ATA_DRIVE;
	//sysVmInfo.interface_type = SCSI_INTERFACE;
	//device->drive_info.interface_type = IDE_INTERFACE;
	//sysVmInfo.media_type = MEDIA_HDD;

    memset(&sysVmInfo, 0, sizeof(sysVMLowLevelDeviceInfo));
    get_VMV_SYS_FS_Info(handle, &sysVmInfo);
    //now copy the saved data to tDevice. -DB
    if (device)
    {
        device->drive_info.drive_type = sysVmInfo.drive_type;
        device->drive_info.interface_type = sysVmInfo.interface_type;
        memcpy(&device->drive_info.adapter_info, &sysVmInfo.adapter_info, sizeof(adapterInfo));
        memcpy(&device->drive_info.driver_info, &sysVmInfo.driver_info, sizeof(driverInfo));
        if (strlen(sysVmInfo.primaryHandleStr) > 0)
        {
            snprintf(device->os_info.name, OS_HANDLE_NAME_MAX_LENGTH, "%s", sysVmInfo.primaryHandleStr);
            snprintf(device->os_info.friendlyName, OS_HANDLE_FRIENDLY_NAME_MAX_LENGTH, "%s", basename(sysVmInfo.primaryHandleStr));
        }
        if (strlen(sysVmInfo.secondaryHandleStr) > 0)
        {
            snprintf(device->os_info.secondName, OS_SECOND_HANDLE_NAME_LENGTH, "%s", sysVmInfo.secondaryHandleStr);
            snprintf(device->os_info.secondFriendlyName, OS_SECOND_HANDLE_NAME_LENGTH, "%s", basename(sysVmInfo.secondaryHandleStr));
=======
        if (strstr(handle,"naa.") != NULL) 
        {
            sysVmInfo->drive_type = SCSI_DRIVE;
            sysVmInfo->interface_type = SCSI_INTERFACE;
>>>>>>> 4188a584
        }
    }
    return;
}

static void set_Device_Fields_From_Handle(const char* handle, tDevice *device)
{
    sysVMLowLevelDeviceInfo sysVmInfo;
    /**
     * Setting up difaults
     */
    //sysVmInfo.drive_type = SCSI_DRIVE;
    //device->drive_info.drive_type = ATA_DRIVE;
    //sysVmInfo.interface_type = SCSI_INTERFACE;
    //device->drive_info.interface_type = IDE_INTERFACE;
    //sysVmInfo.media_type = MEDIA_HDD;

    memset(&sysVmInfo, 0, sizeof(sysVMLowLevelDeviceInfo));
    get_VMV_SYS_FS_Info(handle, &sysVmInfo);
    //now copy the saved data to tDevice. -DB
    if (device)
    {
        device->drive_info.drive_type = sysVmInfo.drive_type;
        device->drive_info.interface_type = sysVmInfo.interface_type;
        memcpy(&device->drive_info.adapter_info, &sysVmInfo.adapter_info, sizeof(adapterInfo));
        memcpy(&device->drive_info.driver_info, &sysVmInfo.driver_info, sizeof(driverInfo));
        if (strlen(sysVmInfo.primaryHandleStr) > 0)
        {
            snprintf(device->os_info.name, OS_HANDLE_NAME_MAX_LENGTH, "%s", sysVmInfo.primaryHandleStr);
            snprintf(device->os_info.friendlyName, OS_HANDLE_FRIENDLY_NAME_MAX_LENGTH, "%s", basename(sysVmInfo.primaryHandleStr));
        }
        if (strlen(sysVmInfo.secondaryHandleStr) > 0)
        {
            snprintf(device->os_info.secondName, OS_SECOND_HANDLE_NAME_LENGTH, "%s", sysVmInfo.secondaryHandleStr);
            snprintf(device->os_info.secondFriendlyName, OS_SECOND_HANDLE_NAME_LENGTH, "%s", basename(sysVmInfo.secondaryHandleStr));
        }
    }
    return;
}

//only to be used by get_Device to set up an os_specific structure
//This could be useful to put into a function for all nix systems to use since it could be useful for them too.
long get_Device_Page_Size(void)
{
#if defined (POSIX_2001)
    //use sysconf: http://man7.org/linux/man-pages/man3/sysconf.3.html
    return sysconf(_SC_PAGESIZE);
#else
    //use get page size: http://man7.org/linux/man-pages/man2/getpagesize.2.html
    return C_CAST(long, getpagesize());
#endif
}

#define LIN_MAX_HANDLE_LENGTH 16
eReturnValues get_Device(const char *filename, tDevice *device)
{
    char *deviceHandle = M_NULLPTR;
    eReturnValues ret = SUCCESS;
    int rc = 0;
    struct nvme_adapter_list nvmeAdptList;
    bool isScsi = false;
    char *nvmeDevName = M_NULLPTR;

    /**
     * In VMWare NVMe device the drivename (for NDDK) 
     * always starts with "vmhba" (e.g. vmhba1) 
     */

    nvmeDevName = strstr(filename, "vmhba");
    isScsi = (nvmeDevName == M_NULLPTR) ? true : false;

    //printf("Getting device for %s\n", filename);

    /**
     * List down both NVMe and HDD/SSD drives 
     * Get the device after matching the name 
     */
    deviceHandle = strdup(filename);

    if (isScsi)
    {
#if defined (_DEBUG)
        printf("This is a SCSI drive\n");
        printf("Attempting to open %s\n", deviceHandle);
#endif
        // Note: We are opening a READ/Write flag
        if ((device->os_info.fd = open(deviceHandle, O_RDWR | O_NONBLOCK)) < 0)
        {
            perror("open");
            device->os_info.fd = errno;
            printf("open failure\n");
            printf("Error: ");
            print_Errno_To_Screen(errno);
            if (device->os_info.fd == EACCES)
            {
                safe_free(&deviceHandle);
                return PERMISSION_DENIED;
            }
            else
            {
                safe_free(&deviceHandle);
                return FAILURE;
            }
        }

        device->os_info.minimumAlignment = sizeof(void*);

        //Adding support for different device discovery options. 
        if (device->dFlags == OPEN_HANDLE_ONLY)
        {
            //set scsi interface and scsi drive until we know otherwise
            device->drive_info.drive_type = SCSI_DRIVE;
            device->drive_info.interface_type = SCSI_INTERFACE;
            device->drive_info.media_type = MEDIA_HDD;
            set_Device_Fields_From_Handle(deviceHandle, device);
            setup_Passthrough_Hacks_By_ID(device);
            safe_free(&deviceHandle);
            return ret;
        }

        if ((device->os_info.fd >= 0) && (ret == SUCCESS))
        {
            struct sg_scsi_id hctlInfo;
            memset(&hctlInfo, 0, sizeof(struct sg_scsi_id));
            int getHctl = ioctl(device->os_info.fd, SG_GET_SCSI_ID, &hctlInfo);
            if (getHctl == 0 && errno == 0)//when this succeeds, both of these will be zeros
            {
                //printf("Got hctlInfo\n");
                device->os_info.scsiAddress.host = C_CAST(uint8_t, hctlInfo.host_no);
                device->os_info.scsiAddress.channel = C_CAST(uint8_t, hctlInfo.channel);
                device->os_info.scsiAddress.target = C_CAST(uint8_t, hctlInfo.scsi_id);
                device->os_info.scsiAddress.lun = C_CAST(uint8_t, hctlInfo.lun);
                device->drive_info.namespaceID = device->os_info.scsiAddress.lun + UINT32_C(1);//Doing this to help with USB to NVMe adapters. Luns start at zero, whereas namespaces start with 1, hence the plus 1.
                //also reported are per lun and per device Q-depth which might be nice to store.
                //printf("H:C:T:L = %" PRIu8 ":%" PRIu8 ":%" PRIu8 ":%" PRIu8 "\n", device->os_info.scsiAddress.host, device->os_info.scsiAddress.channel, device->os_info.scsiAddress.target, device->os_info.scsiAddress.lun);
            }

#if defined (_DEBUG)
            printf("Getting SG driver version\n");
#endif

            /**
             * SG_GET_VERSION_NUM is currently not supported for VMWare 
             * SG_IO. Assume sg v3 IO support only
             */

            //set the OS Type
            device->os_info.osType = OS_ESX;

            memcpy(device->os_info.name, deviceHandle, safe_strlen(deviceHandle) + 1);

            //set scsi interface and scsi drive until we know otherwise
            device->drive_info.drive_type = SCSI_DRIVE;
<<<<<<< HEAD
			//device->drive_info.drive_type = ATA_DRIVE;
            device->drive_info.interface_type = SCSI_INTERFACE;
			//device->drive_info.interface_type = IDE_INTERFACE;
=======
            //device->drive_info.drive_type = ATA_DRIVE;
            device->drive_info.interface_type = SCSI_INTERFACE;
            //device->drive_info.interface_type = IDE_INTERFACE;
>>>>>>> 4188a584
            device->drive_info.media_type = MEDIA_HDD;
            //now have the device information fields set
#if defined (_DEBUG)
            printf("Setting interface, drive type, secondary handles\n");
#endif

            set_Device_Fields_From_Handle(deviceHandle, device);
            setup_Passthrough_Hacks_By_ID(device);
            //device->drive_info.interface_type = SCSI_INTERFACE;
            //device->drive_info.drive_type = UNKNOWN_DRIVE;
            //device->drive_info.media_type = MEDIA_UNKNOWN;

#if defined (_DEBUG)
            printf("name = %s\t friendly name = %s\n2ndName = %s\t2ndFName = %s\n",
                device->os_info.name,
                device->os_info.friendlyName,
                device->os_info.secondName,
                device->os_info.secondFriendlyName
            );
            printf("h:c:t:l = %u:%u:%u:%u\n", device->os_info.scsiAddress.host, device->os_info.scsiAddress.channel, device->os_info.scsiAddress.target, device->os_info.scsiAddress.lun);

            printf("SG driver version = %u.%u.%u\n", device->os_info.sgDriverVersion.majorVersion, device->os_info.sgDriverVersion.minorVersion, device->os_info.sgDriverVersion.revision);
#endif

            // Fill in all the device info.
            //this code to set up passthrough commands for USB and IEEE1394 has been removed for now to match Windows functionality. Need better intelligence than this.
            //Some of these old pass-through types issue vendor specific op codes that could be misinterpretted on some devices.
//              if (device->drive_info.interface_type == USB_INTERFACE || device->drive_info.interface_type == IEEE_1394_INTERFACE)
//              {
//                  set_ATA_Passthrough_Type_By_PID_and_VID(device);
//              }

            ret = fill_Drive_Info_Data(device);

#if defined (_DEBUG)
            printf("\nvm helper\n");
            printf("Drive type: %d\n", device->drive_info.drive_type);
            printf("Interface type: %d\n", device->drive_info.interface_type);
            printf("Media type: %d\n", device->drive_info.media_type);
#endif
        }
        safe_free(&deviceHandle);

    }
    else
    {
        rc = Nvme_GetAdapterList(&nvmeAdptList);

        if (rc != 0)
        {
            return FAILURE;
        }

#if defined (_DEBUG)
        printf("This is a NVMe drive\n");
        printf("Attempting to open %s\n", deviceHandle);
#endif
        // Note: We are opening a READ/Write flag
        /**
         * Opening up the dev handle for NVMe
         */

        device->os_info.nvmeFd = Nvme_Open(&nvmeAdptList, filename);

        /**
         * We should do a HDD/SSD open here
         */

        if (device->os_info.nvmeFd == M_NULLPTR)
        {
            perror("open");
            printf("open failure\n");
            printf("Error: ");
            print_Errno_To_Screen(errno);
            if (errno == EACCES)
            {
                safe_free(&deviceHandle);
                return PERMISSION_DENIED;
            }
            else
            {
                safe_free(&deviceHandle);
                return FAILURE;
            }
        }

        //Set NSID from the incoming handle. It's not clear if this is correct, but based on the vmware structures, the "cookie"
        //in the adapter info says it points to the controller, so currently assuming this is a reasonable way to read the nsid.
        if (!get_And_Validate_Integer_Input_Uint32(nvmeDevName + safe_strlen("vmhba"), M_NULLPTR, ALLOW_UNIT_NONE, &device->drive_info.namespaceID))
        {
            printf("Error: Unable to read NSID\n");
        }

        device->os_info.minimumAlignment = sizeof(void *);

        //Adding support for different device discovery options. 
        if (device->dFlags == OPEN_HANDLE_ONLY)
        {
            safe_free(&deviceHandle);
            return ret;
        }
        //\\TODO: Add support for other flags. 

        if ((device->os_info.nvmeFd != M_NULLPTR) && (ret == SUCCESS))
        {
#if defined (_DEBUG)
            printf("Getting SG driver version\n");
#endif

            /**
             * Setting up NVMe drive blindly for now
             */

            device->drive_info.interface_type = NVME_INTERFACE;
            device->drive_info.drive_type = NVME_DRIVE;
            device->drive_info.media_type = MEDIA_NVM;
            memcmp(device->drive_info.T10_vendor_ident, "NVMe", 4);
            device->os_info.osType = OS_ESX;
            memcpy(&(device->os_info.name), filename, safe_strlen(filename) + 1);

#if !defined(DISABLE_NVME_PASSTHROUGH)
            if (device->drive_info.interface_type == NVME_INTERFACE)
            {
                ret = fill_In_NVMe_Device_Info(device);
            }
#endif
#if defined (_DEBUG)
            printf("\nvm helper\n");
            printf("Drive type: %d\n", device->drive_info.drive_type);
            printf("Interface type: %d\n", device->drive_info.interface_type);
            printf("Media type: %d\n", device->drive_info.media_type);
#endif
        }
        safe_free(&deviceHandle);
    }

    return ret;
}
//http://www.tldp.org/HOWTO/SCSI-Generic-HOWTO/scsi_reset.html
//sgResetType should be one of the values from the link above...so bus or device...controller will work but that shouldn't be done ever.
eReturnValues sg_reset(int fd, int resetType)
{
    eReturnValues ret = UNKNOWN;

    int ioctlResult = ioctl(fd, SG_SCSI_RESET, &resetType);

    if (ioctlResult < 0)
    {
#if defined(_DEBUG)
        printf("Reset failure! errorcode: %d, errno: %d\n", ret, errno);
        print_Errno_To_Screen(errno);
#endif
        if (errno == EAFNOSUPPORT)
        {
            ret = OS_COMMAND_NOT_AVAILABLE;
        }
        else
        {
            ret = OS_COMMAND_BLOCKED;
        }
    }
    else
    {
        //poll for reset completion
#if defined(_DEBUG)
        printf("Reset in progress, polling for completion!\n");
#endif
        resetType = SG_SCSI_RESET_NOTHING;
        while (errno == EBUSY)
        {
            ret = ioctl(fd, SG_SCSI_RESET, &resetType);
        }
        ret = SUCCESS;
        //printf("Reset Success!\n");
    }
    return ret;
}

eReturnValues os_Device_Reset(tDevice *device)
{
    return sg_reset(device->os_info.fd, SG_SCSI_RESET_DEVICE);
}

eReturnValues os_Bus_Reset(tDevice *device)
{
    return sg_reset(device->os_info.fd, SG_SCSI_RESET_BUS);
}

eReturnValues os_Controller_Reset(tDevice *device)
{
    return sg_reset(device->os_info.fd, SG_SCSI_RESET_HOST);
}

eReturnValues send_IO(ScsiIoCtx *scsiIoCtx)
{
    eReturnValues ret = FAILURE;
#ifdef _DEBUG
    printf("-->%s \n", __FUNCTION__);
#endif
    switch (scsiIoCtx->device->drive_info.interface_type)
    {
    case NVME_INTERFACE:
#if !defined (DISABLE_NVME_PASSTHROUGH)
        return sntl_Translate_SCSI_Command(scsiIoCtx->device, scsiIoCtx);
#endif
        //USB, ATA, and SCSI interface all use sg, so just issue an SG IO.
    case SCSI_INTERFACE:
    case IDE_INTERFACE:
    case USB_INTERFACE:
    case IEEE_1394_INTERFACE:
        ret = send_sg_io(scsiIoCtx);
        break;
    case RAID_INTERFACE:
        if (scsiIoCtx->device->issue_io != M_NULLPTR)
        {
            ret = scsiIoCtx->device->issue_io(scsiIoCtx);
        }
        else
        {
            if (VERBOSITY_QUIET < scsiIoCtx->device->deviceVerbosity)
            {
                printf("No Raid PassThrough IO Routine present for this device\n");
            }
        }
        break;
    default:
        if (VERBOSITY_QUIET < scsiIoCtx->device->deviceVerbosity)
        {
            printf("Target Device does not have a valid interface %d\n", \
                scsiIoCtx->device->drive_info.interface_type);
        }
        break;
    }
#ifdef _DEBUG
    printf("<--%s (%d)\n", __FUNCTION__, ret);
#endif
    if (scsiIoCtx->device->delay_io)
    {
        delay_Milliseconds(scsiIoCtx->device->delay_io);
        if (VERBOSITY_COMMAND_NAMES <= scsiIoCtx->device->deviceVerbosity)
        {
            printf("Delaying between commands %d seconds to reduce IO impact", scsiIoCtx->device->delay_io);
        }
    }
    return ret;
}

eReturnValues send_sg_io(ScsiIoCtx *scsiIoCtx)
{
    sg_io_hdr_t io_hdr;
    uint8_t *localSenseBuffer = M_NULLPTR;
    eReturnValues ret = SUCCESS;
    seatimer_t  commandTimer;
#ifdef _DEBUG
    printf("-->%s \n", __FUNCTION__);
#endif


    memset(&commandTimer, 0, sizeof(seatimer_t));
    //int idx = 0;
    // Start with zapping the io_hdr
    memset(&io_hdr, 0, sizeof(sg_io_hdr_t));

    if (VERBOSITY_BUFFERS <= scsiIoCtx->device->deviceVerbosity)
    {
        printf("Sending command with send_IO\n");
    }

    // Set up the io_hdr
    io_hdr.interface_id = 'S';
    io_hdr.cmd_len = scsiIoCtx->cdbLength;
    // Use user's sense or local?
    if ((scsiIoCtx->senseDataSize) && (scsiIoCtx->psense != M_NULLPTR))
    {
        io_hdr.mx_sb_len = scsiIoCtx->senseDataSize;
        io_hdr.sbp = scsiIoCtx->psense;
    }
    else
    {
        localSenseBuffer = C_CAST(uint8_t *, safe_calloc_aligned(SPC3_SENSE_LEN, sizeof(uint8_t), scsiIoCtx->device->os_info.minimumAlignment));
        if (!localSenseBuffer)
        {
            return MEMORY_FAILURE;
        }
        io_hdr.mx_sb_len = SPC3_SENSE_LEN;
        io_hdr.sbp = localSenseBuffer;
    }

    switch (scsiIoCtx->direction)
    {
    case XFER_NO_DATA:
        io_hdr.dxfer_direction = SG_DXFER_NONE;
        break;
    case XFER_DATA_IN:
        io_hdr.dxfer_direction = SG_DXFER_FROM_DEV;
        break;
    case XFER_DATA_OUT:
        io_hdr.dxfer_direction = SG_DXFER_TO_DEV;
        break;
    case XFER_DATA_IN_OUT:
    case XFER_DATA_OUT_IN:
        io_hdr.dxfer_direction = SG_DXFER_TO_FROM_DEV;
        break;
    default:
        if (VERBOSITY_QUIET < scsiIoCtx->device->deviceVerbosity)
        {
            printf("%s Didn't understand direction\n", __FUNCTION__);
        }
        safe_free_aligned(&localSenseBuffer);
        return BAD_PARAMETER;
    }

    io_hdr.dxfer_len = scsiIoCtx->dataLength;
    io_hdr.dxferp = scsiIoCtx->pdata;
    io_hdr.cmdp = scsiIoCtx->cdb;
    if (scsiIoCtx->device->drive_info.defaultTimeoutSeconds > 0 && scsiIoCtx->device->drive_info.defaultTimeoutSeconds > scsiIoCtx->timeout)
    {
        io_hdr.timeout = scsiIoCtx->device->drive_info.defaultTimeoutSeconds;
        //this check is to make sure on commands that set a very VERY large timeout (*cough* *cough* ata security) that we DON'T do a conversion and leave the time as the max...
        if (scsiIoCtx->device->drive_info.defaultTimeoutSeconds < SG_MAX_CMD_TIMEOUT_SECONDS)
        {
            io_hdr.timeout *= 1000;//convert to milliseconds
        }
        else
        {
            io_hdr.timeout = UINT32_MAX;//no timeout or maximum timeout
        }
    }
    else
    {
        if (scsiIoCtx->timeout != 0)
        {
            io_hdr.timeout = scsiIoCtx->timeout;
            //this check is to make sure on commands that set a very VERY large timeout (*cough* *cough* ata security) that we DON'T do a conversion and leave the time as the max...
            if (scsiIoCtx->timeout < SG_MAX_CMD_TIMEOUT_SECONDS)
            {
                io_hdr.timeout *= 1000;//convert to milliseconds
            }
            else
            {
                io_hdr.timeout = UINT32_MAX;//no timeout or maximum timeout
            }
        }
        else
        {
            io_hdr.timeout = 15 * 1000;//default to 15 second timeout
        }
    }

    // \revisit: should this be FF or something invalid than 0?
    scsiIoCtx->returnStatus.format = 0xFF;
    scsiIoCtx->returnStatus.senseKey = 0;
    scsiIoCtx->returnStatus.asc = 0;
    scsiIoCtx->returnStatus.ascq = 0;
    //print_io_hdr(&io_hdr);
    //printf("scsiIoCtx->device->os_info.fd = %d\n", scsiIoCtx->device->os_info.fd);
    start_Timer(&commandTimer);
    int ioctlResult = ioctl(scsiIoCtx->device->os_info.fd, SG_IO, &io_hdr);
    stop_Timer(&commandTimer);
    scsiIoCtx->device->os_info.last_error = errno;
    if (ioctlResult < 0)
    {
        ret = OS_PASSTHROUGH_FAILURE;
        if (VERBOSITY_COMMAND_VERBOSE <= scsiIoCtx->device->deviceVerbosity)
        {
            if (scsiIoCtx->device->os_info.last_error != 0)
            {
                printf("Error: ");
                print_Errno_To_Screen(scsiIoCtx->device->os_info.last_error);
            }
        }
    }

    //print_io_hdr(&io_hdr);

    if (io_hdr.sb_len_wr)
    {
        scsiIoCtx->returnStatus.format = io_hdr.sbp[0];
        get_Sense_Key_ASC_ASCQ_FRU(io_hdr.sbp, io_hdr.mx_sb_len, &scsiIoCtx->returnStatus.senseKey, &scsiIoCtx->returnStatus.asc, &scsiIoCtx->returnStatus.ascq, &scsiIoCtx->returnStatus.fru);
    }

    if (VERBOSITY_COMMAND_VERBOSE <= scsiIoCtx->device->deviceVerbosity)
    {
        switch (io_hdr.info & SG_INFO_DIRECT_IO_MASK)
        {
        case SG_INFO_INDIRECT_IO:
            printf("SG IO Issued as Indirect IO\n");
            break;
        case SG_INFO_DIRECT_IO:
            printf("SG IO Issued as Direct IO\n");
            break;
        case SG_INFO_MIXED_IO:
            printf("SG IO Issued as Mixed IO\n");
            break;
        default:
            printf("SG IO Issued as Unknown IO type\n");
            break;
        }
    }

    if ((io_hdr.info & SG_INFO_OK_MASK) != SG_INFO_OK)
    {
        //something has gone wrong. Sense data may or may not have been returned.
        //Check the masked status, host status and driver status to see what happened.
        if (io_hdr.masked_status != 0) //SAM_STAT_GOOD???
        {
            if (VERBOSITY_COMMAND_VERBOSE <= scsiIoCtx->device->deviceVerbosity)
            {
                printf("SG Masked Status = %02" PRIX8 "h", io_hdr.masked_status);
                switch (io_hdr.masked_status)
                {
                case GOOD:
                    printf(" - Good\n");
                    break;
                case CHECK_CONDITION:
                    printf(" - Check Condition\n");
                    break;
                case CONDITION_GOOD:
                    printf(" - Condition Good\n");
                    break;
                case BUSY:
                    printf(" - Busy\n");
                    break;
                case INTERMEDIATE_GOOD:
                    printf(" - Intermediate Good\n");
                    break;
                case INTERMEDIATE_C_GOOD:
                    printf(" - Intermediate C Good\n");
                    break;
                case RESERVATION_CONFLICT:
                    printf(" - Reservation Conflict\n");
                    break;
                case COMMAND_TERMINATED:
                    printf(" - Command Terminated\n");
                    break;
                case QUEUE_FULL:
                    printf(" - Queue Full\n");
                    break;
                default:
                    printf(" - Unknown Masked Status\n");
                    break;
                }
            }
            if (io_hdr.sb_len_wr == 0)
            {
                if (VERBOSITY_COMMAND_VERBOSE <= scsiIoCtx->device->deviceVerbosity)
                {
                    printf("\t(Masked Status) Sense data not available, assuming OS_PASSTHROUGH_FAILURE\n");
                }
                //No sense data back. We need to set an error since the layers above are going to look for sense data and we don't have any.
                ret = OS_PASSTHROUGH_FAILURE;
            }
        }
        if (io_hdr.host_status != 0)
        {
            if (VERBOSITY_COMMAND_VERBOSE <= scsiIoCtx->device->deviceVerbosity)
            {
                printf("SG Host Status = %02" PRIX16 "h", io_hdr.host_status);
                switch (io_hdr.host_status)
                {
                case OPENSEA_SG_ERR_DID_OK:
                    printf(" - No Error\n");
                    break;
                case OPENSEA_SG_ERR_DID_NO_CONNECT:
                    printf(" - Could Not Connect\n");
                    break;
                case OPENSEA_SG_ERR_DID_BUS_BUSY:
                    printf(" - Bus Busy\n");
                    break;
                case OPENSEA_SG_ERR_DID_TIME_OUT:
                    printf(" - Timed Out\n");
                    break;
                case OPENSEA_SG_ERR_DID_BAD_TARGET:
                    printf(" - Bad Target Device\n");
                    break;
                case OPENSEA_SG_ERR_DID_ABORT:
                    printf(" - Abort\n");
                    break;
                case OPENSEA_SG_ERR_DID_PARITY:
                    printf(" - Parity Error\n");
                    break;
                case OPENSEA_SG_ERR_DID_ERROR:
                    printf(" - Internal Adapter Error\n");
                    break;
                case OPENSEA_SG_ERR_DID_RESET:
                    printf(" - SCSI Bus/Device Has Been Reset\n");
                    break;
                case OPENSEA_SG_ERR_DID_BAD_INTR:
                    printf(" - Bad Interrupt\n");
                    break;
                case OPENSEA_SG_ERR_DID_PASSTHROUGH:
                    printf(" - Forced Passthrough Past Mid-Layer\n");
                    break;
                case OPENSEA_SG_ERR_DID_SOFT_ERROR:
                    printf(" - Soft Error, Retry?\n");
                    break;
                default:
                    printf(" - Unknown Host Status\n");
                    break;
                }
            }
            if (io_hdr.sb_len_wr == 0)//Doing this because some drivers may set an error even if the command otherwise went through and sense data was available.
            {
                if (VERBOSITY_COMMAND_VERBOSE <= scsiIoCtx->device->deviceVerbosity)
                {
                    printf("\t(Host Status) Sense data not available, assuming OS_PASSTHROUGH_FAILURE\n");
                }
                ret = OS_PASSTHROUGH_FAILURE;
            }
        }
        if (io_hdr.driver_status != 0)
        {
            if (VERBOSITY_COMMAND_VERBOSE <= scsiIoCtx->device->deviceVerbosity)
            {
                printf("SG Driver Status = %02" PRIX16 "h", io_hdr.driver_status);
                switch (io_hdr.driver_status & OPENSEA_SG_ERR_DRIVER_MASK)
                {
                case OPENSEA_SG_ERR_DRIVER_OK:
                    printf(" - Driver OK");
                    break;
                case OPENSEA_SG_ERR_DRIVER_BUSY:
                    printf(" - Driver Busy");
                    break;
                case OPENSEA_SG_ERR_DRIVER_SOFT:
                    printf(" - Driver Soft Error");
                    break;
                case OPENSEA_SG_ERR_DRIVER_MEDIA:
                    printf(" - Driver Media Error");
                    break;
                case OPENSEA_SG_ERR_DRIVER_ERROR:
                    printf(" - Driver Error");
                    break;
                case OPENSEA_SG_ERR_DRIVER_INVALID:
                    printf(" - Driver Invalid");
                    break;
                case OPENSEA_SG_ERR_DRIVER_TIMEOUT:
                    printf(" - Driver Timeout");
                    break;
                case OPENSEA_SG_ERR_DRIVER_HARD:
                    printf(" - Driver Hard Error");
                    break;
                case OPENSEA_SG_ERR_DRIVER_SENSE:
                    printf(" - Driver Sense Data Available");
                    break;
                default:
                    printf(" - Unknown Driver Error");
                    break;
                }
                //now error suggestions
                switch (io_hdr.driver_status & OPENSEA_SG_ERR_SUGGEST_MASK)
                {
                case OPENSEA_SG_ERR_SUGGEST_NONE:
                    break;//no suggestions, nothing necessary to print
                case OPENSEA_SG_ERR_SUGGEST_RETRY:
                    printf(" - Suggest Retry");
                    break;
                case OPENSEA_SG_ERR_SUGGEST_ABORT:
                    printf(" - Suggest Abort");
                    break;
                case OPENSEA_SG_ERR_SUGGEST_REMAP:
                    printf(" - Suggest Remap");
                    break;
                case OPENSEA_SG_ERR_SUGGEST_DIE:
                    printf(" - Suggest Die");
                    break;
                case OPENSEA_SG_ERR_SUGGEST_SENSE:
                    printf(" - Suggest Sense");
                    break;
                default:
                    printf(" - Unknown suggestion");
                    break;
                }
                printf("\n");
            }
            if (io_hdr.sb_len_wr == 0)
            {
                if (VERBOSITY_COMMAND_VERBOSE <= scsiIoCtx->device->deviceVerbosity)
                {
                    printf("\t(Driver Status) Sense data not available, assuming OS_PASSTHROUGH_FAILURE\n");
                }
                //No sense data back. We need to set an error since the layers above are going to look for sense data and we don't have any.
                ret = OS_PASSTHROUGH_FAILURE;
            }
        }

    }

    scsiIoCtx->device->drive_info.lastCommandTimeNanoSeconds = get_Nano_Seconds(commandTimer);
#ifdef _DEBUG
    printf("<--%s (%d)\n", __FUNCTION__, ret);
#endif
    safe_free_aligned(&localSenseBuffer);
    return ret;
}

//-----------------------------------------------------------------------------
//
//  get_Device_Count()
//
//! \brief   Description:  Get the count of devices in the system that this library
//!                        can talk to. This function is used in conjunction with
//!                        get_Device_List, so that enough memory is allocated.
//
//  Entry:
//!   \param[out] numberOfDevices = integer to hold the number of devices found. 
//!   \param[in] flags = eScanFlags based mask to let application control. 
//!                      NOTE: currently flags param is not being used.  
//!
//  Exit:
//!   \return SUCCESS - pass, !SUCCESS fail or something went wrong
//
//-----------------------------------------------------------------------------
eReturnValues get_Device_Count(uint32_t * numberOfDevices, uint64_t flags)
{
    int  num_devs = 0;
    int  num_nvme_devs = 0;
    int rc = 0;
    struct nvme_adapter_list nvmeAdptList;

    struct dirent **namelist;

    num_devs = scandir("/dev/disks", &namelist, drive_filter, alphasort);

    //free the list of names to not leak memory
    for (int iter = 0; iter < num_devs; ++iter)
    {
        safe_free_dirent(&namelist[iter]);
    }
    safe_free_dirent(&namelist);

#ifdef _DEBUG
    printf("get_Device_Count : num_devs %d\n", num_devs);
#endif

    //add nvme devices to the list
    rc = Nvme_GetAdapterList(&nvmeAdptList);

    if (rc == 0)
    {
        num_nvme_devs = nvmeAdptList.count;
    }

#ifdef _DEBUG
    printf("get_Device_Count : num_nvme_devs %d\n", num_nvme_devs);
#endif

    *numberOfDevices = num_devs + num_nvme_devs;

    return SUCCESS;
}

//-----------------------------------------------------------------------------
//
//  get_Device_List()
//
//! \brief   Description:  Get a list of devices that the library supports. 
//!                        Use get_Device_Count to figure out how much memory is
//!                        needed to be allocated for the device list. The memory 
//!                        allocated must be the multiple of device structure. 
//!                        The application can pass in less memory than needed 
//!                        for all devices in the system, in which case the library 
//!                        will fill the provided memory with how ever many device 
//!                        structures it can hold. 
//  Entry:
//!   \param[out] ptrToDeviceList = pointer to the allocated memory for the device list
//!   \param[in]  sizeInBytes = size of the entire list in bytes. 
//!   \param[in]  versionBlock = versionBlock structure filled in by application for 
//!                              sanity check by library. 
//!   \param[in] flags = eScanFlags based mask to let application control. 
//!                      NOTE: currently flags param is not being used.  
//!
//  Exit:
//!   \return SUCCESS - pass, !SUCCESS fail or something went wrong
//
//-----------------------------------------------------------------------------
eReturnValues get_Device_List(tDevice * const ptrToDeviceList, uint32_t sizeInBytes, versionBlock ver, uint64_t flags)
{
    eReturnValues returnValue = SUCCESS;
    int numberOfDevices = 0;
<<<<<<< HEAD
    int driveNumber = 0, found = 0, failedGetDeviceCount = 0, permissionDeniedCount = 0;
    char name[128] = { 0 }; //Because get device needs char
	char *nvmeDevName;
    int fd;
=======
    int driveNumber = 0;
    int found = 0;
    int failedGetDeviceCount = 0;
    int permissionDeniedCount = 0;
    DECLARE_ZERO_INIT_ARRAY(char, name, 128); //Because get device needs char
    char *nvmeDevName = M_NULLPTR;
    int fd = 0;
>>>>>>> 4188a584
    bool isScsi = false;
    tDevice * d = M_NULLPTR;
    struct nvme_adapter_list nvmeAdptList;
    int rc = 0;
#if defined (DEGUG_SCAN_TIME)
    seatimer_t getDeviceTimer;
    seatimer_t getDeviceListTimer;
    memset(&getDeviceTimer, 0, sizeof(seatimer_t));
    memset(&getDeviceListTimer, 0, sizeof(seatimer_t));
#endif
    struct dirent **namelist = M_NULLPTR;

    int  num_sg_devs = 0;

    int  num_nvme_devs = 0;

    num_sg_devs = scandir("/dev/disks", &namelist, drive_filter, alphasort);

    rc = Nvme_GetAdapterList(&nvmeAdptList);

    if (rc == 0)
    {
        num_nvme_devs = nvmeAdptList.count;
    }


    char **devs = C_CAST(char **, safe_calloc(num_sg_devs + num_nvme_devs + 1, sizeof(char *)));
    int i = 0;
    int j = 0;
    //add sg/sd devices to the list
    for (; i < (num_sg_devs); i++)
    {
        size_t deviceHandleLen = (safe_strlen("/dev/disks/") + safe_strlen(namelist[i]->d_name) + 1) * sizeof(char);
        devs[i] = C_CAST(char *, safe_malloc(deviceHandleLen));
        snprintf(devs[i], deviceHandleLen, "/dev/disks/%s", namelist[i]->d_name);
        safe_free_dirent(&namelist[i]);
    }
    safe_free_dirent((&namelist);

    //add nvme devices to the list
    for (j = 0; i < (num_sg_devs + num_nvme_devs) && i < MAX_DEVICES_PER_CONTROLLER; i++, j++)
    {
        size_t nvmeAdptNameLen = safe_strlen(nvmeAdptList.adapters[j].name) + 1;
        devs[i] = C_CAST(char *, safe_malloc(nvmeAdptNameLen));
        memset(devs[i], 0, nvmeAdptNameLen);
        snprintf(devs[i], nvmeAdptNameLen, "%s", nvmeAdptList.adapters[j].name);
#ifdef _DEBUG
<<<<<<< HEAD
		printf("Discovered NVMe Device index - %d Name - %s \n", j, nvmeAdptList.adapters[j].name);
=======
        printf("Discovered NVMe Device index - %d Name - %s \n", j, nvmeAdptList.adapters[j].name);
>>>>>>> 4188a584
#endif
    }
    devs[i] = M_NULLPTR; //Added this so the for loop down doesn't cause a segmentation fault.


    if (!(ptrToDeviceList) || (!sizeInBytes))
    {
        returnValue = BAD_PARAMETER;
    }
    else if ((!(validate_Device_Struct(ver))))
    {
        returnValue = LIBRARY_MISMATCH;
    }
    else
    {
        numberOfDevices = sizeInBytes / sizeof(tDevice);
        d = ptrToDeviceList;
#if defined (DEGUG_SCAN_TIME)
        start_Timer(&getDeviceListTimer);
#endif
        for (driveNumber = 0; ((driveNumber >= 0 && C_CAST(unsigned int, driveNumber) < MAX_DEVICES_TO_SCAN && driveNumber < (num_sg_devs + num_nvme_devs)) && (found < numberOfDevices)); driveNumber++)
        {
            if (!devs[driveNumber] || safe_strlen(devs[driveNumber]) == 0)
            {
                continue;
            }
            memset(name, 0, sizeof(name));//clear name before reusing it
            snprintf(name, sizeof(name), "%s", devs[driveNumber]);

<<<<<<< HEAD
			nvmeDevName = strstr(name, "vmhba");
			isScsi = (nvmeDevName == NULL) ? true : false;

			if (isScsi) 
			{
				fd = -1;
				//lets try to open the device.      
				fd = open(name, O_RDWR | O_NONBLOCK);
				if (fd >= 0)
				{
					close(fd);
					eVerbosityLevels temp = d->deviceVerbosity;
					memset(d, 0, sizeof(tDevice));
					d->deviceVerbosity = temp;
					d->sanity.size = ver.size;
					d->sanity.version = ver.version;
	#if defined (DEGUG_SCAN_TIME)
					seatimer_t getDeviceTimer;
					memset(&getDeviceTimer, 0, sizeof(seatimer_t));
					start_Timer(&getDeviceTimer);
	#endif
					d->dFlags = flags;
					int ret = get_Device(name, d);
	#if defined (DEGUG_SCAN_TIME)
					stop_Timer(&getDeviceTimer);
					printf("Time to get %s = %fms\n", name, get_Milli_Seconds(getDeviceTimer));
	#endif
					if (ret != SUCCESS)
					{
						failedGetDeviceCount++;
					}
					found++;
					d++;
				}
				else if (errno == EACCES) //quick fix for opening drives without sudo
				{
					++permissionDeniedCount;
					failedGetDeviceCount++;
				}
				else
				{
					failedGetDeviceCount++;
				}
			}
			else
			{
				int ret = get_Device(name, d);
			}
=======
            nvmeDevName = strstr(name, "vmhba");
            isScsi = (nvmeDevName == M_NULLPTR) ? true : false;

            if (isScsi) 
            {
                fd = -1;
                //lets try to open the device.      
                fd = open(name, O_RDWR | O_NONBLOCK);
                if (fd >= 0)
                {
                    close(fd);
                    eVerbosityLevels temp = d->deviceVerbosity;
                    memset(d, 0, sizeof(tDevice));
                    d->deviceVerbosity = temp;
                    d->sanity.size = ver.size;
                    d->sanity.version = ver.version;
    #if defined (DEGUG_SCAN_TIME)
                    seatimer_t getDeviceTimer;
                    memset(&getDeviceTimer, 0, sizeof(seatimer_t));
                    start_Timer(&getDeviceTimer);
    #endif
                    d->dFlags = flags;
                    int ret = get_Device(name, d);
    #if defined (DEGUG_SCAN_TIME)
                    stop_Timer(&getDeviceTimer);
                    printf("Time to get %s = %fms\n", name, get_Milli_Seconds(getDeviceTimer));
    #endif
                    if (ret != SUCCESS)
                    {
                        failedGetDeviceCount++;
                    }
                    found++;
                    d++;
                }
                else if (errno == EACCES) //quick fix for opening drives without sudo
                {
                    ++permissionDeniedCount;
                    failedGetDeviceCount++;
                }
                else
                {
                    failedGetDeviceCount++;
                }
            }
            else
            {
                int ret = get_Device(name, d);
                if (ret != SUCCESS)
                {
                    failedGetDeviceCount++;
                }
                found++;
                d++;
            }
>>>>>>> 4188a584
            //free the dev[deviceNumber] since we are done with it now.
            safe_free(&devs[driveNumber]);
        }
#if defined (DEGUG_SCAN_TIME)
        stop_Timer(&getDeviceListTimer);
        printf("Time to get all device = %fms\n", get_Milli_Seconds(getDeviceListTimer));
#endif
        if (found == failedGetDeviceCount)
        {
            returnValue = FAILURE;
        }
        else if (permissionDeniedCount == (num_sg_devs + num_nvme_devs))
        {
            returnValue = PERMISSION_DENIED;
        }
        else if (failedGetDeviceCount && returnValue != PERMISSION_DENIED)
        {
            returnValue = WARN_NOT_ALL_DEVICES_ENUMERATED;
        }
    }
    safe_free(devs);
    return returnValue;
}

//-----------------------------------------------------------------------------
//
//  close_Device()
//
//! \brief   Description:  Given a device, close it's handle. 
//
//  Entry:
//!   \param[in] device = device stuct that holds device information. 
//!
//  Exit:
//!   \return SUCCESS - pass, !SUCCESS fail or something went wrong
//
//-----------------------------------------------------------------------------
eReturnValues close_Device(tDevice *dev)
{
    int retValue = 0;
    bool isNVMe = false;
    char *nvmeDevName;

    /**
     * In VMWare NVMe device the drivename (for NDDK) 
     * always starts with "vmhba" (e.g. vmhba1) 
     */

    nvmeDevName = strstr(dev->os_info.name, "vmhba");
    isNVMe = (nvmeDevName != M_NULLPTR) ? true : false;

    if (dev)
    {
        if (isNVMe)
        {
            Nvme_Close(dev->os_info.nvmeFd);
            dev->os_info.last_error = errno;
            retValue = 0;
            dev->os_info.nvmeFd = M_NULLPTR;
        }
        else
        {
            retValue = close(dev->os_info.fd);
            dev->os_info.last_error = errno;
        }

        if (retValue == 0)
        {
            dev->os_info.fd = -1;
            return SUCCESS;
        }
        else
        {
            return FAILURE;
        }
    }
    else
    {
        return MEMORY_FAILURE;
    }
}

void print_usr_io_struct(struct usr_io uio)
{
    printf("\n====VMWare User NVMe IO====\n");
    printf("\tnvme cmd:\n");
    printf("\t\tnvme Header:\n");
    printf("\t\t\topcode: %" PRIu32 "\n", uio.cmd.header.opCode);
    printf("\t\t\tfusedOp: %" PRIu32 "\n", uio.cmd.header.fusedOp);
    printf("\t\t\tcmdID: %" PRIu32 "\n", uio.cmd.header.cmdID);
    printf("\t\t\tnamespaceID: %" PRIu32 "\n", uio.cmd.header.namespaceID);
    printf("\t\t\treserved: %" PRIu64 "\n", uio.cmd.header.reserved);
    printf("\t\t\tmetadataPtr: %" PRIu64 "\n", uio.cmd.header.metadataPtr);
    printf("\t\t\tprp1: %" PRIX64 "\n", uio.cmd.header.prp[0].addr);
    printf("\t\t\tprp2: %" PRIX64 "\n", uio.cmd.header.prp[1].addr);
    printf("\t\tas dwords:\n");
    for(uint8_t iter = 0; iter < 16; ++iter)
    {
        printf("\t\t\tCDW%" PRIu8 ":\t%08" PRIX32 "h\n", iter, uio.cmd.dw[iter]);
    }
    printf("\tnvme comp:\n");
    printf("\t\tCommand Specific: %" PRIu32 "\n", uio.comp.param.cmdSpecific);
    printf("\t\treserved: %" PRIu32 "\n", uio.comp.reserved);
    printf("\t\tsqHdPtr: %" PRIu32 "\n", uio.comp.sqHdPtr);
    printf("\t\tsqID: %" PRIu32 "\n", uio.comp.sqID);
    printf("\t\tcmdID: %" PRIu32 "\n", uio.comp.cmdID);
    printf("\t\tphaseTag: %" PRIu32 "\n", uio.comp.phaseTag);
    printf("\t\tSC: %" PRIu32 "\n", uio.comp.SC);
    printf("\t\tSCT: %" PRIu32 "\n", uio.comp.SCT);
    printf("\t\tmore: %" PRIu32 "\n", uio.comp.more);
    printf("\t\tnoRetry: %" PRIu32 "\n", uio.comp.noRetry);

    printf("\tNamespaceID: %" PRIu8 "\n", uio.namespaceID);
    printf("\tDirection: %" PRIu8 "\n", uio.direction);
    printf("\tReserved: %" PRIu16 "\n", uio.reserved);
    printf("\tStatus: %" PRIX16 "\n", uio.status);//If this starts with 0x0BADxxxx then it is indicating an error. Use vmware API to translate it.
    printf("\tLength: %" PRIu32 "\n", uio.length);
    printf("\tMeta Length: %" PRIu32 "\n", uio.meta_length);
    printf("\tTimeout (us): %" PRIu64 "\n", uio.timeoutUs);
    printf("\tAddress: %" PRIu64 "\n", uio.addr);
    printf("\tMeta Address: %" PRIu64 "\n", uio.meta_addr);
}

eReturnValues send_NVMe_IO(nvmeCmdCtx *nvmeIoCtx )
{
#if !defined (DISABLE_NVME_PASSTHROUGH)
    eReturnValues ret = SUCCESS;//NVME_SC_SUCCESS;//This defined value used to exist in some version of nvme.h but is missing in nvme_ioctl.h...it was a value of zero, so this should be ok.
    int ioctlret = 0;
    struct usr_io uio;
    seatimer_t cmdtimer;

#ifdef _DEBUG
    printf("-->%s\n", __FILE__);
    printf("-->%s\n", __FUNCTION__);
#endif

    memset(&uio, 0, sizeof(struct usr_io));
    memset(&cmdtimer, 0, sizeof(seatimer_t));

    if (nvmeIoCtx == M_NULLPTR)
    {
#ifdef _DEBUG
        printf("-->%s\n", __FUNCTION__);
#endif
        return BAD_PARAMETER;
    }

    switch (nvmeIoCtx->commandType)
    {
    case NVM_ADMIN_CMD:
        memcpy(&(uio.cmd), &(nvmeIoCtx->cmd.adminCmd), sizeof(nvmeCommands));

        if ((nvmeIoCtx->commandDirection == XFER_NO_DATA) ||
            (nvmeIoCtx->commandDirection == XFER_DATA_IN))
        {
            uio.direction = XFER_FROM_DEV;
        }
        else
        {
            uio.direction = XFER_TO_DEV;
        }

        uio.length = nvmeIoCtx->dataSize;
<<<<<<< HEAD
        uio.addr = C_CAST(vmk_uint64, nvmeIoCtx->cmd.adminCmd.addr);
        uio.namespaceID = nvmeIoCtx->cmd.adminCmd.nsid;
=======
        uio.addr = C_CAST(__typeof__(uio.addr), nvmeIoCtx->ptrData);
        if (nvmeIoCtx->cmd.adminCmd.nsid == 0 || nvmeIoCtx->cmd.adminCmd.nsid == NVME_ALL_NAMESPACES)
        {
            uio.namespaceID = C_CAST(vmk_uint8, -1);//this is what the header files say to do for non-specific namespace -TJE
        }
        else
        {
            uio.namespaceID = nvmeIoCtx->cmd.adminCmd.nsid;
        }
>>>>>>> 4188a584
        uio.timeoutUs = nvmeIoCtx->timeout ? nvmeIoCtx->timeout * 1000 : 15000;

        errno = 0;
        start_Timer(&cmdtimer);
        //ioctlret = Nvme_AdminPassthru(nvmeIoCtx->device->os_info.nvmeFd, &uio);
        ioctlret = Nvme_Ioctl(nvmeIoCtx->device->os_info.nvmeFd, NVME_IOCTL_ADMIN_CMD, &uio);
        stop_Timer(&cmdtimer);
        nvmeIoCtx->device->os_info.last_error = C_CAST(unsigned int, errno);
        //Get error? 
        if (ioctlret < 0 || (uio.status & 0x0FFF0000) == 0x0BAD0000)//If this starts with 0x0BADxxxx then it is indicating an error. Use vmware API to translate it.
        {
            if ((uio.status & 0x0FFF0000) == 0x0BAD0000)
            {
                if (VERBOSITY_COMMAND_VERBOSE <= nvmeIoCtx->device->deviceVerbosity)
                {
                    printf("VMWare error: %s\n", get_VMK_API_Error(C_CAST(VMK_ReturnStatus, uio.status)));
                }
            }
            else
            {
                if (VERBOSITY_COMMAND_VERBOSE <= nvmeIoCtx->device->deviceVerbosity)
                {
                    if (nvmeIoCtx->device->os_info.last_error != 0)
                    {
                        printf("Error: ");
                        print_Errno_To_Screen(nvmeIoCtx->device->os_info.last_error);
                    }
                }
            }
            ret = OS_PASSTHROUGH_FAILURE;
        }
        nvmeIoCtx->commandCompletionData.commandSpecific = uio.comp.param.cmdSpecific;
        nvmeIoCtx->commandCompletionData.dw0Valid = true;
        nvmeIoCtx->commandCompletionData.dw1Reserved = uio.comp.reserved;
        nvmeIoCtx->commandCompletionData.dw1Valid = true;
        nvmeIoCtx->commandCompletionData.sqIDandHeadPtr = M_WordsTo4ByteValue(uio.comp.sqID, uio.comp.sqHdPtr);
        nvmeIoCtx->commandCompletionData.dw2Valid = true;
        nvmeIoCtx->commandCompletionData.statusAndCID = uio.comp.cmdID | (uio.comp.phaseTag << 16) | (uio.comp.SC << 17) | (uio.comp.SCT << 25) | (uio.comp.more << 30) | (uio.comp.noRetry << 31);
        nvmeIoCtx->commandCompletionData.dw3Valid = true;
        break;

    case NVM_CMD:
        memcpy(&(uio.cmd), &(nvmeIoCtx->cmd.nvmCmd), sizeof(nvmeCommands));
        
        if ((nvmeIoCtx->commandDirection == XFER_NO_DATA) ||
            (nvmeIoCtx->commandDirection == XFER_DATA_IN))
        {
            uio.direction = XFER_FROM_DEV;
        }
        else
        {
            uio.direction = XFER_TO_DEV;
        }

        uio.length = nvmeIoCtx->dataSize;
        uio.addr = C_CAST(__typeof__(uio.addr), nvmeIoCtx->ptrData);
        if (nvmeIoCtx->cmd.nvmCmd.nsid == 0 || nvmeIoCtx->cmd.nvmCmd.nsid == NVME_ALL_NAMESPACES)
        {
            uio.namespaceID = C_CAST(vmk_uint8, -1);//this is what the header files say to do for non-specific namespace -TJE
        }
        else
        {
            uio.namespaceID = nvmeIoCtx->cmd.nvmCmd.nsid;
        }

        uio.timeoutUs = nvmeIoCtx->timeout ? nvmeIoCtx->timeout * 1000 : 15000;
        errno = 0;
        start_Timer(&cmdtimer);
        ioctlret = Nvme_Ioctl(nvmeIoCtx->device->os_info.nvmeFd, NVME_IOCTL_IO_CMD, &uio);
        stop_Timer(&cmdtimer);
        nvmeIoCtx->device->os_info.last_error = C_CAST(unsigned int, errno);
        //Get error? 
        if (ioctlret < 0 || (uio.status & 0x0FFF0000) == 0x0BAD0000)//If this starts with 0x0BADxxxx then it is indicating an error. Use vmware API to translate it.
        {
            if ((uio.status & 0x0FFF0000) == 0x0BAD0000)
            {
                if (VERBOSITY_COMMAND_VERBOSE <= nvmeIoCtx->device->deviceVerbosity)
                {
                    printf("VMWare error: %s\n", get_VMK_API_Error(C_CAST(VMK_ReturnStatus, uio.status)));
                }
            }
            else
            {
                if (VERBOSITY_COMMAND_VERBOSE <= nvmeIoCtx->device->deviceVerbosity)
                {
                    if (nvmeIoCtx->device->os_info.last_error != 0)
                    {
                        printf("Error: ");
                        print_Errno_To_Screen(nvmeIoCtx->device->os_info.last_error);
                    }
                }
            }
            ret = OS_PASSTHROUGH_FAILURE;
        }
        nvmeIoCtx->commandCompletionData.commandSpecific = uio.comp.param.cmdSpecific;
        nvmeIoCtx->commandCompletionData.dw0Valid = true;
        nvmeIoCtx->commandCompletionData.dw1Reserved = uio.comp.reserved;
        nvmeIoCtx->commandCompletionData.dw1Valid = true;
        nvmeIoCtx->commandCompletionData.sqIDandHeadPtr = M_WordsTo4ByteValue(uio.comp.sqID, uio.comp.sqHdPtr);
        nvmeIoCtx->commandCompletionData.dw2Valid = true;
        nvmeIoCtx->commandCompletionData.statusAndCID = uio.comp.cmdID | (uio.comp.phaseTag << 16) | (uio.comp.SC << 17) | (uio.comp.SCT << 25) | (uio.comp.more << 30) | (uio.comp.noRetry << 31);
        nvmeIoCtx->commandCompletionData.dw3Valid = true;
        
        break;
    default:
        return BAD_PARAMETER;
        break;
    }
    
#ifdef _DEBUG
    printf("<--%s (%d)\n", __FUNCTION__, ret);
#endif

    nvmeIoCtx->device->drive_info.lastCommandTimeNanoSeconds = get_Nano_Seconds(cmdtimer);

    if (nvmeIoCtx->device->delay_io)
    {
        delay_Milliseconds(nvmeIoCtx->device->delay_io);
        if (VERBOSITY_COMMAND_NAMES <= nvmeIoCtx->device->deviceVerbosity)
        {
            printf("Delaying between commands %d seconds to reduce IO impact", nvmeIoCtx->device->delay_io);
        }
    }

    return ret;
#else //DISABLE_NVME_PASSTHROUGH
    return OS_COMMAND_NOT_AVAILABLE;
#endif //DISABLE_NVME_PASSTHROUGH
}

eReturnValues os_nvme_Reset(M_ATTR_UNUSED tDevice *device)
{
    //This is a stub. If this is possible, this should perform an nvme reset;
    return OS_COMMAND_NOT_AVAILABLE;
}

eReturnValues os_nvme_Subsystem_Reset(M_ATTR_UNUSED tDevice *device)
{
    //This is a stub. If this is possible, this should perform an nvme subsystem reset;
    return OS_COMMAND_NOT_AVAILABLE;
}

//Case to remove this from sg_helper.h/c and have a platform/lin/pci-herlper.h vs platform/win/pci-helper.c 

eReturnValues pci_Read_Bar_Reg( tDevice * device, uint8_t * pData, uint32_t dataSize )
{
#if !defined (DISABLE_NVME_PASSTHROUGH)
    eReturnValues ret = UNKNOWN;
    int fd = 0;
    void * barRegs = M_NULLPTR;
    DECLARE_ZERO_INIT_ARRAY(char, sysfsPath, PATH_MAX);
    snprintf(sysfsPath, PATH_MAX, "/sys/block/%s/device/resource0", device->os_info.name);
    fd = open(sysfsPath, O_RDONLY);
    if (fd >= 0)
    {
        //
        barRegs = mmap(0, dataSize, PROT_READ, MAP_SHARED, fd, 0);
        if (barRegs != MAP_FAILED)
        {
            ret = SUCCESS;
            memcpy(pData, barRegs, dataSize);
        }
        else
        {
            ret = FAILURE;
        }
        close(fd);
    }
    else
    {
        if (VERBOSITY_QUIET < device->deviceVerbosity)
        {
            printf("couldn't open device %s\n", device->os_info.name);
        }
        ret = BAD_PARAMETER;
    }
    return ret;
#else //DISABLE_NVME_PASSTHROUGH
    M_USE_UNUSED(device);
    M_USE_UNUSED(pData);
    M_USE_UNUSED(dataSize);
    return OS_COMMAND_NOT_AVAILABLE;
#endif //DISABLE_NVME_PASSTHROUGH
}

eReturnValues os_Read(M_ATTR_UNUSED tDevice *device, M_ATTR_UNUSED uint64_t lba, M_ATTR_UNUSED bool forceUnitAccess, M_ATTR_UNUSED uint8_t *ptrData, M_ATTR_UNUSED uint32_t dataSize)
{
    return NOT_SUPPORTED;
}

eReturnValues os_Write(M_ATTR_UNUSED tDevice *device, M_ATTR_UNUSED uint64_t lba, M_ATTR_UNUSED bool forceUnitAccess, M_ATTR_UNUSED uint8_t *ptrData, M_ATTR_UNUSED uint32_t dataSize)
{
    return NOT_SUPPORTED;
}

eReturnValues os_Verify(M_ATTR_UNUSED tDevice *device, M_ATTR_UNUSED uint64_t lba, M_ATTR_UNUSED uint32_t range)
{
    return NOT_SUPPORTED;
}

eReturnValues os_Flush(M_ATTR_UNUSED tDevice *device)
{
    return NOT_SUPPORTED;
}

eReturnValues os_Lock_Device(tDevice *device)
{
    eReturnValues ret = SUCCESS;
    if (device->drive_info.drive_type == NVME_DRIVE)
    {
        //Not sure what to do
    }
    else
    {
        //Get flags
        int flags = fcntl(device->os_info.fd, F_GETFL);
        //disable O_NONBLOCK
        flags &= ~O_NONBLOCK;
        //Set Flags
        fcntl(device->os_info.fd, F_SETFL, flags);
    }
    return ret;
}

eReturnValues os_Unlock_Device(tDevice *device)
{
    eReturnValues ret = SUCCESS;
    if (device->drive_info.drive_type == NVME_DRIVE)
    {
        //Not sure what to do
    }
    else
    {
        //Get flags
        int flags = fcntl(device->os_info.fd, F_GETFL);
        //enable O_NONBLOCK
        flags |= O_NONBLOCK;
        //Set Flags
        fcntl(device->os_info.fd, F_SETFL, flags);
    }
    return ret;
}

eReturnValues os_Update_File_System_Cache(M_ATTR_UNUSED tDevice* device)
{
    //note: linux code for blkrrprt might work
    return NOT_SUPPORTED;
}

eReturnValues os_Erase_Boot_Sectors(M_ATTR_UNUSED tDevice* device)
{
    return NOT_SUPPORTED;
}

eReturnValues os_Unmount_File_Systems_On_Device(M_ATTR_UNUSED tDevice *device)
{
    return NOT_SUPPORTED;
}<|MERGE_RESOLUTION|>--- conflicted
+++ resolved
@@ -131,48 +131,6 @@
 
 typedef struct _sysVMLowLevelDeviceInfo
 {
-<<<<<<< HEAD
-    bool isBlockDevice = false;
-    if (handle && safe_strlen(handle))
-    {
-        if (strstr(handle, "sd") || strstr(handle, "st") || strstr(handle, "sr") || strstr(handle, "scd"))
-        {
-            isBlockDevice = true;
-        }
-    }
-    return isBlockDevice;
-}
-
-static bool is_SCSI_Generic_Handle(const char *handle)
-{
-    bool isGenericDevice = false;
-    if (handle && safe_strlen(handle))
-    {
-        if (strstr(handle, "sg") && !strstr(handle, "bsg"))
-        {
-            isGenericDevice = true;
-        }
-    }
-    return isGenericDevice;
-}
-
-static bool is_Block_SCSI_Generic_Handle(const char *handle)
-{
-    bool isBlockGenericDevice = false;
-    if (handle && safe_strlen(handle))
-    {
-        if (strstr(handle, "bsg"))
-        {
-            isBlockGenericDevice = true;
-        }
-    }
-    return isBlockGenericDevice;
-}
-
-typedef struct _sysVMLowLevelDeviceInfo
-{
-=======
->>>>>>> 4188a584
     eSCSIPeripheralDeviceType scsiDevType;//in Linux this will be reading the "type" file to get this. If it is not available, will retry with "inquiry" data file's first byte
     eDriveType     drive_type;
     eInterfaceType interface_type;
@@ -212,52 +170,10 @@
             sysVmInfo->drive_type = ATA_DRIVE;
             sysVmInfo->interface_type = IDE_INTERFACE;
         }
-<<<<<<< HEAD
-		if (strstr(handle,"naa.") != NULL) 
-		{
-			sysVmInfo->drive_type = SCSI_DRIVE;
-			sysVmInfo->interface_type = SCSI_INTERFACE;
-		}
-    }
-    return;
-}
-
-static void set_Device_Fields_From_Handle(const char* handle, tDevice *device)
-{
-    sysVMLowLevelDeviceInfo sysVmInfo;
-	/**
-	 * Setting up difaults
-	 */
-	//sysVmInfo.drive_type = SCSI_DRIVE;
-	//device->drive_info.drive_type = ATA_DRIVE;
-	//sysVmInfo.interface_type = SCSI_INTERFACE;
-	//device->drive_info.interface_type = IDE_INTERFACE;
-	//sysVmInfo.media_type = MEDIA_HDD;
-
-    memset(&sysVmInfo, 0, sizeof(sysVMLowLevelDeviceInfo));
-    get_VMV_SYS_FS_Info(handle, &sysVmInfo);
-    //now copy the saved data to tDevice. -DB
-    if (device)
-    {
-        device->drive_info.drive_type = sysVmInfo.drive_type;
-        device->drive_info.interface_type = sysVmInfo.interface_type;
-        memcpy(&device->drive_info.adapter_info, &sysVmInfo.adapter_info, sizeof(adapterInfo));
-        memcpy(&device->drive_info.driver_info, &sysVmInfo.driver_info, sizeof(driverInfo));
-        if (strlen(sysVmInfo.primaryHandleStr) > 0)
-        {
-            snprintf(device->os_info.name, OS_HANDLE_NAME_MAX_LENGTH, "%s", sysVmInfo.primaryHandleStr);
-            snprintf(device->os_info.friendlyName, OS_HANDLE_FRIENDLY_NAME_MAX_LENGTH, "%s", basename(sysVmInfo.primaryHandleStr));
-        }
-        if (strlen(sysVmInfo.secondaryHandleStr) > 0)
-        {
-            snprintf(device->os_info.secondName, OS_SECOND_HANDLE_NAME_LENGTH, "%s", sysVmInfo.secondaryHandleStr);
-            snprintf(device->os_info.secondFriendlyName, OS_SECOND_HANDLE_NAME_LENGTH, "%s", basename(sysVmInfo.secondaryHandleStr));
-=======
         if (strstr(handle,"naa.") != NULL) 
         {
             sysVmInfo->drive_type = SCSI_DRIVE;
             sysVmInfo->interface_type = SCSI_INTERFACE;
->>>>>>> 4188a584
         }
     }
     return;
@@ -411,15 +327,9 @@
 
             //set scsi interface and scsi drive until we know otherwise
             device->drive_info.drive_type = SCSI_DRIVE;
-<<<<<<< HEAD
-			//device->drive_info.drive_type = ATA_DRIVE;
-            device->drive_info.interface_type = SCSI_INTERFACE;
-			//device->drive_info.interface_type = IDE_INTERFACE;
-=======
             //device->drive_info.drive_type = ATA_DRIVE;
             device->drive_info.interface_type = SCSI_INTERFACE;
             //device->drive_info.interface_type = IDE_INTERFACE;
->>>>>>> 4188a584
             device->drive_info.media_type = MEDIA_HDD;
             //now have the device information fields set
 #if defined (_DEBUG)
@@ -1099,12 +1009,6 @@
 {
     eReturnValues returnValue = SUCCESS;
     int numberOfDevices = 0;
-<<<<<<< HEAD
-    int driveNumber = 0, found = 0, failedGetDeviceCount = 0, permissionDeniedCount = 0;
-    char name[128] = { 0 }; //Because get device needs char
-	char *nvmeDevName;
-    int fd;
-=======
     int driveNumber = 0;
     int found = 0;
     int failedGetDeviceCount = 0;
@@ -1112,7 +1016,6 @@
     DECLARE_ZERO_INIT_ARRAY(char, name, 128); //Because get device needs char
     char *nvmeDevName = M_NULLPTR;
     int fd = 0;
->>>>>>> 4188a584
     bool isScsi = false;
     tDevice * d = M_NULLPTR;
     struct nvme_adapter_list nvmeAdptList;
@@ -1160,11 +1063,7 @@
         memset(devs[i], 0, nvmeAdptNameLen);
         snprintf(devs[i], nvmeAdptNameLen, "%s", nvmeAdptList.adapters[j].name);
 #ifdef _DEBUG
-<<<<<<< HEAD
-		printf("Discovered NVMe Device index - %d Name - %s \n", j, nvmeAdptList.adapters[j].name);
-=======
         printf("Discovered NVMe Device index - %d Name - %s \n", j, nvmeAdptList.adapters[j].name);
->>>>>>> 4188a584
 #endif
     }
     devs[i] = M_NULLPTR; //Added this so the for loop down doesn't cause a segmentation fault.
@@ -1194,56 +1093,6 @@
             memset(name, 0, sizeof(name));//clear name before reusing it
             snprintf(name, sizeof(name), "%s", devs[driveNumber]);
 
-<<<<<<< HEAD
-			nvmeDevName = strstr(name, "vmhba");
-			isScsi = (nvmeDevName == NULL) ? true : false;
-
-			if (isScsi) 
-			{
-				fd = -1;
-				//lets try to open the device.      
-				fd = open(name, O_RDWR | O_NONBLOCK);
-				if (fd >= 0)
-				{
-					close(fd);
-					eVerbosityLevels temp = d->deviceVerbosity;
-					memset(d, 0, sizeof(tDevice));
-					d->deviceVerbosity = temp;
-					d->sanity.size = ver.size;
-					d->sanity.version = ver.version;
-	#if defined (DEGUG_SCAN_TIME)
-					seatimer_t getDeviceTimer;
-					memset(&getDeviceTimer, 0, sizeof(seatimer_t));
-					start_Timer(&getDeviceTimer);
-	#endif
-					d->dFlags = flags;
-					int ret = get_Device(name, d);
-	#if defined (DEGUG_SCAN_TIME)
-					stop_Timer(&getDeviceTimer);
-					printf("Time to get %s = %fms\n", name, get_Milli_Seconds(getDeviceTimer));
-	#endif
-					if (ret != SUCCESS)
-					{
-						failedGetDeviceCount++;
-					}
-					found++;
-					d++;
-				}
-				else if (errno == EACCES) //quick fix for opening drives without sudo
-				{
-					++permissionDeniedCount;
-					failedGetDeviceCount++;
-				}
-				else
-				{
-					failedGetDeviceCount++;
-				}
-			}
-			else
-			{
-				int ret = get_Device(name, d);
-			}
-=======
             nvmeDevName = strstr(name, "vmhba");
             isScsi = (nvmeDevName == M_NULLPTR) ? true : false;
 
@@ -1298,7 +1147,6 @@
                 found++;
                 d++;
             }
->>>>>>> 4188a584
             //free the dev[deviceNumber] since we are done with it now.
             safe_free(&devs[driveNumber]);
         }
@@ -1462,10 +1310,6 @@
         }
 
         uio.length = nvmeIoCtx->dataSize;
-<<<<<<< HEAD
-        uio.addr = C_CAST(vmk_uint64, nvmeIoCtx->cmd.adminCmd.addr);
-        uio.namespaceID = nvmeIoCtx->cmd.adminCmd.nsid;
-=======
         uio.addr = C_CAST(__typeof__(uio.addr), nvmeIoCtx->ptrData);
         if (nvmeIoCtx->cmd.adminCmd.nsid == 0 || nvmeIoCtx->cmd.adminCmd.nsid == NVME_ALL_NAMESPACES)
         {
@@ -1475,7 +1319,6 @@
         {
             uio.namespaceID = nvmeIoCtx->cmd.adminCmd.nsid;
         }
->>>>>>> 4188a584
         uio.timeoutUs = nvmeIoCtx->timeout ? nvmeIoCtx->timeout * 1000 : 15000;
 
         errno = 0;
