// SPDX-License-Identifier: MPL-2.0
//
// Do NOT modify or remove this copyright and license
//
// Copyright (c) 2012-2024 Seagate Technology LLC and/or its Affiliates, All Rights Reserved
//
// This software is subject to the terms of the Mozilla Public
// License, v. 2.0. If a copy of the MPL was not distributed with this
// file, You can obtain one at http://mozilla.org/MPL/2.0/.
//
// ******************************************************************************************
// 
// \file ata_legacy_cmds.c   Implementation for ATA Spec command functions that are old/obsolete from ATA specs prior to ATA-ATAPI7. Also contains CHS versions of some other commands.
//                     The intention of the file is to be generic & not OS specific

#include "common_types.h"
#include "type_conversion.h"
#include "string_utils.h"
#include "bit_manip.h"
#include "code_attributes.h"
#include "math_utils.h"
#include "error_translation.h"
#include "io_utils.h"
#include "memory_safety.h"

#include "ata_helper.h"
#include "ata_helper_func.h"

/////////////////////////////////////////////////////////////////////////////////
/// Obsolete ATA Commands. These commands are from specs prior to ATA-ATAPI 7 ///
/////////////////////////////////////////////////////////////////////////////////

//This file only contains commands that include retries today, but many old commands have a no-retries version.
//These are not implemented as we want the retries. Can add these definitions if needed in the future.

eReturnValues ata_Legacy_Format_Track(tDevice *device, uint8_t feature, uint8_t sectorCount, uint8_t sectorNumber, uint8_t cylinderLow, uint8_t cylinderHigh, uint8_t *ptrData, uint32_t dataSize, eAtaProtocol protocol, bool lbaMode)
{
    eReturnValues ret = UNKNOWN;
    ataPassthroughCommand ataCommandOptions;
    memset(&ataCommandOptions, 0, sizeof(ataPassthroughCommand));
    ataCommandOptions.commandDirection = XFER_NO_DATA;
    ataCommandOptions.ataCommandLengthLocation = ATA_PT_LEN_NO_DATA;
    ataCommandOptions.ataTransferBlocks = ATA_PT_NO_DATA_TRANSFER;
    if (dataSize > 0 && protocol != ATA_PROTOCOL_NO_DATA)
    {
        ataCommandOptions.ataCommandLengthLocation = ATA_PT_LEN_TPSIU;
    }
    ataCommandOptions.ptrData = ptrData;
    ataCommandOptions.dataSize = dataSize;
    ataCommandOptions.commandType = ATA_CMD_TYPE_TASKFILE;
    ataCommandOptions.tfr.LbaLow = sectorNumber;
    ataCommandOptions.tfr.LbaMid = cylinderLow;
    ataCommandOptions.tfr.LbaHi = cylinderHigh;
    ataCommandOptions.tfr.DeviceHead = DEVICE_REG_BACKWARDS_COMPATIBLE_BITS;
    if (lbaMode)
    {
        ataCommandOptions.tfr.DeviceHead |= LBA_MODE_BIT;
    }
    if (device->drive_info.ata_Options.isDevice1)
    {
        ataCommandOptions.tfr.DeviceHead |= DEVICE_SELECT_BIT;
    }
    ataCommandOptions.tfr.SectorCount = sectorCount;
    ataCommandOptions.tfr.ErrorFeature = feature;
    ataCommandOptions.commadProtocol = protocol;
    ataCommandOptions.tfr.CommandStatus = ATA_FORMAT_TRACK_CMD;

    if (VERBOSITY_COMMAND_NAMES <= device->deviceVerbosity)
    {
        if (lbaMode)
        {
            printf("Sending ATA Format Track\n");
        }
        else
        {
            printf("Sending ATA Format Track (CHS)\n");
        }
    }

    ret = ata_Passthrough_Command(device, &ataCommandOptions);

    if (VERBOSITY_COMMAND_NAMES <= device->deviceVerbosity)
    {
        if (lbaMode)
        {
            print_Return_Enum("Format Track", ret);
        }
        else
        {
            print_Return_Enum("Format Track (CHS)", ret);
        }
    }
    return ret;
}

eReturnValues ata_Legacy_Recalibrate(tDevice *device, uint8_t lowCmdNibble, bool chsMode)
{
    eReturnValues ret = UNKNOWN;
    ataPassthroughCommand ataCommandOptions;
    memset(&ataCommandOptions, 0, sizeof(ataPassthroughCommand));
    ataCommandOptions.commandDirection = XFER_NO_DATA;
    ataCommandOptions.ataCommandLengthLocation = ATA_PT_LEN_NO_DATA;
    ataCommandOptions.ataTransferBlocks = ATA_PT_NO_DATA_TRANSFER;
    ataCommandOptions.ptrData = M_NULLPTR;
    ataCommandOptions.dataSize = 0;
    ataCommandOptions.commandType = ATA_CMD_TYPE_TASKFILE;
    ataCommandOptions.tfr.DeviceHead = DEVICE_REG_BACKWARDS_COMPATIBLE_BITS;
    if (device->drive_info.ata_Options.isDevice1)
    {
        ataCommandOptions.tfr.DeviceHead |= DEVICE_SELECT_BIT;
    }
    if (chsMode)
    {
        ataCommandOptions.tfr.SectorNumber = 1;
        ataCommandOptions.tfr.CylinderLow = 0;
        ataCommandOptions.tfr.CylinderHigh = 0;
    }
    else
    {
        ataCommandOptions.tfr.LbaLow = 0;
        ataCommandOptions.tfr.LbaMid = 0;
        ataCommandOptions.tfr.LbaHi = 0;
        ataCommandOptions.tfr.DeviceHead |= BIT6;//LBA mode
    }
    ataCommandOptions.tfr.SectorCount = 0;
    ataCommandOptions.tfr.ErrorFeature = 0;
    ataCommandOptions.commadProtocol = ATA_PROTOCOL_NO_DATA;
    ataCommandOptions.tfr.CommandStatus = ATA_RECALIBRATE_CMD;
    ataCommandOptions.tfr.CommandStatus |= M_Nibble0(lowCmdNibble);

    if (VERBOSITY_COMMAND_NAMES <= device->deviceVerbosity)
    {
        if (chsMode)
        {
            printf("Sending ATA Recalibrate (CHS)\n");
        }
        else
        {
            printf("Sending ATA Recalibrate\n");
        }
    }

    ret = ata_Passthrough_Command(device, &ataCommandOptions);

    if (VERBOSITY_COMMAND_NAMES <= device->deviceVerbosity)
    {
        if (chsMode)
        {
            print_Return_Enum("Recalibrate (CHS)", ret);
        }
        else
        {
            print_Return_Enum("Recalibrate", ret);
        }
    }
    return ret;
}

eReturnValues ata_Legacy_Read_DMA_CHS(tDevice *device, uint16_t cylinder, uint8_t head, uint8_t sector, uint8_t *ptrData, uint16_t sectorCount, uint32_t dataSize, bool extendedCmd)
{
    eReturnValues ret = UNKNOWN;
    ataPassthroughCommand ataCommandOptions;
    memset(&ataCommandOptions, 0, sizeof(ataPassthroughCommand));
    ataCommandOptions.commandDirection = XFER_DATA_IN;
    ataCommandOptions.ataCommandLengthLocation = ATA_PT_LEN_SECTOR_COUNT;
    ataCommandOptions.ataTransferBlocks = ATA_PT_LOGICAL_SECTOR_SIZE;
    ataCommandOptions.ptrData = ptrData;
    ataCommandOptions.dataSize = dataSize;
    switch (device->drive_info.ata_Options.dmaMode)
    {
    case ATA_DMA_MODE_NO_DMA:
        return BAD_PARAMETER;
    case ATA_DMA_MODE_UDMA:
        ataCommandOptions.commadProtocol = ATA_PROTOCOL_UDMA;
        break;
    case ATA_DMA_MODE_MWDMA:
    case ATA_DMA_MODE_DMA:
    default:
        ataCommandOptions.commadProtocol = ATA_PROTOCOL_DMA;
        break;
    }
    ataCommandOptions.tfr.SectorNumber = sector;
    ataCommandOptions.tfr.CylinderLow = M_Byte0(cylinder);
    ataCommandOptions.tfr.CylinderHigh = M_Byte1(cylinder);
    ataCommandOptions.tfr.DeviceHead = DEVICE_REG_BACKWARDS_COMPATIBLE_BITS;
    ataCommandOptions.tfr.DeviceHead |= M_Nibble0(head);
    if (device->drive_info.ata_Options.isDevice1)
    {
        ataCommandOptions.tfr.DeviceHead |= DEVICE_SELECT_BIT;
    }
    ataCommandOptions.tfr.SectorCount = M_Byte0(sectorCount);

    if (extendedCmd)
    {
        ataCommandOptions.commandType = ATA_CMD_TYPE_EXTENDED_TASKFILE;
        ataCommandOptions.tfr.CommandStatus = ATA_READ_DMA_EXT;//0x25
        ataCommandOptions.tfr.SectorNumberExt = 0;
        ataCommandOptions.tfr.CylinderLowExt = 0;
        ataCommandOptions.tfr.CylinderHighExt = 0;
        ataCommandOptions.tfr.SectorCount48 = M_Byte1(sectorCount);
    }
    else
    {
        ataCommandOptions.commandType = ATA_CMD_TYPE_TASKFILE;
        ataCommandOptions.tfr.CommandStatus = ATA_READ_DMA_RETRY_CMD;//0xC8
    }


    if (ptrData == M_NULLPTR)
    {
        return BAD_PARAMETER;
    }

    if (VERBOSITY_COMMAND_NAMES <= device->deviceVerbosity)
    {
        if (extendedCmd)
        {
            printf("Sending ATA Read DMA Ext (CHS)\n");
        }
        else
        {
            printf("Sending ATA Read DMA (CHS)\n");
        }
    }

    ret = ata_Passthrough_Command(device, &ataCommandOptions);

    if (VERBOSITY_COMMAND_NAMES <= device->deviceVerbosity)
    {
        if (extendedCmd)
        {
            print_Return_Enum("Read DMA Ext (CHS)", ret);
        }
        else
        {
            print_Return_Enum("Read DMA (CHS)", ret);
        }
    }

    return ret;
}

eReturnValues ata_Legacy_Read_Multiple_CHS(tDevice *device, uint16_t cylinder, uint8_t head, uint8_t sector, uint8_t *ptrData, uint16_t sectorCount, uint32_t dataSize, bool extendedCmd)
{
    eReturnValues ret = UNKNOWN;
    ataPassthroughCommand ataCommandOptions;
<<<<<<< HEAD
	//uint16_t multipleLogicalSectors;
=======
	uint16_t multipleLogicalSectors = 0;
>>>>>>> 4188a584
    memset(&ataCommandOptions, 0, sizeof(ataPassthroughCommand));
    ataCommandOptions.commandDirection = XFER_DATA_IN;
    ataCommandOptions.ataCommandLengthLocation = ATA_PT_LEN_SECTOR_COUNT;
    ataCommandOptions.ataTransferBlocks = ATA_PT_LOGICAL_SECTOR_SIZE;
    ataCommandOptions.ptrData = ptrData;
    ataCommandOptions.dataSize = dataSize;
    ataCommandOptions.commadProtocol = ATA_PROTOCOL_PIO;
    ataCommandOptions.tfr.SectorNumber = sector;
    ataCommandOptions.tfr.CylinderLow = M_Byte0(cylinder);
    ataCommandOptions.tfr.CylinderHigh = M_Byte1(cylinder);
    ataCommandOptions.tfr.SectorCount = M_Byte0(sectorCount);
    ataCommandOptions.tfr.DeviceHead = DEVICE_REG_BACKWARDS_COMPATIBLE_BITS;
    if (device->drive_info.ata_Options.isDevice1)
    {
        ataCommandOptions.tfr.DeviceHead |= DEVICE_SELECT_BIT;
    }
    ataCommandOptions.tfr.DeviceHead |= M_Nibble0(head);
    if (extendedCmd)
    {
        ataCommandOptions.commandType = ATA_CMD_TYPE_EXTENDED_TASKFILE;
        ataCommandOptions.tfr.CommandStatus = ATA_READ_READ_MULTIPLE_EXT;//0x29
        ataCommandOptions.tfr.SectorNumberExt = 0;
        ataCommandOptions.tfr.CylinderLowExt = 0;
        ataCommandOptions.tfr.CylinderHighExt = 0;
        ataCommandOptions.tfr.SectorCount48 = M_Byte1(sectorCount);
    }
    else
    {
        ataCommandOptions.commandType = ATA_CMD_TYPE_TASKFILE;
        ataCommandOptions.tfr.CommandStatus = ATA_READ_MULTIPLE_CMD;//0xC4
    }
    //now set the multiple count setting for the SAT builder so that this command can actually work...and we need to set this as a power of 2, whereas the device info is a number of logical sectors
    multipleLogicalSectors = device->drive_info.ata_Options.logicalSectorsPerDRQDataBlock;
    while (ataCommandOptions.multipleCount <= 7 && multipleLogicalSectors > 0)
    {
        multipleLogicalSectors = multipleLogicalSectors >> 1;//divide by 2
        ataCommandOptions.multipleCount++;
    }

    if (ptrData == M_NULLPTR)
    {
        return BAD_PARAMETER;
    }

    if (VERBOSITY_COMMAND_NAMES <= device->deviceVerbosity)
    {
        if (extendedCmd)
        {
            printf("Sending ATA Read Multiple Ext (CHS)\n");
        }
        else
        {
            printf("Sending ATA Read Multiple (CHS)\n");
        }
    }

    ret = ata_Passthrough_Command(device, &ataCommandOptions);

    if (VERBOSITY_COMMAND_NAMES <= device->deviceVerbosity)
    {
        if (extendedCmd)
        {
            print_Return_Enum("Read Multiple Ext (CHS)", ret);
        }
        else
        {
            print_Return_Enum("Read Multiple (CHS)", ret);
        }
    }

    return ret;
}

eReturnValues ata_Legacy_Set_Max_Address_CHS(tDevice *device, uint16_t newMaxCylinder, uint8_t newMaxHead, uint8_t newMaxSector, bool volitileValue)
{
    eReturnValues ret = UNKNOWN;
    ataPassthroughCommand ataCommandOptions;
    memset(&ataCommandOptions, 0, sizeof(ataCommandOptions));
    ataCommandOptions.commandType = ATA_CMD_TYPE_TASKFILE;
    ataCommandOptions.dataSize = 0;
    ataCommandOptions.ptrData = M_NULLPTR;
    ataCommandOptions.tfr.CommandStatus = ATA_SET_MAX;
    ataCommandOptions.tfr.ErrorFeature = C_CAST(uint8_t, HPA_SET_MAX_ADDRESS);
    ataCommandOptions.commandDirection = XFER_NO_DATA;
    ataCommandOptions.ataCommandLengthLocation = ATA_PT_LEN_NO_DATA;
    ataCommandOptions.ataTransferBlocks = ATA_PT_NO_DATA_TRANSFER;
    ataCommandOptions.commadProtocol = ATA_PROTOCOL_NO_DATA;
    ataCommandOptions.tfr.SectorNumber = newMaxSector;
    ataCommandOptions.tfr.CylinderLow = M_Byte0(newMaxCylinder);
    ataCommandOptions.tfr.CylinderHigh = M_Byte1(newMaxCylinder);
    ataCommandOptions.tfr.DeviceHead = DEVICE_REG_BACKWARDS_COMPATIBLE_BITS;
    ataCommandOptions.tfr.DeviceHead |= newMaxHead;
    if (device->drive_info.ata_Options.isDevice1)
    {
        ataCommandOptions.tfr.DeviceHead |= DEVICE_SELECT_BIT;
    }
    if (volitileValue)
    {
        ataCommandOptions.tfr.SectorCount |= BIT0;
    }
    if (VERBOSITY_COMMAND_NAMES <= device->deviceVerbosity)
    {
        printf("Sending ATA Set Max (CHS)\n");
    }

    ret = ata_Passthrough_Command(device, &ataCommandOptions);

    if (VERBOSITY_COMMAND_NAMES <= device->deviceVerbosity)
    {
        print_Return_Enum("Set Max (CHS)", ret);
    }
    return ret;
}

eReturnValues ata_Legacy_Set_Max_Address_Ext_CHS(tDevice *device, uint16_t newMaxCylinder, uint8_t newMaxHead, uint8_t newMaxSector, bool volatileValue)
{
    eReturnValues ret = UNKNOWN;
    ataPassthroughCommand ataCommandOptions;
    memset(&ataCommandOptions, 0, sizeof(ataCommandOptions));
    ataCommandOptions.commandDirection = XFER_NO_DATA;
    ataCommandOptions.ataCommandLengthLocation = ATA_PT_LEN_NO_DATA;
    ataCommandOptions.ataTransferBlocks = ATA_PT_NO_DATA_TRANSFER;
    ataCommandOptions.commadProtocol = ATA_PROTOCOL_NO_DATA;
    ataCommandOptions.commandType = ATA_CMD_TYPE_EXTENDED_TASKFILE;
    ataCommandOptions.dataSize = 0; //non-data command
    ataCommandOptions.ptrData = M_NULLPTR;
    ataCommandOptions.tfr.CommandStatus = ATA_SET_MAX_EXT;
    ataCommandOptions.tfr.SectorNumber = newMaxSector;
    ataCommandOptions.tfr.CylinderLow = M_Byte0(newMaxCylinder);
    ataCommandOptions.tfr.CylinderHigh = M_Byte1(newMaxCylinder);
    ataCommandOptions.tfr.SectorNumberExt = 0;
    ataCommandOptions.tfr.CylinderLowExt = 0;
    ataCommandOptions.tfr.CylinderHighExt = 0;
    ataCommandOptions.tfr.DeviceHead = DEVICE_REG_BACKWARDS_COMPATIBLE_BITS;
    ataCommandOptions.tfr.DeviceHead |= M_Nibble0(newMaxHead);
    if (device->drive_info.ata_Options.isDevice1)
    {
        ataCommandOptions.tfr.DeviceHead |= DEVICE_SELECT_BIT;
    }
    if (volatileValue)
    {
        ataCommandOptions.tfr.SectorCount |= BIT0;
    }
    if (VERBOSITY_COMMAND_NAMES <= device->deviceVerbosity)
    {
        printf("Sending ATA Set Native Max Address Ext (CHS)\n");
    }

    ret = ata_Passthrough_Command(device, &ataCommandOptions);

    if (VERBOSITY_COMMAND_NAMES <= device->deviceVerbosity)
    {
        print_Return_Enum("Set Native Max Address Ext (CHS)", ret);
    }
    return ret;
}

eReturnValues ata_Legacy_Read_Sectors_CHS(tDevice *device, uint16_t cylinder, uint8_t head, uint8_t sector, uint8_t *ptrData, uint16_t sectorCount, uint32_t dataSize, bool extendedCmd)
{
    eReturnValues ret = UNKNOWN;
    ataPassthroughCommand ataCommandOptions;
    memset(&ataCommandOptions, 0, sizeof(ataPassthroughCommand));
    ataCommandOptions.commandDirection = XFER_DATA_IN;
    ataCommandOptions.ataCommandLengthLocation = ATA_PT_LEN_SECTOR_COUNT;
    ataCommandOptions.ataTransferBlocks = ATA_PT_LOGICAL_SECTOR_SIZE;
    ataCommandOptions.ptrData = ptrData;
    ataCommandOptions.dataSize = dataSize;
    ataCommandOptions.commadProtocol = ATA_PROTOCOL_PIO;
    ataCommandOptions.tfr.SectorNumber = sector;
    ataCommandOptions.tfr.CylinderLow = M_Byte0(cylinder);
    ataCommandOptions.tfr.CylinderHigh = M_Byte1(cylinder);
    ataCommandOptions.tfr.SectorCount = M_Byte0(sectorCount);
    ataCommandOptions.tfr.DeviceHead = DEVICE_REG_BACKWARDS_COMPATIBLE_BITS;
    ataCommandOptions.tfr.DeviceHead |= M_Nibble0(head);
    if (device->drive_info.ata_Options.isDevice1)
    {
        ataCommandOptions.tfr.DeviceHead |= DEVICE_SELECT_BIT;
    }
    if (extendedCmd)
    {
        ataCommandOptions.commandType = ATA_CMD_TYPE_EXTENDED_TASKFILE;
        ataCommandOptions.tfr.CommandStatus = ATA_READ_SECT_EXT;//0x24
        ataCommandOptions.tfr.SectorNumberExt = 0;
        ataCommandOptions.tfr.CylinderLowExt = 0;
        ataCommandOptions.tfr.CylinderHighExt = 0;
        ataCommandOptions.tfr.SectorCount48 = M_Byte1(sectorCount);
    }
    else
    {
        ataCommandOptions.commandType = ATA_CMD_TYPE_TASKFILE;
        ataCommandOptions.tfr.CommandStatus = ATA_READ_SECT;//0x20
    }

    if (ptrData == M_NULLPTR)
    {
        return BAD_PARAMETER;
    }

    if (VERBOSITY_COMMAND_NAMES <= device->deviceVerbosity)
    {
        if (extendedCmd)
        {
            printf("Sending ATA Read Sectors Ext (CHS)\n");
        }
        else
        {
            printf("Sending ATA Read Sectors (CHS)\n");
        }
    }

    ret = ata_Passthrough_Command(device, &ataCommandOptions);

    if (VERBOSITY_COMMAND_NAMES <= device->deviceVerbosity)
    {
        if (extendedCmd)
        {
            print_Return_Enum("Read Sectors Ext (CHS)", ret);
        }
        else
        {
            print_Return_Enum("Read Sectors (CHS)", ret);
        }
    }

    return ret;
}

eReturnValues ata_Legacy_Read_Verify_Sectors_CHS(tDevice *device, bool extendedCmd, uint16_t numberOfSectors, uint16_t cylinder, uint8_t head, uint8_t sector)
{
    eReturnValues ret = UNKNOWN;
    ataPassthroughCommand ataCommandOptions;
    memset(&ataCommandOptions, 0, sizeof(ataPassthroughCommand));
    ataCommandOptions.commandDirection = XFER_NO_DATA;
    ataCommandOptions.ataCommandLengthLocation = ATA_PT_LEN_NO_DATA;
    ataCommandOptions.ataTransferBlocks = ATA_PT_NO_DATA_TRANSFER;
    ataCommandOptions.ptrData = M_NULLPTR;
    ataCommandOptions.dataSize = 0;
    ataCommandOptions.commadProtocol = ATA_PROTOCOL_NO_DATA;
    ataCommandOptions.tfr.SectorNumber = sector;
    ataCommandOptions.tfr.CylinderLow = M_Byte0(cylinder);
    ataCommandOptions.tfr.CylinderHigh = M_Byte1(cylinder);
    ataCommandOptions.tfr.SectorCount = M_Byte0(numberOfSectors);
    ataCommandOptions.tfr.DeviceHead = DEVICE_REG_BACKWARDS_COMPATIBLE_BITS;
    ataCommandOptions.tfr.DeviceHead |= M_Nibble0(head);
    if (device->drive_info.ata_Options.isDevice1)
    {
        ataCommandOptions.tfr.DeviceHead |= DEVICE_SELECT_BIT;
    }
    if (extendedCmd)
    {
        ataCommandOptions.commandType = ATA_CMD_TYPE_EXTENDED_TASKFILE;
        ataCommandOptions.tfr.CommandStatus = ATA_READ_VERIFY_EXT;
        ataCommandOptions.tfr.SectorNumberExt = 0;
        ataCommandOptions.tfr.CylinderLowExt = 0;
        ataCommandOptions.tfr.CylinderHighExt = 0;
        ataCommandOptions.tfr.SectorCount48 = M_Byte1(numberOfSectors);
    }
    else
    {
        ataCommandOptions.commandType = ATA_CMD_TYPE_TASKFILE;
        ataCommandOptions.tfr.CommandStatus = ATA_READ_VERIFY_RETRY;
    }

    if (VERBOSITY_COMMAND_NAMES <= device->deviceVerbosity)
    {
        if (extendedCmd)
        {
            printf("Sending ATA Read Verify Sectors Ext (CHS)\n");
        }
        else
        {
            printf("Sending ATA Read Verify Sectors (CHS)\n");
        }
    }

    ret = ata_Passthrough_Command(device, &ataCommandOptions);

    if (VERBOSITY_COMMAND_NAMES <= device->deviceVerbosity)
    {
        if (extendedCmd)
        {
            print_Return_Enum("Read Verify Sectors Ext (CHS)", ret);
        }
        else
        {
            print_Return_Enum("Read Verify Sectors (CHS)", ret);
        }
    }

    return ret;
}

eReturnValues ata_Legacy_Read_Verify_Sectors_No_Retry_CHS(tDevice *device, uint16_t numberOfSectors, uint16_t cylinder, uint8_t head, uint8_t sector)
{
    eReturnValues ret = UNKNOWN;
    ataPassthroughCommand ataCommandOptions;
    memset(&ataCommandOptions, 0, sizeof(ataPassthroughCommand));
    ataCommandOptions.commandDirection = XFER_NO_DATA;
    ataCommandOptions.ataCommandLengthLocation = ATA_PT_LEN_NO_DATA;
    ataCommandOptions.ataTransferBlocks = ATA_PT_NO_DATA_TRANSFER;
    ataCommandOptions.ptrData = M_NULLPTR;
    ataCommandOptions.dataSize = 0;
    ataCommandOptions.commadProtocol = ATA_PROTOCOL_NO_DATA;
    ataCommandOptions.tfr.SectorNumber = sector;
    ataCommandOptions.tfr.CylinderLow = M_Byte0(cylinder);
    ataCommandOptions.tfr.CylinderHigh = M_Byte1(cylinder);
    ataCommandOptions.tfr.SectorCount = M_Byte0(numberOfSectors);
    ataCommandOptions.tfr.DeviceHead = DEVICE_REG_BACKWARDS_COMPATIBLE_BITS;
    ataCommandOptions.tfr.DeviceHead |= M_Nibble0(head);
    if (device->drive_info.ata_Options.isDevice1)
    {
        ataCommandOptions.tfr.DeviceHead |= DEVICE_SELECT_BIT;
    }
    ataCommandOptions.commandType = ATA_CMD_TYPE_TASKFILE;
    ataCommandOptions.tfr.CommandStatus = ATA_READ_VERIFY_NORETRY;

    if (VERBOSITY_COMMAND_NAMES <= device->deviceVerbosity)
    {
        printf("Sending ATA Read Verify Sectors - No Retry (CHS)\n");
    }

    ret = ata_Passthrough_Command(device, &ataCommandOptions);

    if (VERBOSITY_COMMAND_NAMES <= device->deviceVerbosity)
    {
        print_Return_Enum("Read Verify Sectors - No Retry (CHS)", ret);
    }

    return ret;
}

eReturnValues ata_Read_Verify_Sectors_No_Retry(tDevice *device, uint16_t numberOfSectors, uint64_t LBA)
{
    eReturnValues ret = UNKNOWN;
    ataPassthroughCommand ataCommandOptions;
    memset(&ataCommandOptions, 0, sizeof(ataPassthroughCommand));
    ataCommandOptions.commandDirection = XFER_NO_DATA;
    ataCommandOptions.ataCommandLengthLocation = ATA_PT_LEN_NO_DATA;
    ataCommandOptions.ataTransferBlocks = ATA_PT_NO_DATA_TRANSFER;
    ataCommandOptions.ptrData = M_NULLPTR;
    ataCommandOptions.dataSize = 0;
    ataCommandOptions.commadProtocol = ATA_PROTOCOL_NO_DATA;
    ataCommandOptions.tfr.LbaLow = M_Byte0(LBA);
    ataCommandOptions.tfr.LbaMid = M_Byte1(LBA);
    ataCommandOptions.tfr.LbaHi = M_Byte2(LBA);
    ataCommandOptions.tfr.SectorCount = M_Byte0(numberOfSectors);
    ataCommandOptions.tfr.DeviceHead = DEVICE_REG_BACKWARDS_COMPATIBLE_BITS;
    ataCommandOptions.tfr.DeviceHead |= LBA_MODE_BIT;
    if (device->drive_info.ata_Options.isDevice1)
    {
        ataCommandOptions.tfr.DeviceHead |= DEVICE_SELECT_BIT;
    }
    ataCommandOptions.tfr.DeviceHead |= M_Nibble6(LBA);//set the high 4 bits for the LBA (24:28)
    ataCommandOptions.commandType = ATA_CMD_TYPE_TASKFILE;
    ataCommandOptions.tfr.CommandStatus = ATA_READ_VERIFY_NORETRY;

    if (VERBOSITY_COMMAND_NAMES <= device->deviceVerbosity)
    {
        printf("Sending ATA Read Verify Sectors - No Retry\n");
    }

    ret = ata_Passthrough_Command(device, &ataCommandOptions);

    if (VERBOSITY_COMMAND_NAMES <= device->deviceVerbosity)
    {
        print_Return_Enum("Read Verify Sectors - No Retry", ret);
    }

    return ret;
}

eReturnValues ata_Legacy_Write_DMA_CHS(tDevice *device, uint16_t cylinder, uint8_t head, uint8_t sector, uint8_t *ptrData, uint32_t dataSize, bool extendedCmd, bool fua)
{
    eReturnValues ret = UNKNOWN;
    ataPassthroughCommand ataCommandOptions;
    memset(&ataCommandOptions, 0, sizeof(ataPassthroughCommand));
    ataCommandOptions.commandDirection = XFER_DATA_OUT;
    ataCommandOptions.ataCommandLengthLocation = ATA_PT_LEN_SECTOR_COUNT;
    ataCommandOptions.ataTransferBlocks = ATA_PT_LOGICAL_SECTOR_SIZE;
    ataCommandOptions.ptrData = ptrData;
    ataCommandOptions.dataSize = dataSize;
    switch (device->drive_info.ata_Options.dmaMode)
    {
    case ATA_DMA_MODE_NO_DMA:
        return BAD_PARAMETER;
    case ATA_DMA_MODE_UDMA:
        ataCommandOptions.commadProtocol = ATA_PROTOCOL_UDMA;
        break;
    case ATA_DMA_MODE_MWDMA:
    case ATA_DMA_MODE_DMA:
    default:
        ataCommandOptions.commadProtocol = ATA_PROTOCOL_DMA;
        break;
    }
    ataCommandOptions.tfr.SectorNumber = sector;
    ataCommandOptions.tfr.CylinderLow = M_Byte0(cylinder);
    ataCommandOptions.tfr.CylinderHigh = M_Byte1(cylinder);
    ataCommandOptions.tfr.SectorCount = M_Byte0(dataSize / device->drive_info.deviceBlockSize);
    ataCommandOptions.tfr.DeviceHead = DEVICE_REG_BACKWARDS_COMPATIBLE_BITS;
    ataCommandOptions.tfr.DeviceHead |= head;
    if (device->drive_info.ata_Options.isDevice1)
    {
        ataCommandOptions.tfr.DeviceHead |= DEVICE_SELECT_BIT;
    }
    if (extendedCmd)
    {
        ataCommandOptions.commandType = ATA_CMD_TYPE_EXTENDED_TASKFILE;
        if (fua)
        {
            ataCommandOptions.tfr.CommandStatus = ATA_WRITE_DMA_FUA_EXT;
        }
        else
        {
            ataCommandOptions.tfr.CommandStatus = ATA_WRITE_DMA_EXT;
        }
        ataCommandOptions.tfr.SectorNumberExt = 0;
        ataCommandOptions.tfr.CylinderLowExt = 0;
        ataCommandOptions.tfr.CylinderHighExt = 0;
        ataCommandOptions.tfr.SectorCount48 = M_Byte1(dataSize / device->drive_info.deviceBlockSize);
    }
    else
    {
        ataCommandOptions.commandType = ATA_CMD_TYPE_TASKFILE;
        ataCommandOptions.tfr.CommandStatus = ATA_WRITE_DMA_RETRY_CMD;
    }


    if (!ptrData)
    {
        return BAD_PARAMETER;
    }

    if (VERBOSITY_COMMAND_NAMES <= device->deviceVerbosity)
    {
        if (extendedCmd)
        {
            printf("Sending ATA Write DMA Ext (CHS)\n");
        }
        else
        {
            printf("Sending ATA Write DMA (CHS)\n");
        }
    }

    ret = ata_Passthrough_Command(device, &ataCommandOptions);

    if (VERBOSITY_COMMAND_NAMES <= device->deviceVerbosity)
    {
        if (extendedCmd)
        {
            print_Return_Enum("Write DMA Ext (CHS)", ret);
        }
        else
        {
            print_Return_Enum("Write DMA (CHS)", ret);
        }
    }

    return ret;
}

eReturnValues ata_Legacy_Write_Multiple_CHS(tDevice *device, uint16_t cylinder, uint8_t head, uint8_t sector, uint8_t *ptrData, uint32_t dataSize, bool extendedCmd, bool fua)
{
    eReturnValues ret = UNKNOWN;
    ataPassthroughCommand ataCommandOptions;
<<<<<<< HEAD
	//uint16_t multipleLogicalSectors;
=======
	uint16_t multipleLogicalSectors = 0;
>>>>>>> 4188a584
    memset(&ataCommandOptions, 0, sizeof(ataPassthroughCommand));
    ataCommandOptions.commandDirection = XFER_DATA_OUT;
    ataCommandOptions.ataCommandLengthLocation = ATA_PT_LEN_SECTOR_COUNT;
    ataCommandOptions.ataTransferBlocks = ATA_PT_LOGICAL_SECTOR_SIZE;
    ataCommandOptions.ptrData = ptrData;
    ataCommandOptions.dataSize = dataSize;
    ataCommandOptions.commadProtocol = ATA_PROTOCOL_PIO;
    ataCommandOptions.tfr.SectorNumber = sector;
    ataCommandOptions.tfr.CylinderLow = M_Byte0(cylinder);
    ataCommandOptions.tfr.CylinderHigh = M_Byte1(cylinder);
    ataCommandOptions.tfr.SectorCount = M_Byte0(dataSize / device->drive_info.deviceBlockSize);
    ataCommandOptions.tfr.DeviceHead = DEVICE_REG_BACKWARDS_COMPATIBLE_BITS;
    ataCommandOptions.tfr.DeviceHead |= M_Nibble0(head);
    if (device->drive_info.ata_Options.isDevice1)
    {
        ataCommandOptions.tfr.DeviceHead |= DEVICE_SELECT_BIT;
    }
    if (extendedCmd)
    {
        ataCommandOptions.commandType = ATA_CMD_TYPE_EXTENDED_TASKFILE;
        if (fua)
        {
            ataCommandOptions.tfr.CommandStatus = ATA_WRITE_MULTIPLE_FUA_EXT;
        }
        else
        {
            ataCommandOptions.tfr.CommandStatus = ATA_WRITE_MULTIPLE_EXT;
        }
        ataCommandOptions.tfr.SectorNumberExt = 0;
        ataCommandOptions.tfr.CylinderLowExt = 0;
        ataCommandOptions.tfr.CylinderHighExt = 0;
        ataCommandOptions.tfr.SectorCount48 = M_Byte1(dataSize / device->drive_info.deviceBlockSize);
    }
    else
    {
        ataCommandOptions.commandType = ATA_CMD_TYPE_TASKFILE;
        ataCommandOptions.tfr.CommandStatus = ATA_WRITE_MULTIPLE_CMD;
    }

    //now set the multiple count setting for the SAT builder so that this command can actually work...and we need to set this as a power of 2, whereas the device info is a number of logical sectors
    multipleLogicalSectors = device->drive_info.ata_Options.logicalSectorsPerDRQDataBlock;
    while (ataCommandOptions.multipleCount <= 7 && multipleLogicalSectors > 0)
    {
        multipleLogicalSectors = multipleLogicalSectors >> 1;//divide by 2
        ataCommandOptions.multipleCount++;
    }

    if (!ptrData)
    {
        return BAD_PARAMETER;
    }

    if (VERBOSITY_COMMAND_NAMES <= device->deviceVerbosity)
    {
        if (extendedCmd)
        {
            printf("Sending ATA Write Multiple Ext (CHS)\n");
        }
        else
        {
            printf("Sending ATA Write Multiple (CHS)\n");
        }
    }

    ret = ata_Passthrough_Command(device, &ataCommandOptions);

    if (VERBOSITY_COMMAND_NAMES <= device->deviceVerbosity)
    {
        if (extendedCmd)
        {
            print_Return_Enum("Write Multiple Ext (CHS)", ret);
        }
        else
        {
            print_Return_Enum("Write Multiple (CHS)", ret);
        }
    }

    return ret;
}

eReturnValues ata_Legacy_Write_Sectors_CHS(tDevice *device, uint16_t cylinder, uint8_t head, uint8_t sector, uint8_t *ptrData, uint32_t dataSize, bool extendedCmd)
{
    eReturnValues ret = UNKNOWN;
    ataPassthroughCommand ataCommandOptions;
    memset(&ataCommandOptions, 0, sizeof(ataPassthroughCommand));
    ataCommandOptions.commandDirection = XFER_DATA_OUT;
    ataCommandOptions.ataCommandLengthLocation = ATA_PT_LEN_SECTOR_COUNT;
    ataCommandOptions.ataTransferBlocks = ATA_PT_LOGICAL_SECTOR_SIZE;
    ataCommandOptions.ptrData = ptrData;
    ataCommandOptions.dataSize = dataSize;
    ataCommandOptions.commadProtocol = ATA_PROTOCOL_PIO;
    ataCommandOptions.tfr.SectorNumber = sector;
    ataCommandOptions.tfr.CylinderLow = M_Byte0(cylinder);
    ataCommandOptions.tfr.CylinderHigh = M_Byte1(cylinder);
    ataCommandOptions.tfr.SectorCount = M_Byte0(dataSize / device->drive_info.deviceBlockSize);
    if (extendedCmd) //This is only here to use a different command op code if someone using a newer 48bit LBA drive wants to (for some reason) talk to it with CHS, but the 28bit version of the command isn't supported. -TJE
    {
        ataCommandOptions.commandType = ATA_CMD_TYPE_EXTENDED_TASKFILE;
        ataCommandOptions.tfr.CommandStatus = ATA_WRITE_SECT_EXT;
        ataCommandOptions.tfr.SectorNumberExt = 0;
        ataCommandOptions.tfr.CylinderLowExt = 0;
        ataCommandOptions.tfr.CylinderHighExt = 0;
        ataCommandOptions.tfr.SectorCount48 = M_Byte1(dataSize / device->drive_info.deviceBlockSize);
    }
    else
    {
        ataCommandOptions.commandType = ATA_CMD_TYPE_TASKFILE;
        ataCommandOptions.tfr.CommandStatus = ATA_WRITE_SECT;
    }
    ataCommandOptions.tfr.DeviceHead = DEVICE_REG_BACKWARDS_COMPATIBLE_BITS;
    ataCommandOptions.tfr.DeviceHead |= M_Nibble0(head);//head bits are lower nibble, or them into this register
    if (device->drive_info.ata_Options.isDevice1)
    {
        ataCommandOptions.tfr.DeviceHead |= DEVICE_SELECT_BIT;
    }
    if (!ptrData)
    {
        return BAD_PARAMETER;
    }

    if (VERBOSITY_COMMAND_NAMES <= device->deviceVerbosity)
    {
        if (extendedCmd)
        {
            printf("Sending ATA Write Sectors Ext (CHS)\n");
        }
        else
        {
            printf("Sending ATA Write Sectors (CHS)\n");
        }
    }

    ret = ata_Passthrough_Command(device, &ataCommandOptions);

    if (VERBOSITY_COMMAND_NAMES <= device->deviceVerbosity)
    {
        if (extendedCmd)
        {
            print_Return_Enum("Write Sectors Ext (CHS)", ret);
        }
        else
        {
            print_Return_Enum("Write Sectors (CHS)", ret);
        }
    }

    return ret;
}

//Lower nibble of command opcode is allowed on really really old drives.
eReturnValues ata_Legacy_Seek_CHS(tDevice *device, uint16_t cylinder, uint8_t head, uint8_t sector, uint8_t lowCmdNibble)
{
    eReturnValues ret = UNKNOWN;
    ataPassthroughCommand ataCommandOptions;
    memset(&ataCommandOptions, 0, sizeof(ataPassthroughCommand));
    ataCommandOptions.commandDirection = XFER_NO_DATA;
    ataCommandOptions.ataCommandLengthLocation = ATA_PT_LEN_NO_DATA;
    ataCommandOptions.ataTransferBlocks = ATA_PT_NO_DATA_TRANSFER;
    ataCommandOptions.ptrData = M_NULLPTR;
    ataCommandOptions.dataSize = 0;
    ataCommandOptions.commandType = ATA_CMD_TYPE_TASKFILE;
    ataCommandOptions.tfr.DeviceHead = DEVICE_REG_BACKWARDS_COMPATIBLE_BITS;
    ataCommandOptions.tfr.SectorNumber = sector;
    ataCommandOptions.tfr.CylinderLow = M_Byte0(cylinder);
    ataCommandOptions.tfr.CylinderHigh = M_Byte1(cylinder);
    ataCommandOptions.tfr.DeviceHead |= M_Nibble0(head);
    ataCommandOptions.tfr.SectorCount = 0;
    ataCommandOptions.tfr.ErrorFeature = 0;
    ataCommandOptions.commadProtocol = ATA_PROTOCOL_NO_DATA;
    ataCommandOptions.tfr.CommandStatus = ATA_SEEK_CMD;
    ataCommandOptions.tfr.CommandStatus |= M_Nibble0(lowCmdNibble);
    if (device->drive_info.ata_Options.isDevice1)
    {
        ataCommandOptions.tfr.DeviceHead |= DEVICE_SELECT_BIT;
    }
    if (VERBOSITY_COMMAND_NAMES <= device->deviceVerbosity)
    {
        printf("Sending ATA Seek (CHS)\n");
    }

    ret = ata_Passthrough_Command(device, &ataCommandOptions);

    if (VERBOSITY_COMMAND_NAMES <= device->deviceVerbosity)
    {
        print_Return_Enum("Seek (CHS)", ret);
    }
    return ret;
}

eReturnValues ata_Legacy_Seek(tDevice *device, uint32_t lba, uint8_t lowCmdNibble)
{
    eReturnValues ret = UNKNOWN;
    ataPassthroughCommand ataCommandOptions;
    memset(&ataCommandOptions, 0, sizeof(ataPassthroughCommand));
    ataCommandOptions.commandDirection = XFER_NO_DATA;
    ataCommandOptions.ataCommandLengthLocation = ATA_PT_LEN_NO_DATA;
    ataCommandOptions.ataTransferBlocks = ATA_PT_NO_DATA_TRANSFER;
    ataCommandOptions.ptrData = M_NULLPTR;
    ataCommandOptions.dataSize = 0;
    ataCommandOptions.commandType = ATA_CMD_TYPE_TASKFILE;
    ataCommandOptions.tfr.DeviceHead = DEVICE_REG_BACKWARDS_COMPATIBLE_BITS;
    ataCommandOptions.tfr.DeviceHead |= LBA_MODE_BIT;
    ataCommandOptions.tfr.LbaLow = M_Byte0(lba);
    ataCommandOptions.tfr.LbaMid = M_Byte1(lba);
    ataCommandOptions.tfr.LbaHi = M_Byte2(lba);
    ataCommandOptions.tfr.DeviceHead |= M_Nibble6(lba);
    ataCommandOptions.tfr.SectorCount = 0;
    ataCommandOptions.tfr.ErrorFeature = 0;
    ataCommandOptions.commadProtocol = ATA_PROTOCOL_NO_DATA;
    ataCommandOptions.tfr.CommandStatus = ATA_SEEK_CMD;
    ataCommandOptions.tfr.CommandStatus |= M_Nibble0(lowCmdNibble);
    if (device->drive_info.ata_Options.isDevice1)
    {
        ataCommandOptions.tfr.DeviceHead |= DEVICE_SELECT_BIT;
    }
    if (VERBOSITY_COMMAND_NAMES <= device->deviceVerbosity)
    {
        printf("Sending ATA Seek\n");
    }

    ret = ata_Passthrough_Command(device, &ataCommandOptions);

    if (VERBOSITY_COMMAND_NAMES <= device->deviceVerbosity)
    {
        print_Return_Enum("Seek", ret);
    }
    return ret;
}

eReturnValues ata_Legacy_Read_Long_CHS(tDevice *device, bool retires, uint16_t cylinder, uint8_t head, uint8_t sector, uint8_t *ptrData, uint32_t dataSize)
{
    eReturnValues ret = UNKNOWN;
    ataPassthroughCommand ataCommandOptions;
    memset(&ataCommandOptions, 0, sizeof(ataPassthroughCommand));
    ataCommandOptions.commandType = ATA_CMD_TYPE_TASKFILE;
    ataCommandOptions.commandDirection = XFER_DATA_IN;
    ataCommandOptions.ataCommandLengthLocation = ATA_PT_LEN_TPSIU;//this must be used since the transfer is some number of bytes
    ataCommandOptions.ataTransferBlocks = ATA_PT_NUMBER_OF_BYTES;
    ataCommandOptions.ptrData = ptrData;
    ataCommandOptions.dataSize = dataSize;
    ataCommandOptions.commadProtocol = ATA_PROTOCOL_PIO;
    ataCommandOptions.tfr.SectorNumber = sector;
    ataCommandOptions.tfr.CylinderLow = M_Byte0(cylinder);
    ataCommandOptions.tfr.CylinderHigh = M_Byte1(cylinder);
    ataCommandOptions.tfr.DeviceHead = DEVICE_REG_BACKWARDS_COMPATIBLE_BITS;
    ataCommandOptions.tfr.DeviceHead |= M_Nibble0(head);
    ataCommandOptions.tfr.SectorCount = 1;
    if (device->drive_info.ata_Options.isDevice1)
    {
        ataCommandOptions.tfr.DeviceHead |= DEVICE_SELECT_BIT;
    }

    if (retires)
    {
        ataCommandOptions.tfr.CommandStatus = ATA_READ_LONG_RETRY_CMD;//0x22
    }
    else
    {
        ataCommandOptions.tfr.CommandStatus = ATA_READ_LONG_NORETRY;//0x23
    }

    if (ptrData == M_NULLPTR)
    {
        return BAD_PARAMETER;
    }

    if (VERBOSITY_COMMAND_NAMES <= device->deviceVerbosity)
    {
        printf("Sending ATA Read Long (CHS)\n");
    }

    ret = ata_Passthrough_Command(device, &ataCommandOptions);

    if (VERBOSITY_COMMAND_NAMES <= device->deviceVerbosity)
    {
        print_Return_Enum("Read Long (CHS)", ret);
    }

    return ret;
}

eReturnValues ata_Legacy_Read_Long(tDevice *device, bool retires, uint32_t lba, uint8_t *ptrData, uint32_t dataSize)
{
    eReturnValues ret = UNKNOWN;
    ataPassthroughCommand ataCommandOptions;
    memset(&ataCommandOptions, 0, sizeof(ataPassthroughCommand));
    ataCommandOptions.commandType = ATA_CMD_TYPE_TASKFILE;
    ataCommandOptions.commandDirection = XFER_DATA_IN;
    ataCommandOptions.ataCommandLengthLocation = ATA_PT_LEN_TPSIU;//this must be used since the transfer is some number of bytes
    ataCommandOptions.ataTransferBlocks = ATA_PT_NUMBER_OF_BYTES;
    ataCommandOptions.ptrData = ptrData;
    ataCommandOptions.dataSize = dataSize;
    ataCommandOptions.commadProtocol = ATA_PROTOCOL_PIO;
    ataCommandOptions.tfr.LbaLow = M_Byte0(lba);
    ataCommandOptions.tfr.LbaMid = M_Byte1(lba);
    ataCommandOptions.tfr.LbaHi = M_Byte2(lba);
    ataCommandOptions.tfr.DeviceHead = DEVICE_REG_BACKWARDS_COMPATIBLE_BITS;
    ataCommandOptions.tfr.DeviceHead |= M_Nibble6(lba);//set the high 4 bits for the LBA (24:28)
    ataCommandOptions.tfr.DeviceHead |= LBA_MODE_BIT;//LBA mode bit
    ataCommandOptions.tfr.SectorCount = 1;
    if (device->drive_info.ata_Options.isDevice1)
    {
        ataCommandOptions.tfr.DeviceHead |= DEVICE_SELECT_BIT;
    }
    if (retires)
    {
        ataCommandOptions.tfr.CommandStatus = ATA_READ_LONG_RETRY_CMD;//0x22
    }
    else
    {
        ataCommandOptions.tfr.CommandStatus = ATA_READ_LONG_NORETRY;//0x23
    }

    if (ptrData == M_NULLPTR)
    {
        return BAD_PARAMETER;
    }

    if (VERBOSITY_COMMAND_NAMES <= device->deviceVerbosity)
    {
        printf("Sending ATA Read Long\n");
    }

    ret = ata_Passthrough_Command(device, &ataCommandOptions);

    if (VERBOSITY_COMMAND_NAMES <= device->deviceVerbosity)
    {
        print_Return_Enum("Read Long", ret);
    }

    return ret;
}

eReturnValues ata_Legacy_Write_Long_CHS(tDevice *device, bool retires, uint16_t cylinder, uint8_t head, uint8_t sector, uint8_t *ptrData, uint32_t dataSize)
{
    eReturnValues ret = UNKNOWN;
    ataPassthroughCommand ataCommandOptions;
    memset(&ataCommandOptions, 0, sizeof(ataPassthroughCommand));
    ataCommandOptions.commandType = ATA_CMD_TYPE_TASKFILE;
    ataCommandOptions.commandDirection = XFER_DATA_OUT;
    ataCommandOptions.ataCommandLengthLocation = ATA_PT_LEN_TPSIU;//this must be used since the transfer is some number of bytes
    ataCommandOptions.ataTransferBlocks = ATA_PT_NUMBER_OF_BYTES;
    ataCommandOptions.ptrData = ptrData;
    ataCommandOptions.dataSize = dataSize;
    ataCommandOptions.commadProtocol = ATA_PROTOCOL_PIO;
    ataCommandOptions.tfr.SectorNumber = sector;
    ataCommandOptions.tfr.CylinderLow = M_Byte0(cylinder);
    ataCommandOptions.tfr.CylinderHigh = M_Byte1(cylinder);
    ataCommandOptions.tfr.DeviceHead = DEVICE_REG_BACKWARDS_COMPATIBLE_BITS;
    ataCommandOptions.tfr.DeviceHead |= M_Nibble0(head);
    ataCommandOptions.tfr.SectorCount = 1;
    if (device->drive_info.ata_Options.isDevice1)
    {
        ataCommandOptions.tfr.DeviceHead |= DEVICE_SELECT_BIT;
    }
    if (retires)
    {
        ataCommandOptions.tfr.CommandStatus = ATA_WRITE_LONG_RETRY_CMD;//0x32
    }
    else
    {
        ataCommandOptions.tfr.CommandStatus = ATA_WRITE_LONG_NORETRY;//0x33
    }

    if (ptrData == M_NULLPTR)
    {
        return BAD_PARAMETER;
    }

    if (VERBOSITY_COMMAND_NAMES <= device->deviceVerbosity)
    {
        printf("Sending ATA Write Long (CHS)\n");
    }

    ret = ata_Passthrough_Command(device, &ataCommandOptions);

    if (VERBOSITY_COMMAND_NAMES <= device->deviceVerbosity)
    {
        print_Return_Enum("Write Long (CHS)", ret);
    }

    return ret;
}

eReturnValues ata_Legacy_Write_Long(tDevice *device, bool retires, uint32_t lba, uint8_t *ptrData, uint32_t dataSize)
{
    eReturnValues ret = UNKNOWN;
    ataPassthroughCommand ataCommandOptions;
    memset(&ataCommandOptions, 0, sizeof(ataPassthroughCommand));
    ataCommandOptions.commandType = ATA_CMD_TYPE_TASKFILE;
    ataCommandOptions.commandDirection = XFER_DATA_OUT;
    ataCommandOptions.ataCommandLengthLocation = ATA_PT_LEN_TPSIU;//this must be used since the transfer is some number of bytes
    ataCommandOptions.ataTransferBlocks = ATA_PT_NUMBER_OF_BYTES;
    ataCommandOptions.ptrData = ptrData;
    ataCommandOptions.dataSize = dataSize;
    ataCommandOptions.commadProtocol = ATA_PROTOCOL_PIO;
    ataCommandOptions.tfr.LbaLow = M_Byte0(lba);
    ataCommandOptions.tfr.LbaMid = M_Byte1(lba);
    ataCommandOptions.tfr.LbaHi = M_Byte2(lba);
    ataCommandOptions.tfr.DeviceHead = DEVICE_REG_BACKWARDS_COMPATIBLE_BITS;
    ataCommandOptions.tfr.DeviceHead |= M_Nibble6(lba);//set the high 4 bits for the LBA (24:28)
    ataCommandOptions.tfr.DeviceHead |= LBA_MODE_BIT;//LBA mode bit
    ataCommandOptions.tfr.SectorCount = 1;
    if (device->drive_info.ata_Options.isDevice1)
    {
        ataCommandOptions.tfr.DeviceHead |= DEVICE_SELECT_BIT;
    }
    if (retires)
    {
        ataCommandOptions.tfr.CommandStatus = ATA_WRITE_LONG_RETRY_CMD;//0x32
    }
    else
    {
        ataCommandOptions.tfr.CommandStatus = ATA_WRITE_LONG_NORETRY;//0x33
    }

    if (ptrData == M_NULLPTR)
    {
        return BAD_PARAMETER;
    }

    if (VERBOSITY_COMMAND_NAMES <= device->deviceVerbosity)
    {
        printf("Sending ATA Write Long\n");
    }

    ret = ata_Passthrough_Command(device, &ataCommandOptions);

    if (VERBOSITY_COMMAND_NAMES <= device->deviceVerbosity)
    {
        print_Return_Enum("Write Long", ret);
    }

    return ret;
}

eReturnValues ata_Legacy_Write_Same_CHS(tDevice *device, uint8_t subcommand, uint8_t numberOfSectorsToWrite, uint16_t cylinder, uint8_t head, uint8_t sector, uint8_t *ptrData, uint32_t dataSize)
{
    eReturnValues ret = UNKNOWN;
    ataPassthroughCommand ataCommandOptions;
    memset(&ataCommandOptions, 0, sizeof(ataPassthroughCommand));
    ataCommandOptions.commandType = ATA_CMD_TYPE_TASKFILE;
    ataCommandOptions.commandDirection = XFER_DATA_OUT;
    ataCommandOptions.ataCommandLengthLocation = ATA_PT_LEN_TPSIU;//this must be used since the transfer is always 1 sector to the drive. The sector count says how many sectors to write the data sent to
    ataCommandOptions.ataTransferBlocks = ATA_PT_NUMBER_OF_BYTES;
    ataCommandOptions.ptrData = ptrData;
    ataCommandOptions.dataSize = dataSize;
    ataCommandOptions.commadProtocol = ATA_PROTOCOL_PIO;
    ataCommandOptions.tfr.DeviceHead = DEVICE_REG_BACKWARDS_COMPATIBLE_BITS;
    ataCommandOptions.timeout = UINT32_MAX;
    if (device->drive_info.ata_Options.isDevice1)
    {
        ataCommandOptions.tfr.DeviceHead |= DEVICE_SELECT_BIT;
    }
    if (subcommand == LEGACY_WRITE_SAME_INITIALIZE_SPECIFIED_SECTORS)
    {
        ataCommandOptions.tfr.ErrorFeature = LEGACY_WRITE_SAME_INITIALIZE_SPECIFIED_SECTORS;
        ataCommandOptions.tfr.SectorCount = numberOfSectorsToWrite;
        ataCommandOptions.tfr.SectorNumber = sector;
        ataCommandOptions.tfr.CylinderLow = M_Byte0(cylinder);
        ataCommandOptions.tfr.CylinderHigh = M_Byte1(cylinder);
        ataCommandOptions.tfr.DeviceHead |= M_Nibble0(head);
    }
    else if (subcommand == LEGACY_WRITE_SAME_INITIALIZE_ALL_SECTORS)
    {
        ataCommandOptions.tfr.ErrorFeature = LEGACY_WRITE_SAME_INITIALIZE_ALL_SECTORS;
        ataCommandOptions.tfr.SectorCount = 1;//spec says N/A, but this helps with SAT translators and should be ignored by the drive.
        ataCommandOptions.ataCommandLengthLocation = ATA_PT_LEN_SECTOR_COUNT;//this must be used since the transfer is always 1 sector to the drive. The sector count says how many sectors to write the data sent to
        ataCommandOptions.ataTransferBlocks = ATA_PT_512B_BLOCKS;
    }
    else
    {
        return BAD_PARAMETER;
    }
    ataCommandOptions.tfr.CommandStatus = ATA_LEGACY_WRITE_SAME;//0xE9

    if (ptrData == M_NULLPTR)
    {
        return BAD_PARAMETER;
    }

    if (VERBOSITY_COMMAND_NAMES <= device->deviceVerbosity)
    {
        printf("Sending ATA Write Same (CHS), subcommand %" PRIX8 "h\n", subcommand);
    }

    ret = ata_Passthrough_Command(device, &ataCommandOptions);

    if (VERBOSITY_COMMAND_NAMES <= device->deviceVerbosity)
    {
        print_Return_Enum("Write Same (CHS)", ret);
    }

    return ret;
}

eReturnValues ata_Legacy_Write_Same(tDevice *device, uint8_t subcommand, uint8_t numberOfSectorsToWrite, uint32_t lba, uint8_t *ptrData, uint32_t dataSize)
{
    eReturnValues ret = UNKNOWN;
    ataPassthroughCommand ataCommandOptions;
    memset(&ataCommandOptions, 0, sizeof(ataPassthroughCommand));
    ataCommandOptions.commandType = ATA_CMD_TYPE_TASKFILE;
    ataCommandOptions.commandDirection = XFER_DATA_OUT;
    ataCommandOptions.ataCommandLengthLocation = ATA_PT_LEN_TPSIU;//this must be used since the transfer is always 1 sector to the drive. The sector count says how many sectors to write the data sent to
    ataCommandOptions.ataTransferBlocks = ATA_PT_NUMBER_OF_BYTES;
    ataCommandOptions.ptrData = ptrData;
    ataCommandOptions.dataSize = dataSize;
    ataCommandOptions.commadProtocol = ATA_PROTOCOL_PIO;
    ataCommandOptions.tfr.DeviceHead = DEVICE_REG_BACKWARDS_COMPATIBLE_BITS;
    ataCommandOptions.timeout = UINT32_MAX;
    if (device->drive_info.ata_Options.isDevice1)
    {
        ataCommandOptions.tfr.DeviceHead |= DEVICE_SELECT_BIT;
    }
    if (subcommand == LEGACY_WRITE_SAME_INITIALIZE_SPECIFIED_SECTORS)
    {
        ataCommandOptions.tfr.ErrorFeature = LEGACY_WRITE_SAME_INITIALIZE_SPECIFIED_SECTORS;
        ataCommandOptions.tfr.SectorCount = numberOfSectorsToWrite;
        ataCommandOptions.tfr.LbaLow = M_Byte0(lba);
        ataCommandOptions.tfr.LbaMid = M_Byte1(lba);
        ataCommandOptions.tfr.LbaHi = M_Byte2(lba);
        ataCommandOptions.tfr.DeviceHead |= M_Nibble6(lba);//set the high 4 bits for the LBA (24:28)
    }
    else if (subcommand == LEGACY_WRITE_SAME_INITIALIZE_ALL_SECTORS)
    {
        ataCommandOptions.tfr.ErrorFeature = LEGACY_WRITE_SAME_INITIALIZE_ALL_SECTORS;
        ataCommandOptions.tfr.SectorCount = 1;//spec says N/A, but this helps with SAT translators and should be ignored by the drive.
        ataCommandOptions.ataCommandLengthLocation = ATA_PT_LEN_SECTOR_COUNT;//this must be used since the transfer is always 1 sector to the drive. The sector count says how many sectors to write the data sent to
        ataCommandOptions.ataTransferBlocks = ATA_PT_512B_BLOCKS;
    }
    else
    {
        return BAD_PARAMETER;
    }
    ataCommandOptions.tfr.DeviceHead |= LBA_MODE_BIT;//LBA mode bit
    ataCommandOptions.tfr.CommandStatus = ATA_LEGACY_WRITE_SAME;//0xE9

    if (ptrData == M_NULLPTR)
    {
        return BAD_PARAMETER;
    }

    if (VERBOSITY_COMMAND_NAMES <= device->deviceVerbosity)
    {
        printf("Sending ATA Write Same, subcommand %" PRIX8 "h\n", subcommand);
    }

    ret = ata_Passthrough_Command(device, &ataCommandOptions);

    if (VERBOSITY_COMMAND_NAMES <= device->deviceVerbosity)
    {
        print_Return_Enum("Write Same", ret);
    }

    return ret;
}

eReturnValues ata_Legacy_Write_Verify_CHS(tDevice *device, uint16_t cylinder, uint8_t head, uint8_t sector, uint8_t *ptrData, uint32_t dataSize)
{
    eReturnValues ret = UNKNOWN;
    ataPassthroughCommand ataCommandOptions;
    memset(&ataCommandOptions, 0, sizeof(ataPassthroughCommand));
    ataCommandOptions.commandType = ATA_CMD_TYPE_TASKFILE;
    ataCommandOptions.commandDirection = XFER_DATA_OUT;
    ataCommandOptions.ataCommandLengthLocation = ATA_PT_LEN_SECTOR_COUNT;
    ataCommandOptions.ataTransferBlocks = ATA_PT_LOGICAL_SECTOR_SIZE;
    ataCommandOptions.ptrData = ptrData;
    ataCommandOptions.dataSize = dataSize;
    ataCommandOptions.commadProtocol = ATA_PROTOCOL_PIO;
    ataCommandOptions.tfr.DeviceHead = DEVICE_REG_BACKWARDS_COMPATIBLE_BITS;
    ataCommandOptions.tfr.SectorCount = C_CAST(uint8_t, dataSize / LEGACY_DRIVE_SEC_SIZE);
    ataCommandOptions.tfr.SectorNumber = sector;
    ataCommandOptions.tfr.CylinderLow = M_Byte0(cylinder);
    ataCommandOptions.tfr.CylinderHigh = M_Byte1(cylinder);
    ataCommandOptions.tfr.DeviceHead |= M_Nibble0(head);
    ataCommandOptions.tfr.CommandStatus = ATA_WRITE_SECTV_RETRY;//0x3C
    if (device->drive_info.ata_Options.isDevice1)
    {
        ataCommandOptions.tfr.DeviceHead |= DEVICE_SELECT_BIT;
    }
    if (ptrData == M_NULLPTR)
    {
        return BAD_PARAMETER;
    }

    if (VERBOSITY_COMMAND_NAMES <= device->deviceVerbosity)
    {
        printf("Sending ATA Write Verify (CHS)\n");
    }

    ret = ata_Passthrough_Command(device, &ataCommandOptions);

    if (VERBOSITY_COMMAND_NAMES <= device->deviceVerbosity)
    {
        print_Return_Enum("Write Verify (CHS)", ret);
    }

    return ret;
}

eReturnValues ata_Legacy_Write_Verify(tDevice *device, uint32_t lba, uint8_t *ptrData, uint32_t dataSize)
{
    eReturnValues ret = UNKNOWN;
    ataPassthroughCommand ataCommandOptions;
    memset(&ataCommandOptions, 0, sizeof(ataPassthroughCommand));
    ataCommandOptions.commandType = ATA_CMD_TYPE_TASKFILE;
    ataCommandOptions.commandDirection = XFER_DATA_OUT;
    ataCommandOptions.ataCommandLengthLocation = ATA_PT_LEN_SECTOR_COUNT;
    ataCommandOptions.ataTransferBlocks = ATA_PT_LOGICAL_SECTOR_SIZE;
    ataCommandOptions.ptrData = ptrData;
    ataCommandOptions.dataSize = dataSize;
    ataCommandOptions.commadProtocol = ATA_PROTOCOL_PIO;
    ataCommandOptions.tfr.DeviceHead = DEVICE_REG_BACKWARDS_COMPATIBLE_BITS;
    ataCommandOptions.tfr.SectorCount = C_CAST(uint8_t, dataSize / LEGACY_DRIVE_SEC_SIZE);
    ataCommandOptions.tfr.LbaLow = M_Byte0(lba);
    ataCommandOptions.tfr.LbaMid = M_Byte1(lba);
    ataCommandOptions.tfr.LbaHi = M_Byte2(lba);
    ataCommandOptions.tfr.DeviceHead |= M_Nibble6(lba);//set the high 4 bits for the LBA (24:28)
    ataCommandOptions.tfr.DeviceHead |= LBA_MODE_BIT;//LBA mode bit
    ataCommandOptions.tfr.CommandStatus = ATA_WRITE_SECTV_RETRY;//0x3C
    if (device->drive_info.ata_Options.isDevice1)
    {
        ataCommandOptions.tfr.DeviceHead |= DEVICE_SELECT_BIT;
    }
    if (ptrData == M_NULLPTR)
    {
        return BAD_PARAMETER;
    }

    if (VERBOSITY_COMMAND_NAMES <= device->deviceVerbosity)
    {
        printf("Sending ATA Write Verify\n");
    }

    ret = ata_Passthrough_Command(device, &ataCommandOptions);

    if (VERBOSITY_COMMAND_NAMES <= device->deviceVerbosity)
    {
        print_Return_Enum("Write Verify", ret);
    }

    return ret;
}

eReturnValues ata_Legacy_Identify_Device_DMA(tDevice *device, uint8_t *ptrData, uint32_t dataSize)
{
    eReturnValues ret = UNKNOWN;
    ataPassthroughCommand identify;
    memset(&identify, 0, sizeof(ataPassthroughCommand));
    identify.commandType = ATA_CMD_TYPE_TASKFILE;
    identify.commandDirection = XFER_DATA_IN;
    switch (device->drive_info.ata_Options.dmaMode)
    {
    case ATA_DMA_MODE_NO_DMA:
        return BAD_PARAMETER;
    case ATA_DMA_MODE_UDMA:
        identify.commadProtocol = ATA_PROTOCOL_UDMA;
        break;
    case ATA_DMA_MODE_MWDMA:
    case ATA_DMA_MODE_DMA:
    default:
        identify.commadProtocol = ATA_PROTOCOL_DMA;
        break;
    }
    identify.tfr.SectorCount = 1;//some controllers have issues when this isn't set to 1
    identify.tfr.DeviceHead = DEVICE_REG_BACKWARDS_COMPATIBLE_BITS;
    identify.tfr.CommandStatus = ATA_IDENTIFY_DMA;
    identify.ataCommandLengthLocation = ATA_PT_LEN_SECTOR_COUNT;
    identify.ataTransferBlocks = ATA_PT_512B_BLOCKS;
    identify.ptrData = ptrData;
    identify.dataSize = dataSize;
    if (device->drive_info.ata_Options.isDevice1)
    {
        identify.tfr.DeviceHead |= DEVICE_SELECT_BIT;
    }

    if (VERBOSITY_COMMAND_NAMES <= device->deviceVerbosity)
    {
        printf("Sending ATA Identify DMA command\n");
    }
    ret = ata_Passthrough_Command(device, &identify);

    if (ret == SUCCESS && ptrData != C_CAST(uint8_t*, &device->drive_info.IdentifyData.ata.Word000))
    {
        //copy the data to the device structure so that it's not (as) stale
        memcpy(&device->drive_info.IdentifyData.ata.Word000, ptrData, sizeof(tAtaIdentifyData));
    }

#if defined (__BIG_ENDIAN__)
    if (ptrData == C_CAST(uint8_t*, &device->drive_info.IdentifyData.ata.Word000))
    {
        byte_Swap_ID_Data_Buffer(&device->drive_info.IdentifyData.ata.Word000);
    }
#endif

    if (ret == SUCCESS)
    {
        if (ptrData[510] == ATA_CHECKSUM_VALIDITY_INDICATOR)
        {
            //we got data, so validate the checksum
            uint32_t invalidSec = 0;
            if (!is_Checksum_Valid(ptrData, LEGACY_DRIVE_SEC_SIZE, &invalidSec))
            {
                ret = WARN_INVALID_CHECKSUM;
            }
        }
        else
        {
            //don't do anything. Device doesn't use a checksum
        }
    }

    if (VERBOSITY_COMMAND_NAMES <= device->deviceVerbosity)
    {
        print_Return_Enum("Identify DMA", ret);
    }
    return ret;
}

eReturnValues ata_Legacy_Check_Power_Mode(tDevice *device, uint8_t *powerMode)
{
    eReturnValues ret = UNKNOWN;
    ataPassthroughCommand ataCommandOptions;
    memset(&ataCommandOptions, 0, sizeof(ataCommandOptions));
    ataCommandOptions.commandDirection = XFER_NO_DATA;
    ataCommandOptions.ataCommandLengthLocation = ATA_PT_LEN_NO_DATA;
    ataCommandOptions.commadProtocol = ATA_PROTOCOL_NO_DATA;
    ataCommandOptions.ataTransferBlocks = ATA_PT_NO_DATA_TRANSFER;
    ataCommandOptions.commandType = ATA_CMD_TYPE_TASKFILE;
    ataCommandOptions.dataSize = 0; //non-data command
    ataCommandOptions.ptrData = M_NULLPTR;
    ataCommandOptions.tfr.CommandStatus = ATA_LEGACY_ALT_CHECK_POWER_MODE;
    ataCommandOptions.tfr.DeviceHead = DEVICE_REG_BACKWARDS_COMPATIBLE_BITS;
    if (device->drive_info.ata_Options.isDevice1)
    {
        ataCommandOptions.tfr.DeviceHead |= DEVICE_SELECT_BIT;
    }

    if (powerMode == M_NULLPTR)
    {
        return BAD_PARAMETER;
    }

    if (VERBOSITY_COMMAND_NAMES <= device->deviceVerbosity)
    {
        printf("Sending ATA Check Power Mode (Legacy 98h)\n");
    }

    ret = ata_Passthrough_Command(device, &ataCommandOptions);

    if (ret == SUCCESS)
    {
        *powerMode = ataCommandOptions.rtfr.secCnt;
    }

    if (VERBOSITY_COMMAND_NAMES <= device->deviceVerbosity)
    {
        print_Return_Enum("Check Power Mode (Legacy 98h)", ret);
    }
    return ret;
}<|MERGE_RESOLUTION|>--- conflicted
+++ resolved
@@ -244,11 +244,7 @@
 {
     eReturnValues ret = UNKNOWN;
     ataPassthroughCommand ataCommandOptions;
-<<<<<<< HEAD
-	//uint16_t multipleLogicalSectors;
-=======
 	uint16_t multipleLogicalSectors = 0;
->>>>>>> 4188a584
     memset(&ataCommandOptions, 0, sizeof(ataPassthroughCommand));
     ataCommandOptions.commandDirection = XFER_DATA_IN;
     ataCommandOptions.ataCommandLengthLocation = ATA_PT_LEN_SECTOR_COUNT;
@@ -714,11 +710,7 @@
 {
     eReturnValues ret = UNKNOWN;
     ataPassthroughCommand ataCommandOptions;
-<<<<<<< HEAD
-	//uint16_t multipleLogicalSectors;
-=======
 	uint16_t multipleLogicalSectors = 0;
->>>>>>> 4188a584
     memset(&ataCommandOptions, 0, sizeof(ataPassthroughCommand));
     ataCommandOptions.commandDirection = XFER_DATA_OUT;
     ataCommandOptions.ataCommandLengthLocation = ATA_PT_LEN_SECTOR_COUNT;
