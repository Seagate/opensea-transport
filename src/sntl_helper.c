//
// Do NOT modify or remove this copyright and license
//
// Copyright (c) 2012-2022 Seagate Technology LLC and/or its Affiliates, All Rights Reserved
//
// This software is subject to the terms of the Mozilla Public
// License, v. 2.0. If a copy of the MPL was not distributed with this
// file, You can obtain one at http://mozilla.org/MPL/2.0/.
//
// ******************************************************************************************
// 
// \file sntl_helper.c
// \brief Defines the function headers to help with SCSI to NVMe translation

#include "sntl_helper.h"
#include "scsi_helper.h"
#include "nvme_helper.h"
#include "nvme_helper_func.h"

//This file is written based on what is described in the SCSI to NVMe translation white paper (SNTL).
//Some things that are clearly wrong (incorrect bit or offset, etc) are fixed as this was written. Most of these are noted in comments.
//The plan is to expand this beyond what is provided in the white paper for other translations. These will be wrapped in a #define for SNTL_EXT
//The whitepaper was originally created to help cover transitions in some environments from SCSI to native NVMe at a driver level.
//Most operating systems quickly implemented a driver and this is not necessary.
//This was put into this code base to help adapt for places that are treating NVMe as SCSI.
//It will probably not be used much, but it is educational to see how the translation works.
//The biggest thing missing from the SNTL whitepaper is a way to issue pass-through commands. Any implementation of this should use a vendor unique opertion code
//  so as to not confuse other OS's or software into thinking it's some other type of device (such as an ATA device behind a SATL)

//Translations not yet complete (per whitepaper):
// -returning all mode pages + subpages
// -returning all sub pages of a particular mode page
// -compare and write. This translation is not possible without the ability to issue fused commands, which is not currently possible.
// -format unit translation. Needs the ability to save changes in a block descriptor. Recommend implementing a mode page 0 that is empty for this (use page format, set first 4 bytes to "SNTL" as a signature.
// -need clarification on translation of SCSI verify with bytechk set to zero

#define SNTL_EXT
//SNTL_EXT is used to enable extensions beyond the SNTL spec...which we want since it's pretty out of date and we might as well add everything we can
//Extention translations not yet complete:
// - mode page policy VPD page
// - nvme passthrough command (needs to handle admin vs nvm, nondata, data-in, data-out, bidirectional transfers and vendor unique commands
// - read buffer command to return the NVMe telemetry log (similar to SAT translation to return current internal status log)
// - supported sector sizes log pages

#if defined (_MSC_VER)
//Visual studio level 4 produces lots of warnings for "assignment within conditional expression" which is normally a good warning, but
//it is used HEAVILY in this file by the software SAT translator to return the field pointer on errors.
//So for VS only, this warning will be disabled in this file.
#pragma warning(push)
#pragma warning(disable:4706)
#endif

static void sntl_Set_Sense_Key_Specific_Descriptor_Invalid_Field(uint8_t data[8], bool cd, bool bpv, uint8_t bitPointer, uint16_t fieldPointer)
{
    if (data)
    {
        data[0] = 0x02;
        data[1] = 0x06;
        data[2] = RESERVED;
        data[3] = RESERVED;
        data[4] = M_GETBITRANGE(bitPointer, 2, 0);
        data[4] |= BIT7;//if this function is being called, then this bit is assumed to be set
        if (cd)
        {
            data[4] |= BIT6;
        }
        if (bpv)
        {
            data[4] |= BIT3;
        }
        data[5] = M_Byte1(fieldPointer);
        data[6] = M_Byte0(fieldPointer);
        data[7] = RESERVED;
    }
}

static void sntl_Set_Sense_Key_Specific_Descriptor_Progress_Indicator(uint8_t data[8], uint16_t progressValue)
{
    if (data)
    {
        data[0] = 0x02;
        data[1] = 0x06;
        data[2] = RESERVED;
        data[3] = RESERVED;
        data[4] = RESERVED;
        data[4] |= BIT7;//if this function is being called, then this bit is assumed to be set
        data[5] = M_Byte1(progressValue);
        data[6] = M_Byte0(progressValue);
        data[7] = RESERVED;
    }
}

static void sntl_Set_Sense_Data_For_Translation(uint8_t *sensePtr, uint32_t senseDataLength, uint8_t senseKey, uint8_t asc, uint8_t ascq, bool descriptorFormat, uint8_t *descriptor, uint8_t descriptorCount /* this will probably only be 1, but up to 2 or 3 max */)
{
    uint8_t senseData[SPC3_SENSE_LEN] = { 0 };
    uint8_t additionalSenseLength = 0;
    if (descriptorFormat)
    {
        senseData[0] = 0x72;
        //sense key
        senseData[1] |= M_Nibble0(senseKey);
        //asc
        senseData[2] = asc;
        //ascq
        senseData[3] = ascq;
        if (descriptor)
        {
            //loop through descriptor copying each one to the sense data buffer
            uint8_t senseDataOffset = 8, descriptorLength = 0, counter = 0;
            uint32_t descriptorOffset = 0;
            while (counter < descriptorCount)
            {
                descriptorLength = descriptor[descriptorOffset + 1] + 1;
                memcpy(&senseData[senseDataOffset], descriptor, descriptorLength);
                additionalSenseLength += descriptorLength;
                ++counter;
                descriptorOffset += descriptorLength;
                senseDataOffset += descriptorLength;
                if (descriptor[descriptorOffset] == 9)
                {
                    descriptorOffset += 1;//adding 1 since we put the log index in one extra byte, which is non standard and not part of the actual descriptor. This handles going on to the next descriptor in the list properly. We don't return this byte in the descriptor anyways
                }
            }
        }
        //set the additional sense length
        senseData[7] = additionalSenseLength;
    }
    else
    {
        senseData[0] = 0x70;
        //sense key
        senseData[2] |= M_Nibble0(senseKey);
        //asc
        senseData[12] = asc;
        //ascq
        senseData[13] = ascq;
        //additional sense length
        additionalSenseLength = 10;
        senseData[7] = additionalSenseLength;
        if (descriptor)
        {
            uint8_t /*senseDataOffset = 8,*/ descriptorLength = 0, counter = 0;
            uint32_t descriptorOffset = 0;
            while (counter < descriptorCount)
            {
                uint8_t descriptorType = descriptor[0];
                descriptorLength = descriptor[descriptorCount] + 1;
                switch (descriptorType)
                {
                case 0://information
                {
                    if (descriptor[descriptorOffset + 2] & BIT7)
                    {
                        senseData[0] |= BIT7;//set the valid bit
                    }
                    uint64_t descriptorInformation = M_BytesTo8ByteValue(descriptor[descriptorOffset + 4], descriptor[descriptorOffset + 5], descriptor[descriptorOffset + 6], descriptor[descriptorOffset + 7], descriptor[descriptorOffset + 8], descriptor[descriptorOffset + 9], descriptor[descriptorOffset + 10], descriptor[descriptorOffset + 11]);
                    if (descriptorInformation > UINT32_MAX)
                    {
                        memset(&senseData[3], UINT8_MAX, 4);
                    }
                    else
                    {
                        //copy lowest 4 bytes
                        memcpy(&senseData[3], &descriptor[descriptorOffset + 8], 4);
                    }
                }
                break;
                case 1://command specific information
                {
                    uint64_t descriptorCmdInformation = M_BytesTo8ByteValue(descriptor[descriptorOffset + 4], descriptor[descriptorOffset + 5], descriptor[descriptorOffset + 6], descriptor[descriptorOffset + 7], descriptor[descriptorOffset + 8], descriptor[descriptorOffset + 9], descriptor[descriptorOffset + 10], descriptor[descriptorOffset + 11]);
                    if (descriptorCmdInformation > UINT32_MAX)
                    {
                        memset(&senseData[8], UINT8_MAX, 4);
                    }
                    else
                    {
                        //copy lowest 4 bytes
                        memcpy(&senseData[8], &descriptor[descriptorOffset + 8], 4);
                    }
                }
                break;
                case 2://sense key specific
                    //bytes 4, 5 , and 6
                    memcpy(&senseData[15], &descriptor[descriptorOffset + 4], 3);
                    break;
                case 3://FRU
                    senseData[14] = descriptor[descriptorOffset + 3];
                    break;
                case 4://Stream Commands
                    if (descriptor[descriptorOffset + 3] & BIT7)
                    {
                        //set filemark bit
                        senseData[2] |= BIT7;
                    }
                    if (descriptor[descriptorOffset + 3] & BIT6)
                    {
                        //set end of media bit
                        senseData[2] |= BIT6;
                    }
                    if (descriptor[descriptorOffset + 3] & BIT5)
                    {
                        //set illegal length indicator bit
                        senseData[2] |= BIT5;
                    }
                    break;
                case 5://Block Commands
                    if (descriptor[descriptorOffset + 3] & BIT5)
                    {
                        //set illegal length indicator bit
                        senseData[2] |= BIT5;
                    }
                    break;
                case 6://OSD Object Identification
                case 7://OSD Response Integrity Value
                case 8://OSD Attribute identification
                    //can't handle this type
                    break;
                case 9://ATA Status return
                    senseData[0] |= BIT7;//set the valid bit since we are filling in the information field
                    //parse out the registers as best we can
                    //information offsets bytes 3-7
                    senseData[3] = descriptor[descriptorOffset + 3];//error
                    senseData[4] = descriptor[descriptorOffset + 13];//status
                    senseData[5] = descriptor[descriptorOffset + 12];//device
                    senseData[6] = descriptor[descriptorOffset + 5];//count 7:0
                    //command specific information bytes 8-11
                    if (descriptor[descriptorOffset + 2] & BIT0)
                    {
                        //extend bit set from issuing an extended command
                        senseData[8] |= BIT7;
                    }
                    if (descriptor[descriptorOffset + 10] || descriptor[descriptorOffset + 8] || descriptor[descriptorOffset + 6])
                    {
                        //set uppder LBA non-zero bit
                        senseData[8] |= BIT5;
                    }
                    if (descriptor[descriptorOffset + 4])
                    {
                        //set sector count 15:8 non-zero bit
                        senseData[8] |= BIT6;
                    }
                    senseData[8] |= M_Nibble0(descriptor[descriptorOffset + 14]);//setting the log index...this offset is nonstandard, so we will need to increment the offset one before leaving this case
                    senseData[9] = descriptor[descriptorOffset + 7];//lba
                    senseData[10] = descriptor[descriptorOffset + 9];//lba
                    senseData[11] = descriptor[descriptorOffset + 11];//lba
                    descriptorOffset += 1;//setting this since we added the log index in the last byte of this descriptor to make this easier to pass around
                    break;
                case 10://Another Progress Indication
                    //cannot handle this in fixed format
                    break;
                case 11://User Data Segment Referral
                    //cannot handle this in fixed format
                    break;
                case 12://Forwarded Sense data
                    //cannot handle this in fixed format
                    break;
                case 13://Direct Access Block Device
                    if (descriptor[descriptorOffset + 2] & BIT7)
                    {
                        senseData[0] |= BIT7;//set the valid bit
                    }
                    if (descriptor[descriptorOffset + 2] & BIT5)
                    {
                        //set illegal length indicator bit
                        senseData[2] |= BIT5;
                    }
                    //bytes 4, 5 , and 6 for sense key specific information
                    memcpy(&senseData[15], &descriptor[descriptorOffset + 4], 3);
                    //fru code
                    senseData[14] = descriptor[descriptorOffset + 7];
                    {
                        //information
                        uint64_t descriptorInformation = M_BytesTo8ByteValue(descriptor[descriptorOffset + 8], descriptor[descriptorOffset + 9], descriptor[descriptorOffset + 10], descriptor[descriptorOffset + 11], descriptor[descriptorOffset + 12], descriptor[descriptorOffset + 13], descriptor[descriptorOffset + 14], descriptor[descriptorOffset + 15]);
                        if (descriptorInformation > UINT32_MAX)
                        {
                            memset(&senseData[3], UINT8_MAX, 4);
                        }
                        else
                        {
                            //copy lowest 4 bytes
                            memcpy(&senseData[3], &descriptor[descriptorOffset + 12], 4);
                        }
                        //command specific information
                        uint64_t descriptorCmdInformation = M_BytesTo8ByteValue(descriptor[descriptorOffset + 16], descriptor[descriptorOffset + 17], descriptor[descriptorOffset + 18], descriptor[descriptorOffset + 19], descriptor[descriptorOffset + 20], descriptor[descriptorOffset + 21], descriptor[descriptorOffset + 22], descriptor[descriptorOffset + 23]);
                        if (descriptorCmdInformation > UINT32_MAX)
                        {
                            memset(&senseData[8], UINT8_MAX, 4);
                        }
                        else
                        {
                            //copy lowest 4 bytes
                            memcpy(&senseData[8], &descriptor[descriptorOffset + 20], 4);
                        }
                    }
                    break;
                default://unsupported, break
                    //can't handle this type
                    break;
                }
                ++counter;
                descriptorOffset += descriptorLength;
                //senseDataOffset += descriptorLength;
            }
        }
    }
    if (sensePtr)
    {
        memcpy(sensePtr, senseData, senseDataLength);
    }
}

static void set_Sense_Data_By_Generic_NVMe_Status(tDevice *device, uint8_t nvmeStatus, uint8_t *sensePtr, uint32_t senseDataLength, bool doNotRetry)
{
    //first check if sense data reporting is supported
    uint8_t senseKey = 0, asc = 0, ascq = 0;
    bool returnSenseKeySpecificInfo = false;
    uint8_t informationSenseDescriptor[12] = { 0 };

    //make sure these are cleared out still (compiler should optimize this away if this is redundant)
    senseKey = 0;
    asc = 0;
    ascq = 0;

    bool genericCatchAllSense = false;
    
    //generic translations
    switch (nvmeStatus)
    {
    case 0://success
        break;
    case 1://invalid command opcode
        senseKey = SENSE_KEY_ILLEGAL_REQUEST;
        //invalid command operation code
        asc = 0x20;
        ascq = 0x00;
        break;
    case 2://invalid field in command
        senseKey = SENSE_KEY_ILLEGAL_REQUEST;
        //invalid field in cdb
        asc = 0x24;
        ascq = 0x00;
        break;
    case 3://command ID conflict
        genericCatchAllSense = true;
        break;
    case 4://data transfer error
        senseKey = SENSE_KEY_MEDIUM_ERROR;
        //no additional sense
        asc = 0x00;
        ascq = 0x00;
        break;
    case 5://commands aborted due to power loss notification
        senseKey = SENSE_KEY_ABORTED_COMMAND;
        //warning - power loss expected
        asc = 0x0B;
        ascq = 0x08;
        break;
    case 6://internal error
        senseKey = SENSE_KEY_HARDWARE_ERROR;
        //internal target failure
        asc = 0x44;
        ascq = 0;
        break;
    case 7://command abort requested
    case 8://command aborted due to sq deletion
    case 9://command aborted due to failed fused command
    case 0xA://command aborted due to missing fused command
        senseKey = SENSE_KEY_ABORTED_COMMAND;
        //no additional sense
        asc = 0x00;
        ascq = 0x00;
        break;
    case 0xB://invalid namespace or format
        senseKey = SENSE_KEY_ILLEGAL_REQUEST;
        //access denied - invalid LU identifier
        asc = 0x00;
        ascq = 0x00;
        break;
    case 0xC://command sequence error
        senseKey = SENSE_KEY_ILLEGAL_REQUEST;
        //access denied - invalid LU identifier
        asc = 0x2C;
        ascq = 0x00;
        break;
    case 0xD://invalid SDL segment descriptor
    case 0xE://invalid number of SGL descriptors
    case 0xF://data sgl length invalid
    case 0x10://metadata SGL length invalid
    case 0x11://SGL descriptor Type invalid
    case 0x12://invalid use of controller memory buffer
    case 0x13://PRP offset invalid
    case 0x14://atomic write unit exceeded
    case 0x15://operation denied
    case 0x16://SGL offset invalid
    case 0x17://reserved
    case 0x18://host identified inconsistent format
    case 0x19://keep alive timeout expired
    case 0x1A://keep alive timeout invalid
    case 0x1B://command aborted due to preempt and abort
        genericCatchAllSense = true;
        break;
    case 0x1C://sanitize failed
        senseKey = SENSE_KEY_MEDIUM_ERROR;
        asc = 0x31;
        ascq = 0x03;
        break;
    case 0x1D://sanitize in progress
        senseKey = SENSE_KEY_NOT_READY;
        asc = 0x04;
        ascq = 0x1B;
        break;
    case 0x1E://SGL data block granularity invalid
    case 0x1F://command not supported for queue in CMB
        //TODO: Need something to handle these....
        genericCatchAllSense = true;
        break;
        //80-BFh are I/O command set specific
    case 0x80://LBA out of range
        senseKey = SENSE_KEY_ILLEGAL_REQUEST;
        //logical block address out of range
        asc = 0x21;
        ascq = 0x00;
        break;
    case 0x81://capacity exceeded
        senseKey = SENSE_KEY_MEDIUM_ERROR;
        //no additional information
        asc = 0x00;
        ascq = 0x00;
        break;
    case 0x82://namespace not ready
        if (doNotRetry)
        {
            senseKey = SENSE_KEY_NOT_READY;
            //LOGICAL UNIT NOT READY, CAUSE NOT REPORTABLE
            asc = 0x04;
            ascq = 0x00;
        }
        else
        {
            senseKey = SENSE_KEY_NOT_READY;
            //LOGICAL UNIT NOT READY, BECOMING READY
            asc = 0x04;
            ascq = 0x01;
        }
        break;
    case 0x83://reservation conflict
        //spec says "N/A"
        genericCatchAllSense = true;
        break;
    case 0x84://format in progress
        //we can set this translation even though it isn't in the spec
        senseKey = SENSE_KEY_NOT_READY;
        asc = 0x04;
        ascq = 0x04;
        break;
    default:
        //20-7Fh are reserved
        //C0-FFh are vendor specific
        genericCatchAllSense = true;
        break;
    }
    if (genericCatchAllSense)
    {
        if (nvmeStatus > 0xC0)
        {
            //vendor specific
            senseKey = SENSE_KEY_VENDOR_SPECIFIC;
        }
        else
        {
            //just say aborted command
            senseKey = SENSE_KEY_ABORTED_COMMAND;
        }
        asc = 0;
        ascq = 0;
    }
    if (returnSenseKeySpecificInfo)
    {
        sntl_Set_Sense_Data_For_Translation(sensePtr, senseDataLength, senseKey, asc, ascq, device->drive_info.softSATFlags.senseDataDescriptorFormat, informationSenseDescriptor, 1);
    }
    else
    {
        sntl_Set_Sense_Data_For_Translation(sensePtr, senseDataLength, senseKey, asc, ascq, device->drive_info.softSATFlags.senseDataDescriptorFormat, NULL, 0);
    }
    return;
}
//the completion queue will tell us if the error is specific to a command versus a generic error
static void set_Sense_Data_By_Command_Specific_NVMe_Status(tDevice *device, uint8_t nvmeStatus, uint8_t *sensePtr, uint32_t senseDataLength)
{
    //first check if sense data reporting is supported
    uint8_t senseKey = 0, asc = 0, ascq = 0;
    bool returnSenseKeySpecificInfo = false;
    uint8_t informationSenseDescriptor[12] = { 0 };

    bool genericFailureSenseData = false;

    //TODO: should use enum values instead
    switch (nvmeStatus)
    {
    case 0://completion queue invalid
        senseKey = SENSE_KEY_ILLEGAL_REQUEST;
        //no additional sense data
        break;
    case 1://invalid queue identifier
    case 2://invalid queue size
        genericFailureSenseData = true;
        break;
    case 3://abort command limit exceeded
        senseKey = SENSE_KEY_ILLEGAL_REQUEST;
        //no additional sense data
        break;
    //case 4://reserved
    case 5://asynchronous event request limit exceeded
    case 6://invalid firmware slot
    case 7://invalid firmware image
    case 8://invalid interrupt vector
    case 9://invalid log page
        genericFailureSenseData = true;
        break;
    case 0xA://invalid format
        senseKey = SENSE_KEY_MEDIUM_ERROR;
        //format command failed
        asc = 0x31;
        ascq = 0x01;
        break;
    case 0x0B://Firmware Activation Requires Conventional Reset
    case 0x0C://Invalid Queue Deletion
    case 0x0D://Feature Identifier Not Savable
    case 0x0E://Feature Not Changeable
    case 0x0F://Feature Not Namespace Specific
    case 0x10://firmware Activation requires NVM subsystem reset
    case 0x11://firmware activation requires reset
    case 0x12://firmware activation requires maximum timeout violation
    case 0x13://firmware activation prohibited
    case 0x14://overlapping range
    case 0x15://namespace insufficient capacity
    case 0x16://namespace identifie3r unavailable
    case 0x17://reserved
    case 0x18://namespace already attached
    case 0x19://namespace is private
    case 0x1A://namespace not attached
    case 0x1B://thin provisioning not supported
    case 0x1C://controller list invalid
        genericFailureSenseData = true;
        break;
    case 0x1D://device self-test in progress
        senseKey = SENSE_KEY_NOT_READY;
        asc = 0x04;
        ascq = 0x09;
        break;
    case 0x1E://boot partition write protected
    case 0x1F://invalid controller identifier
    case 0x20://invalid secondary controller state
    case 0x21://invalid number of controller resources
    case 0x22://invalid resource identifier
        genericFailureSenseData = true;
        break;
    case 0x80://conflicting attributes (dataset management, read, write)
        senseKey = SENSE_KEY_ILLEGAL_REQUEST;
        //invalid field in CDB (should be able to set param pointer for this some day)
        asc = 0x24;
        ascq = 0x00;
        break;
    case 0x81://invalid protection information (compare, read, write, write zeros)
        genericFailureSenseData = true;
        break;
    case 0x82://attempted write to read only range (dataset management, write, write uncorrectable, write zeros)
        senseKey = SENSE_KEY_DATA_PROTECT;
        asc = 0x27;
        ascq = 0x00;
        break;
        //70-7f are directive specific
        //80-BF IO command set specific
        //C0-FF vendor specific
    default:
        //set something generic
        genericFailureSenseData = true;
        break;
    }
    if (genericFailureSenseData)
    {
        if (nvmeStatus > 0xC0)
        {
            senseKey = SENSE_KEY_VENDOR_SPECIFIC;
        }
        else
        {
            senseKey = SENSE_KEY_ILLEGAL_REQUEST;
        }
    }

    if (returnSenseKeySpecificInfo)
    {
        sntl_Set_Sense_Data_For_Translation(sensePtr, senseDataLength, senseKey, asc, ascq, device->drive_info.softSATFlags.senseDataDescriptorFormat, informationSenseDescriptor, 1);
    }
    else
    {
        sntl_Set_Sense_Data_For_Translation(sensePtr, senseDataLength, senseKey, asc, ascq, device->drive_info.softSATFlags.senseDataDescriptorFormat, NULL, 0);
    }
    return;
}

static void set_Sense_Data_By_Media_Errors_NVMe_Status(tDevice *device, uint8_t nvmeStatus, uint8_t *sensePtr, uint32_t senseDataLength)
{
    //first check if sense data reporting is supported
    uint8_t senseKey = 0, asc = 0, ascq = 0;
    bool returnSenseKeySpecificInfo = false;
    uint8_t informationSenseDescriptor[12] = { 0 };
    bool genericFailureSenseData = false;

    //make sure these are cleared out still (compiler should optimize this away if this is redundant)
    senseKey = 0;
    asc = 0;
    ascq = 0;

    //TODO: Media Errors translations
    switch (nvmeStatus)
    {
        //admin are 0 - 7Fh
        //IO command set specific are 80-BFh
        //Vendor specific are 0xC0-FFh
    case 0x80://write fault
        senseKey = SENSE_KEY_MEDIUM_ERROR;
        //peripheral device write fault
        asc = 0x03;
        ascq = 0x00;
        break;
    case 0x81://unrecovered read error
        senseKey = SENSE_KEY_MEDIUM_ERROR;
        //unrecovered read error
        asc = 0x11;
        ascq = 0x00;
        break;
    case 0x82://end to end guard check failure
        senseKey = SENSE_KEY_MEDIUM_ERROR;
        //logical block guard check failed
        asc = 0x10;
        ascq = 0x01;
        break;
    case 0x83://end to end application tag check failure
        senseKey = SENSE_KEY_MEDIUM_ERROR;
        //logical block application tag check failed
        asc = 0x10;
        ascq = 0x02;
        break;
    case 0x84://end to end reference tag check error
        senseKey = SENSE_KEY_MEDIUM_ERROR;
        //logical block reference tag check failed
        asc = 0x10;
        ascq = 0x03;
        break;
    case 0x85://compare failure
        senseKey = SENSE_KEY_MISCOMPARE;
        //miscompare during verify operation
        asc = 0x1D;
        ascq = 0x00;
        break;
    case 0x86://access denied
        senseKey = SENSE_KEY_DATA_PROTECT;
        //access denied - no access rights
        asc = 0x20;
        ascq = 0x02;
        break;
        //below here are in spec but not defined
    case 0x87://deallocated or unwritten logical block
    default:
        genericFailureSenseData = true;
        break;
    }
    if (genericFailureSenseData)
    {
        if (nvmeStatus > 0xC0)
        {
            senseKey = SENSE_KEY_VENDOR_SPECIFIC;
        }
        else
        {
            senseKey = SENSE_KEY_MEDIUM_ERROR;
        }
    }
    if (returnSenseKeySpecificInfo)
    {
        sntl_Set_Sense_Data_For_Translation(sensePtr, senseDataLength, senseKey, asc, ascq, device->drive_info.softSATFlags.senseDataDescriptorFormat, informationSenseDescriptor, 1);
    }
    else
    {
        sntl_Set_Sense_Data_For_Translation(sensePtr, senseDataLength, senseKey, asc, ascq, device->drive_info.softSATFlags.senseDataDescriptorFormat, NULL, 0);
    }
    return;
}
//TODO: Handle doing other things like setting progress indication if a test is running while translating sense data or other things like that.
static void set_Sense_Data_By_NVMe_Status(tDevice *device, uint32_t completionDWord3, uint8_t *sensePtr, uint32_t senseDataLength)
{
    uint8_t statusCodeType = M_GETBITRANGE(completionDWord3, 27, 25);
    uint8_t statusCode = M_GETBITRANGE(completionDWord3, 24, 17);
    bool doNotRetry = completionDWord3 & BIT31;

    switch (statusCodeType)
    {
    case 0://generic
        set_Sense_Data_By_Generic_NVMe_Status(device, statusCode, sensePtr, senseDataLength, doNotRetry);
        break;
    case 1://command specific
        set_Sense_Data_By_Command_Specific_NVMe_Status(device, statusCode, sensePtr, senseDataLength);
        break;
    case 2://media and data integrity errors
        set_Sense_Data_By_Media_Errors_NVMe_Status(device, statusCode, sensePtr, senseDataLength);
        break;
    default:
        //set some kind of generic sense error!
        //if status code type is 7, set a vendor unique sense data error
        //TODO: find a way to send the NVMe status back up through here
        if (statusCodeType == 7)
        {
            sntl_Set_Sense_Data_For_Translation(sensePtr, senseDataLength, SENSE_KEY_VENDOR_SPECIFIC, 0, 0, device->drive_info.softSATFlags.senseDataDescriptorFormat, NULL, 0);
        }
        else
        {
            sntl_Set_Sense_Data_For_Translation(sensePtr, senseDataLength, SENSE_KEY_RESERVED, 0, 0, device->drive_info.softSATFlags.senseDataDescriptorFormat, NULL, 0);
        }
        break;
    }
}

static int sntl_Translate_Supported_VPD_Pages_00h(ScsiIoCtx *scsiIoCtx)
{
    int ret = SUCCESS;
    uint8_t supportedPages[LEGACY_DRIVE_SEC_SIZE] = { 0 };
    uint16_t pageOffset = 4;
    supportedPages[0] = 0;
    supportedPages[1] = 0;//page 0
    //set page 0 in here
    supportedPages[pageOffset] = SUPPORTED_VPD_PAGES;
    pageOffset++;
    //unit serial number
    supportedPages[pageOffset] = UNIT_SERIAL_NUMBER;
    pageOffset++;
    //device identification
    supportedPages[pageOffset] = DEVICE_IDENTIFICATION;
    pageOffset++;
    //extended inquiry data
    supportedPages[pageOffset] = EXTENDED_INQUIRY_DATA;
    pageOffset++;
    ////mode page policy
    //supportedPages[pageOffset] = MODE_PAGE_POLICY;
    //pageOffset++;
    //block limits
    supportedPages[pageOffset] = BLOCK_LIMITS;
    pageOffset++;
    //block device characteristics
    supportedPages[pageOffset] = BLOCK_DEVICE_CHARACTERISTICS;
    pageOffset++;
    supportedPages[pageOffset] = LOGICAL_BLOCK_PROVISIONING;
    pageOffset++;
    //set the page length last
    supportedPages[2] = M_Byte1(pageOffset - 4);
    supportedPages[3] = M_Byte0(pageOffset - 4);
    if (scsiIoCtx->pdata)
    {
        memcpy(scsiIoCtx->pdata, supportedPages, M_Min(pageOffset, scsiIoCtx->dataLength));
    }
    return ret;
}

static int sntl_Translate_Unit_Serial_Number_VPD_Page_80h(tDevice *device, ScsiIoCtx *scsiIoCtx)
{
    int ret = SUCCESS;
    uint8_t unitSerialNumber[44] = { 0 };//44 is the max size of this page with the translation spec
    uint16_t pageLength = 0;
    bool eui64nonZero = false;
    bool nguidnonZero = false;
    uint8_t zeros[16] = { 0 };
    unitSerialNumber[0] = 0;
    unitSerialNumber[1] = UNIT_SERIAL_NUMBER;
    //Check EUI64 and NGUID fields to see if non-zero
    if (memcmp(device->drive_info.IdentifyData.nvme.ns.nguid, zeros, 16))
    {
        nguidnonZero = true;
    }
    if (memcmp(device->drive_info.IdentifyData.nvme.ns.eui64, zeros, 8))
    {
        eui64nonZero = true;
    }
    //based on what we found, we need to set the SN
    if (eui64nonZero && !nguidnonZero)
    {
        //EUI separated by _ every 4 characters ending with a .
        uint8_t euiOffset = 0;
        uint8_t offset = 4;
        while (offset < 23 && euiOffset < 8)//23 is the final character, which will be a period
        {
            if (euiOffset > 0 && (euiOffset * 2) % 4 == 0)
            {
                unitSerialNumber[offset] = '_';
                ++offset;
            }
            else
            {
                char shortString[3] = { 0 };
                snprintf(shortString, 3, "%02" PRIX8, device->drive_info.IdentifyData.nvme.ns.eui64[euiOffset]);
                unitSerialNumber[offset] = C_CAST(uint8_t, shortString[0]);
                unitSerialNumber[offset + 1] = C_CAST(uint8_t, shortString[1]);
                offset += 2;
                ++euiOffset;
            }
        }
        unitSerialNumber[23] = '.';
        pageLength = 20;
    }
    else if ((!eui64nonZero && nguidnonZero) || (eui64nonZero && nguidnonZero))
    {
        //NGUID separated by _ every 4 spaces ending with a .
        uint8_t nguidOffset = 0;
        uint8_t offset = 4;
        while (offset < 43 && nguidOffset < 16)//43 is the final character, which will be a period
        {
            if (nguidOffset > 0 && (nguidOffset * 2) % 4 == 0)
            {
                unitSerialNumber[offset] = '_';
                ++offset;
            }
            else
            {
                char shortString[3] = { 0 };
                snprintf(shortString, 3, "%02" PRIX8, device->drive_info.IdentifyData.nvme.ns.nguid[nguidOffset]);
                unitSerialNumber[offset] = C_CAST(uint8_t, shortString[0]);
                unitSerialNumber[offset + 1] = C_CAST(uint8_t, shortString[1]);
                offset += 2;
                ++nguidOffset;
            }
        }
        unitSerialNumber[43] = '.';
        pageLength = 40;
    }
    else //If both of these fields aren't set, this is an NVMe 1.0 device that needs a different thing to be returned here.
    {
#define NSID_STRING_LENGTH 10
        char nsidString[NSID_STRING_LENGTH] = { 0 };
        uint8_t counter = 0;
        //SN_NSID(ashex).
        uint8_t offset = 4;
        while (counter < 20)
        {
            unitSerialNumber[offset] = C_CAST(uint8_t, device->drive_info.IdentifyData.nvme.ctrl.sn[counter]);
            ++offset;
            ++counter;
        }
        unitSerialNumber[offset] = '_';
        snprintf(nsidString, NSID_STRING_LENGTH, "%08" PRIX32, device->drive_info.namespaceID);
        counter = 0;
        while (counter < 8)
        {
            unitSerialNumber[offset] = C_CAST(uint8_t, nsidString[counter]);
            ++offset;
            ++counter;
        }
        unitSerialNumber[offset] = '.';
        pageLength = 30;
    }
    unitSerialNumber[2] = M_Byte1(pageLength);
    unitSerialNumber[3] = M_Byte0(pageLength);
    //now copy all the data we set up back to the scsi io ctx
    if (scsiIoCtx->pdata)
    {
        memcpy(scsiIoCtx->pdata, unitSerialNumber, M_Min(C_CAST(uint32_t, pageLength) + UINT32_C(4), scsiIoCtx->dataLength));
    }
    return ret;
}

//translation spec says we need one of the following:
//NAA IEEE Registered extended designator
//T10 Vendor ID designator
//SCSI Name String designator
//EUI64 designator
//Spec strongly recommends at least one EUI64 designator
static int sntl_Translate_Device_Identification_VPD_Page_83h(tDevice *device, ScsiIoCtx *scsiIoCtx)
{
    int ret = SUCCESS;
    uint8_t zeros[16] = { 0 };
    //naa designator
    uint8_t naaDesignatorLength = 0;//will be set if drive supports the WWN
    uint8_t *naaDesignator = NULL;
    //scsi name string designator
    uint8_t SCSINameStringDesignatorLength = 0;
    uint8_t *SCSINameStringDesignator = NULL;
    //vars for t10 vendor id designator
    uint8_t *t10VendorIdDesignator = NULL;
    uint8_t t10VendorIdDesignatorLength = 0;
    //EUI64
    uint8_t *eui64Designator = NULL;
    uint8_t eui64DesignatorLength = 0;

    //will hold the complete data to return
    uint8_t *deviceIdentificationPage = NULL;
    bool nguidnonZero = false;
    bool eui64nonZero = false;
    //Check EUI64 and NGUID fields to see if non-zero
    if (memcmp(device->drive_info.IdentifyData.nvme.ns.nguid, zeros, 16))
    {
        nguidnonZero = true;
    }
    if (memcmp(device->drive_info.IdentifyData.nvme.ns.eui64, zeros, 8))
    {
        eui64nonZero = true;
    }


    if (eui64nonZero)//this must be non-zero to be supported.
    {
        naaDesignatorLength = 20 /*ext*/ + 12 /*locally assigned*/;
        naaDesignator = C_CAST(uint8_t*, calloc(naaDesignatorLength, sizeof(uint8_t)));
        if (naaDesignator)
        {
            //NAA extended format (6 + OUI + 64bitsEUI64 + 32bits of zeros)
            naaDesignator[0] = 1;//codes set 1
            naaDesignator[1] = 3;//designator type 3, associated with logical unit
            naaDesignator[2] = RESERVED;
            naaDesignator[3] = 16;//16 bytes for the ext designator
            naaDesignator[4] = M_NibblesTo1ByteValue(6, M_Nibble1(device->drive_info.IdentifyData.nvme.ctrl.ieee[0]));
            naaDesignator[5] = M_NibblesTo1ByteValue(M_Nibble0(device->drive_info.IdentifyData.nvme.ctrl.ieee[0]), M_Nibble1(device->drive_info.IdentifyData.nvme.ctrl.ieee[1]));
            naaDesignator[6] = M_NibblesTo1ByteValue(M_Nibble0(device->drive_info.IdentifyData.nvme.ctrl.ieee[1]), M_Nibble1(device->drive_info.IdentifyData.nvme.ctrl.ieee[2]));
            naaDesignator[7] = M_NibblesTo1ByteValue(M_Nibble0(device->drive_info.IdentifyData.nvme.ctrl.ieee[2]), M_Nibble1(device->drive_info.IdentifyData.nvme.ns.eui64[0]));
            naaDesignator[8] = M_NibblesTo1ByteValue(M_Nibble0(device->drive_info.IdentifyData.nvme.ns.eui64[0]), M_Nibble1(device->drive_info.IdentifyData.nvme.ns.eui64[1]));
            naaDesignator[9] = M_NibblesTo1ByteValue(M_Nibble0(device->drive_info.IdentifyData.nvme.ns.eui64[1]), M_Nibble1(device->drive_info.IdentifyData.nvme.ns.eui64[2]));
            naaDesignator[10] = M_NibblesTo1ByteValue(M_Nibble0(device->drive_info.IdentifyData.nvme.ns.eui64[2]), M_Nibble1(device->drive_info.IdentifyData.nvme.ns.eui64[3]));
            naaDesignator[11] = M_NibblesTo1ByteValue(M_Nibble0(device->drive_info.IdentifyData.nvme.ns.eui64[3]), M_Nibble1(device->drive_info.IdentifyData.nvme.ns.eui64[4]));
            naaDesignator[12] = M_NibblesTo1ByteValue(M_Nibble0(device->drive_info.IdentifyData.nvme.ns.eui64[4]), M_Nibble1(device->drive_info.IdentifyData.nvme.ns.eui64[5]));
            naaDesignator[13] = M_NibblesTo1ByteValue(M_Nibble0(device->drive_info.IdentifyData.nvme.ns.eui64[5]), M_Nibble1(device->drive_info.IdentifyData.nvme.ns.eui64[6]));
            naaDesignator[14] = M_NibblesTo1ByteValue(M_Nibble0(device->drive_info.IdentifyData.nvme.ns.eui64[6]), M_Nibble1(device->drive_info.IdentifyData.nvme.ns.eui64[7]));
            naaDesignator[15] = M_NibblesTo1ByteValue(M_Nibble0(device->drive_info.IdentifyData.nvme.ns.eui64[7]), 0);
            naaDesignator[16] = 0;
            naaDesignator[17] = 0;
            naaDesignator[18] = 0;
            naaDesignator[19] = 0;
            //NAA locally assigned designator (3 + first 60bits of EUI64)
            naaDesignator[20] = 1;//codes set 1
            naaDesignator[21] = 3;//designator type 3, associated with logical unit
            naaDesignator[22] = RESERVED;
            naaDesignator[23] = 8;//8 bytes for the local designator
            naaDesignator[24] = M_NibblesTo1ByteValue(3, M_Nibble0(device->drive_info.IdentifyData.nvme.ns.eui64[0]));
            naaDesignator[25] = device->drive_info.IdentifyData.nvme.ns.eui64[1];
            naaDesignator[26] = device->drive_info.IdentifyData.nvme.ns.eui64[2];
            naaDesignator[27] = device->drive_info.IdentifyData.nvme.ns.eui64[3];
            naaDesignator[28] = device->drive_info.IdentifyData.nvme.ns.eui64[4];
            naaDesignator[29] = device->drive_info.IdentifyData.nvme.ns.eui64[5];
            naaDesignator[30] = device->drive_info.IdentifyData.nvme.ns.eui64[6];
            naaDesignator[31] = device->drive_info.IdentifyData.nvme.ns.eui64[7];
        }
    }
    else if (!eui64nonZero && !nguidnonZero) //NVMe 1.0 devices won't support EUI or NGUID, so we should be able to detect them like this
    {
        naaDesignatorLength = 20 /*ext*/ + 12 /*locally assigned*/;
        naaDesignator = C_CAST(uint8_t*, calloc(naaDesignatorLength, sizeof(uint8_t)));
        if (naaDesignator)
        {
            //NAA extended format (6 + OUI + 64bitsEUI64 + 32bits of zeros)
            naaDesignator[0] = 1;//codes set 1
            naaDesignator[1] = 3;//designator type 3, associated with logical unit
            naaDesignator[2] = RESERVED;
            naaDesignator[3] = 16;//16 bytes following this
            naaDesignator[4] = M_NibblesTo1ByteValue(6, M_Nibble3(device->drive_info.IdentifyData.nvme.ctrl.vid));
            naaDesignator[5] = M_NibblesTo1ByteValue(M_Nibble2(device->drive_info.IdentifyData.nvme.ctrl.vid), M_Nibble1(device->drive_info.IdentifyData.nvme.ctrl.vid));
            naaDesignator[6] = M_NibblesTo1ByteValue(M_Nibble0(device->drive_info.IdentifyData.nvme.ctrl.vid), M_Nibble1(C_CAST(uint8_t, device->drive_info.IdentifyData.nvme.ctrl.sn[0])));
            naaDesignator[7] = M_NibblesTo1ByteValue(M_Nibble0(C_CAST(uint8_t, device->drive_info.IdentifyData.nvme.ctrl.sn[0])), M_Nibble1(C_CAST(uint8_t, device->drive_info.IdentifyData.nvme.ctrl.sn[1])));
            naaDesignator[8] = M_NibblesTo1ByteValue(M_Nibble0(C_CAST(uint8_t, device->drive_info.IdentifyData.nvme.ctrl.sn[1])), M_Nibble1(C_CAST(uint8_t, device->drive_info.IdentifyData.nvme.ctrl.sn[2])));
            naaDesignator[9] = M_NibblesTo1ByteValue(M_Nibble0(C_CAST(uint8_t, device->drive_info.IdentifyData.nvme.ctrl.sn[2])), M_Nibble1(C_CAST(uint8_t, device->drive_info.IdentifyData.nvme.ctrl.sn[3])));
            naaDesignator[10] = M_NibblesTo1ByteValue(M_Nibble0(C_CAST(uint8_t, device->drive_info.IdentifyData.nvme.ctrl.sn[3])), M_Nibble1(C_CAST(uint8_t, device->drive_info.IdentifyData.nvme.ctrl.sn[4])));
            naaDesignator[11] = M_NibblesTo1ByteValue(M_Nibble0(C_CAST(uint8_t, device->drive_info.IdentifyData.nvme.ctrl.sn[4])), M_Nibble1(C_CAST(uint8_t, device->drive_info.IdentifyData.nvme.ctrl.sn[5])));
            naaDesignator[12] = M_NibblesTo1ByteValue(M_Nibble0(C_CAST(uint8_t, device->drive_info.IdentifyData.nvme.ctrl.sn[5])), M_Nibble1(C_CAST(uint8_t, device->drive_info.IdentifyData.nvme.ctrl.sn[6])));
            naaDesignator[13] = M_NibblesTo1ByteValue(M_Nibble0(C_CAST(uint8_t, device->drive_info.IdentifyData.nvme.ctrl.sn[6])), M_Nibble1(C_CAST(uint8_t, device->drive_info.IdentifyData.nvme.ctrl.sn[7])));
            naaDesignator[14] = M_NibblesTo1ByteValue(M_Nibble0(C_CAST(uint8_t, device->drive_info.IdentifyData.nvme.ctrl.sn[7])), M_Nibble1(C_CAST(uint8_t, device->drive_info.IdentifyData.nvme.ctrl.sn[8])));
            naaDesignator[15] = M_NibblesTo1ByteValue(M_Nibble0(C_CAST(uint8_t, device->drive_info.IdentifyData.nvme.ctrl.sn[8])), M_Nibble1(C_CAST(uint8_t, device->drive_info.IdentifyData.nvme.ctrl.sn[9])));
            naaDesignator[16] = M_Byte3(device->drive_info.namespaceID);
            naaDesignator[17] = M_Byte2(device->drive_info.namespaceID);
            naaDesignator[18] = M_Byte1(device->drive_info.namespaceID);
            naaDesignator[19] = M_Byte0(device->drive_info.namespaceID);
            //NAA locally assigned designator (3 + first 60bits of EUI64)
            naaDesignator[20] = 1;//codes set 1
            naaDesignator[21] = 3;//designator type 3, associated with logical unit
            naaDesignator[22] = RESERVED;
            naaDesignator[23] = 8;//8 bytes for the local designator
            naaDesignator[24] = M_NibblesTo1ByteValue(3, M_Nibble3(device->drive_info.IdentifyData.nvme.ctrl.vid));
            naaDesignator[25] = M_NibblesTo1ByteValue(M_Nibble2(device->drive_info.IdentifyData.nvme.ctrl.vid), M_Nibble1(device->drive_info.IdentifyData.nvme.ctrl.vid));
            naaDesignator[26] = M_NibblesTo1ByteValue(M_Nibble0(device->drive_info.IdentifyData.nvme.ctrl.vid), M_Nibble1(C_CAST(uint8_t, device->drive_info.IdentifyData.nvme.ctrl.sn[0])));
            naaDesignator[27] = M_NibblesTo1ByteValue(M_Nibble0(C_CAST(uint8_t, device->drive_info.IdentifyData.nvme.ctrl.sn[0])), M_Nibble1(C_CAST(uint8_t, device->drive_info.IdentifyData.nvme.ctrl.sn[1])));
            naaDesignator[28] = M_NibblesTo1ByteValue(M_Nibble0(C_CAST(uint8_t, device->drive_info.IdentifyData.nvme.ctrl.sn[1])), M_Nibble1(C_CAST(uint8_t, device->drive_info.IdentifyData.nvme.ctrl.sn[2])));
            naaDesignator[29] = M_NibblesTo1ByteValue(M_Nibble0(C_CAST(uint8_t, device->drive_info.IdentifyData.nvme.ctrl.sn[2])), M_Nibble1(C_CAST(uint8_t, device->drive_info.IdentifyData.nvme.ctrl.sn[3])));
            naaDesignator[30] = M_NibblesTo1ByteValue(M_Nibble0(C_CAST(uint8_t, device->drive_info.IdentifyData.nvme.ctrl.sn[3])), M_Nibble1(C_CAST(uint8_t, device->drive_info.IdentifyData.nvme.ctrl.sn[4])));
            naaDesignator[31] = M_Byte0(device->drive_info.namespaceID);
        }
        else
        {
            naaDesignatorLength = 0;
        }
    }

    //T10 Vendor ID descriptor (VendorID + productIdentification + (EUI64 || NGUID))
    if (eui64nonZero || nguidnonZero)
    {
        uint8_t offset = 12;
        t10VendorIdDesignatorLength = 16 + 4;//Length of truncated product ID as required by spec (4byte header)
        if (nguidnonZero)
        {
            t10VendorIdDesignatorLength += 32;//32characters to hold the NGUID as a string
        }
        else
        {
            t10VendorIdDesignatorLength += 16;//16 characters to hold the EUI64 as a string
        }
        t10VendorIdDesignator = C_CAST(uint8_t*, calloc(t10VendorIdDesignatorLength, sizeof(uint8_t)));
        if (t10VendorIdDesignator)
        {
            t10VendorIdDesignator[0] = 2;//codes set 2
            t10VendorIdDesignator[1] = 1;//designator type 1, associated with logical unit
            t10VendorIdDesignator[2] = RESERVED;
            t10VendorIdDesignator[3] = t10VendorIdDesignatorLength - 4;
            //first set the t10 vendor id in the buffer
            t10VendorIdDesignator[4] = 'N';
            t10VendorIdDesignator[5] = 'V';
            t10VendorIdDesignator[6] = 'M';
            t10VendorIdDesignator[7] = 'e';
            t10VendorIdDesignator[8] = ' ';
            t10VendorIdDesignator[9] = ' ';
            t10VendorIdDesignator[10] = ' ';
            t10VendorIdDesignator[11] = ' ';
            //Need to set product ID here (16 bytes)
            for (uint8_t mnOffset = 0; mnOffset < 16; ++mnOffset, ++offset)
            {
                t10VendorIdDesignator[offset] = C_CAST(uint8_t, device->drive_info.IdentifyData.nvme.ctrl.mn[mnOffset]);
            }
            //now either NGUID or EUI64
            if (nguidnonZero)
            {
                uint8_t counter = 0;
                while (counter < 16 && offset < t10VendorIdDesignatorLength)
                {
                    t10VendorIdDesignator[offset] = M_Nibble1(device->drive_info.IdentifyData.nvme.ns.nguid[counter]);
                    t10VendorIdDesignator[offset + 1] = M_Nibble0(device->drive_info.IdentifyData.nvme.ns.nguid[counter]);
                    offset += 2;
                    ++counter;
                }
            }
            else
            {
                uint8_t counter = 0;
                while (counter < 8 && offset < t10VendorIdDesignatorLength)
                {
                    t10VendorIdDesignator[offset] = M_Nibble1(device->drive_info.IdentifyData.nvme.ns.eui64[counter]);
                    t10VendorIdDesignator[offset + 1] = M_Nibble0(device->drive_info.IdentifyData.nvme.ns.eui64[counter]);
                    offset += 2;
                    ++counter;
                }
            }
        }
    }
    else //nvme 1.0 devices: (VendorID + productIdentification + PCI VendorID + lower 52Bits of SN + NSID)
    {
        uint8_t offset = 12;
        t10VendorIdDesignatorLength = 47;
        t10VendorIdDesignator = C_CAST(uint8_t*, calloc(t10VendorIdDesignatorLength, sizeof(uint8_t)));
        if (t10VendorIdDesignator)
        {
            t10VendorIdDesignator[0] = 2;//codes set 2 (ASCII)
            t10VendorIdDesignator[1] = 1;//designator type 1, associated with logical unit
            t10VendorIdDesignator[2] = RESERVED;
            t10VendorIdDesignator[3] = t10VendorIdDesignatorLength - 4;
            //first set the t10 vendor id in the buffer
            t10VendorIdDesignator[4] = 'N';
            t10VendorIdDesignator[5] = 'V';
            t10VendorIdDesignator[6] = 'M';
            t10VendorIdDesignator[7] = 'e';
            t10VendorIdDesignator[8] = ' ';
            t10VendorIdDesignator[9] = ' ';
            t10VendorIdDesignator[10] = ' ';
            t10VendorIdDesignator[11] = ' ';
            //Need to set product ID here (16 bytes)
            for (uint8_t mnOffset = 0; mnOffset < 16; ++mnOffset, ++offset)
            {
                t10VendorIdDesignator[offset] = C_CAST(uint8_t, device->drive_info.IdentifyData.nvme.ctrl.mn[mnOffset]);
            }
            //now set PCI Vendor ID (as ASCII...spec is horribly written about this)
            t10VendorIdDesignator[28] = M_Nibble3(device->drive_info.IdentifyData.nvme.ctrl.vid) + '0';
            t10VendorIdDesignator[29] = M_Nibble2(device->drive_info.IdentifyData.nvme.ctrl.vid) + '0';
            t10VendorIdDesignator[30] = M_Nibble1(device->drive_info.IdentifyData.nvme.ctrl.vid) + '0';
            t10VendorIdDesignator[31] = M_Nibble0(device->drive_info.IdentifyData.nvme.ctrl.vid) + '0';
            //Now some SN bytes
            t10VendorIdDesignator[32] = C_CAST(uint8_t, device->drive_info.IdentifyData.nvme.ctrl.sn[0]);
            t10VendorIdDesignator[33] = C_CAST(uint8_t, device->drive_info.IdentifyData.nvme.ctrl.sn[1]);
            t10VendorIdDesignator[34] = C_CAST(uint8_t, device->drive_info.IdentifyData.nvme.ctrl.sn[2]);
            t10VendorIdDesignator[35] = C_CAST(uint8_t, device->drive_info.IdentifyData.nvme.ctrl.sn[3]);
            t10VendorIdDesignator[36] = C_CAST(uint8_t, device->drive_info.IdentifyData.nvme.ctrl.sn[4]);
            t10VendorIdDesignator[37] = C_CAST(uint8_t, device->drive_info.IdentifyData.nvme.ctrl.sn[5]);
            t10VendorIdDesignator[38] = C_CAST(uint8_t, device->drive_info.IdentifyData.nvme.ctrl.sn[6]);
            //Finally, NSID (as ASCII)
            t10VendorIdDesignator[39] = M_Nibble7(device->drive_info.namespaceID) + '0';
            t10VendorIdDesignator[40] = M_Nibble6(device->drive_info.namespaceID) + '0';
            t10VendorIdDesignator[41] = M_Nibble5(device->drive_info.namespaceID) + '0';
            t10VendorIdDesignator[42] = M_Nibble4(device->drive_info.namespaceID) + '0';
            t10VendorIdDesignator[33] = M_Nibble3(device->drive_info.namespaceID) + '0';
            t10VendorIdDesignator[44] = M_Nibble2(device->drive_info.namespaceID) + '0';
            t10VendorIdDesignator[45] = M_Nibble1(device->drive_info.namespaceID) + '0';
            t10VendorIdDesignator[46] = M_Nibble0(device->drive_info.namespaceID) + '0';
        }
        else
        {
            t10VendorIdDesignatorLength = 0;
        }
    }

    //SCSI Name String (depends on NGUID and EUI64 field support...)
    if (eui64nonZero && nguidnonZero)
    {
        uint8_t counter = 0;
        uint8_t offset = 8;
        //1 descriptor for eui64 and 1 for nguid
        SCSINameStringDesignatorLength = 64;
        SCSINameStringDesignator = C_CAST(uint8_t*, calloc(SCSINameStringDesignatorLength, sizeof(uint8_t)));
        if (SCSINameStringDesignator)
        {
            //NGUID first!
            SCSINameStringDesignator[0] = 3;//codes set 3 (UTF-8)
            SCSINameStringDesignator[1] = 1;//designator type 1, associated with logical unit
            SCSINameStringDesignator[2] = RESERVED;
            SCSINameStringDesignator[3] = 36;
            //set "eui."
            SCSINameStringDesignator[4] = 'e';
            SCSINameStringDesignator[5] = 'u';
            SCSINameStringDesignator[6] = 'i';
            SCSINameStringDesignator[7] = '.';
            //now nguid
            while (counter < 16 && offset < t10VendorIdDesignatorLength)
            {
                SCSINameStringDesignator[offset] = M_Nibble1(device->drive_info.IdentifyData.nvme.ns.nguid[counter]) + '0';
                SCSINameStringDesignator[offset + 1] = M_Nibble0(device->drive_info.IdentifyData.nvme.ns.nguid[counter]) + '0';
                offset += 2;
                ++counter;
            }
            //now EUI 64!
            SCSINameStringDesignator[40] = 3;//codes set 3 (UTF-8)
            SCSINameStringDesignator[41] = 1;//designator type 1, associated with logical unit
            SCSINameStringDesignator[42] = RESERVED;
            SCSINameStringDesignator[43] = 20;
            //set "eui."
            SCSINameStringDesignator[44] = 'e';
            SCSINameStringDesignator[45] = 'u';
            SCSINameStringDesignator[46] = 'i';
            SCSINameStringDesignator[47] = '.';
            //now eui64
            counter = 0;
            offset = 48;
            while (counter < 8 && offset < t10VendorIdDesignatorLength)
            {
                SCSINameStringDesignator[offset] = M_Nibble1(device->drive_info.IdentifyData.nvme.ns.eui64[counter]) + '0';
                SCSINameStringDesignator[offset + 1] = M_Nibble0(device->drive_info.IdentifyData.nvme.ns.eui64[counter]) + '0';
                offset += 2;
                ++counter;
            }
        }
    }
    else if (nguidnonZero)
    {
        uint8_t counter = 0;
        uint8_t offset = 8;
        //eui. + 32 hex digits from nguid (msb to lsb) 36Bytes total length
        SCSINameStringDesignatorLength = 40;
        SCSINameStringDesignator = C_CAST(uint8_t*, calloc(SCSINameStringDesignatorLength, sizeof(uint8_t)));
        if (SCSINameStringDesignator)
        {
            SCSINameStringDesignator[0] = 3;//codes set 3 (UTF-8)
            SCSINameStringDesignator[1] = 1;//designator type 1, associated with logical unit
            SCSINameStringDesignator[2] = RESERVED;
            SCSINameStringDesignator[3] = SCSINameStringDesignatorLength - 4;
            //set "eui."
            SCSINameStringDesignator[4] = 'e';
            SCSINameStringDesignator[5] = 'u';
            SCSINameStringDesignator[6] = 'i';
            SCSINameStringDesignator[7] = '.';
            //now nguid
            while (counter < 16 && offset < t10VendorIdDesignatorLength)
            {
                SCSINameStringDesignator[offset] = M_Nibble1(device->drive_info.IdentifyData.nvme.ns.nguid[counter]) + '0';
                SCSINameStringDesignator[offset + 1] = M_Nibble0(device->drive_info.IdentifyData.nvme.ns.nguid[counter]) + '0';
                offset += 2;
                ++counter;
            }
        }
    }
    else if (eui64nonZero)
    {
        uint8_t counter = 0;
        uint8_t offset = 8;
        //eui. + 32 hex digits from nguid (msb to lsb) 36Bytes total length
        SCSINameStringDesignatorLength = 24;
        SCSINameStringDesignator = C_CAST(uint8_t*, calloc(SCSINameStringDesignatorLength, sizeof(uint8_t)));
        if (SCSINameStringDesignator)
        {
            SCSINameStringDesignator[0] = 3;//codes set 3 (UTF-8)
            SCSINameStringDesignator[1] = 1;//designator type 1, associated with logical unit
            SCSINameStringDesignator[2] = RESERVED;
            SCSINameStringDesignator[3] = SCSINameStringDesignatorLength - 4;
            //set "eui."
            SCSINameStringDesignator[4] = 'e';
            SCSINameStringDesignator[5] = 'u';
            SCSINameStringDesignator[6] = 'i';
            SCSINameStringDesignator[7] = '.';
            //now eui64
            while (counter < 8 && offset < t10VendorIdDesignatorLength)
            {
                SCSINameStringDesignator[offset] = M_Nibble1(device->drive_info.IdentifyData.nvme.ns.eui64[counter]) + '0';
                SCSINameStringDesignator[offset + 1] = M_Nibble0(device->drive_info.IdentifyData.nvme.ns.eui64[counter]) + '0';
                offset += 2;
                ++counter;
            }
        }
    }
    else //nvme 1.0 - //2bytes of PCI Vendor ID (utf8) + 40 bytes of MN + 4 bytes of NSID (utf8) + 20 bytes of SN
    {
        uint8_t offset = 8;
        SCSINameStringDesignatorLength = 72;
        SCSINameStringDesignator = C_CAST(uint8_t*, calloc(SCSINameStringDesignatorLength, sizeof(uint8_t)));
        if (SCSINameStringDesignator)
        {
            SCSINameStringDesignator[0] = 3;//codes set 3 (UTF-8)
            SCSINameStringDesignator[1] = 1;//designator type 1, associated with logical unit
            SCSINameStringDesignator[2] = RESERVED;
            SCSINameStringDesignator[3] = SCSINameStringDesignatorLength - 4;
            //now set PCI Vendor ID (as UTF8)
            SCSINameStringDesignator[4] = M_Nibble3(device->drive_info.IdentifyData.nvme.ctrl.vid) + '0';
            SCSINameStringDesignator[5] = M_Nibble2(device->drive_info.IdentifyData.nvme.ctrl.vid) + '0';
            SCSINameStringDesignator[6] = M_Nibble1(device->drive_info.IdentifyData.nvme.ctrl.vid) + '0';
            SCSINameStringDesignator[7] = M_Nibble0(device->drive_info.IdentifyData.nvme.ctrl.vid) + '0';
            //40 MN bytes
            for (uint8_t mnCounter = 0; mnCounter < 40; ++mnCounter, ++offset)
            {
                SCSINameStringDesignator[offset] = C_CAST(uint8_t, device->drive_info.IdentifyData.nvme.ctrl.mn[mnCounter]);
            }
            //NSID (as UTF-8)
            SCSINameStringDesignator[48] = M_Byte3(device->drive_info.namespaceID) + '0';
            SCSINameStringDesignator[49] = M_Byte2(device->drive_info.namespaceID) + '0';
            SCSINameStringDesignator[50] = M_Byte1(device->drive_info.namespaceID) + '0';
            SCSINameStringDesignator[51] = M_Byte0(device->drive_info.namespaceID) + '0';
            //Now 20 SN bytes
            offset = 52;
            for (uint8_t snCounter = 0; snCounter < 20; ++snCounter, ++offset)
            {
                SCSINameStringDesignator[offset] = C_CAST(uint8_t, device->drive_info.IdentifyData.nvme.ctrl.sn[snCounter]);
            }
        }
        else
        {
            SCSINameStringDesignatorLength = 0;
        }
    }

    //EUI64 designator (depends on NGUID and EUI64 support...can return one for each of these)
    if (eui64nonZero && nguidnonZero)
    {
        //1 descriptor for eui64 and 1 for nguid
        uint8_t offset = 4;
        eui64DesignatorLength = 32;
        eui64Designator = C_CAST(uint8_t*, calloc(eui64DesignatorLength, sizeof(uint8_t)));
        if (eui64Designator)
        {
            //NGUID first
            eui64Designator[0] = 1;//codes set 1 (binary)
            eui64Designator[1] = 2;//designator type 2, associated with logical unit
            eui64Designator[2] = RESERVED;
            eui64Designator[3] = 16;//16 for nguid
            for (uint8_t nguidCounter = 0; nguidCounter < 16; ++nguidCounter, ++offset)
            {
                eui64Designator[offset] = device->drive_info.IdentifyData.nvme.ns.nguid[nguidCounter];
            }
            //EUI64 next
            eui64Designator[20] = 1;//codes set 1 (binary)
            eui64Designator[21] = 2;//designator type 2, associated with logical unit
            eui64Designator[22] = RESERVED;
            eui64Designator[23] = 8;//8 for eui64
            offset = 24;
            for (uint8_t euiCounter = 0; euiCounter < 8; ++euiCounter, ++offset)
            {
                eui64Designator[offset] = device->drive_info.IdentifyData.nvme.ns.eui64[euiCounter];
            }
        }
    }
    else if (nguidnonZero)
    {
        uint8_t offset = 4;
        eui64DesignatorLength = 20;
        eui64Designator = C_CAST(uint8_t*, calloc(eui64DesignatorLength, sizeof(uint8_t)));
        if (eui64Designator)
        {
            eui64Designator[0] = 1;//codes set 1 (binary)
            eui64Designator[1] = 2;//designator type 2, associated with logical unit
            eui64Designator[2] = RESERVED;
            eui64Designator[3] = 16;//16 for nguid
            for (uint8_t nguidCounter = 0; nguidCounter < 16; ++nguidCounter, ++offset)
            {
                eui64Designator[offset] = device->drive_info.IdentifyData.nvme.ns.nguid[nguidCounter];
            }
        }
    }
    else if (eui64nonZero)
    {
        uint8_t offset = 4;
        eui64DesignatorLength = 12;
        eui64Designator = C_CAST(uint8_t*, calloc(eui64DesignatorLength, sizeof(uint8_t)));
        if (eui64Designator)
        {
            eui64Designator[0] = 1;//codes set 1 (binary)
            eui64Designator[1] = 2;//designator type 2, associated with logical unit
            eui64Designator[2] = RESERVED;
            eui64Designator[3] = 8;//8 for eui64
            for (uint8_t euiCounter = 0; euiCounter < 8; ++euiCounter, ++offset)
            {
                eui64Designator[offset] = device->drive_info.IdentifyData.nvme.ns.eui64[euiCounter];
            }
        }
    }
    //else NVMe 1.0 will not support this designator!
    
    //now setup the device identification page
    deviceIdentificationPage = C_CAST(uint8_t*, calloc(4U + eui64DesignatorLength + t10VendorIdDesignatorLength + naaDesignatorLength + SCSINameStringDesignatorLength, sizeof(uint8_t)));
    if (!deviceIdentificationPage)
    {
        safe_Free(naaDesignator)
        safe_Free(SCSINameStringDesignator)
        safe_Free(t10VendorIdDesignator)
        return MEMORY_FAILURE;
    }
    deviceIdentificationPage[0] = 0;
    deviceIdentificationPage[1] = DEVICE_IDENTIFICATION;
    deviceIdentificationPage[2] = M_Byte1(eui64DesignatorLength + t10VendorIdDesignatorLength + naaDesignatorLength + SCSINameStringDesignatorLength);
    deviceIdentificationPage[3] = M_Byte0(eui64DesignatorLength + t10VendorIdDesignatorLength + naaDesignatorLength + SCSINameStringDesignatorLength);
    //copy naa first
    if (naaDesignatorLength > 0 && naaDesignator)
    {
        memcpy(&deviceIdentificationPage[4], naaDesignator, naaDesignatorLength);
    }
    else
    {
        naaDesignatorLength = 0;
    }
    safe_Free(naaDesignator)
    //t10 second
    if (t10VendorIdDesignatorLength > 0 && t10VendorIdDesignator)
    {
        memcpy(&deviceIdentificationPage[4 + naaDesignatorLength], t10VendorIdDesignator, t10VendorIdDesignatorLength);
    }
    else
    {
        t10VendorIdDesignatorLength = 0;
    }
    safe_Free(t10VendorIdDesignator)
    //scsi name string third
    if (SCSINameStringDesignatorLength > 0 && SCSINameStringDesignator)
    {
        memcpy(&deviceIdentificationPage[4 + naaDesignatorLength + t10VendorIdDesignatorLength], SCSINameStringDesignator, SCSINameStringDesignatorLength);
    }
    else
    {
        SCSINameStringDesignatorLength = 0;
    }
    safe_Free(SCSINameStringDesignator)
    //eui64 last
    if (eui64DesignatorLength > 0 && eui64Designator)
    {
        memcpy(&deviceIdentificationPage[4 + naaDesignatorLength + t10VendorIdDesignatorLength + SCSINameStringDesignatorLength], eui64Designator, eui64DesignatorLength);
    }
    else
    {
        eui64DesignatorLength = 0;
    }
    safe_Free(eui64Designator)
    //copy the final data back for the command
    if (scsiIoCtx->pdata && deviceIdentificationPage)
    {
        memcpy(scsiIoCtx->pdata, deviceIdentificationPage, M_Min(4U + eui64DesignatorLength + t10VendorIdDesignatorLength + naaDesignatorLength + SCSINameStringDesignatorLength, scsiIoCtx->dataLength));
    }
    safe_Free(deviceIdentificationPage)
    return ret;
}

static int sntl_Translate_Extended_Inquiry_Data_VPD_Page_86h(tDevice *device, ScsiIoCtx *scsiIoCtx)
{
    int ret = SUCCESS;
    uint8_t extendedInquiry[64] = { 0 };
    extendedInquiry[0] = 0;
    extendedInquiry[1] = EXTENDED_INQUIRY_DATA;
    extendedInquiry[2] = 0x00;
    extendedInquiry[3] = 0x3C;
    //activate microcode shalll be 10b
    extendedInquiry[4] |= BIT7;//10b
    uint8_t spt = 0;
    switch (device->drive_info.IdentifyData.nvme.ns.dpc)
    {
    case 1:
        spt = 0;
        break;
    case 2:
        spt = 2;
        break;
    case 3:
        spt = 1;
        break;
    case 4:
        spt = 4;
        break;
    case 5:
        spt = 3;
        break;
    case 6:
        spt = 5;
        break;
    case 7:
        spt = 7;
        break;
    case 0:
    default:
        //undefinted...leave as zero
        break;
    }
    extendedInquiry[4] |= (spt << 3);
    if (device->drive_info.IdentifyData.nvme.ns.dps != 0)
    {
        //set grd_chk, app_chk, & ref_chk
        extendedInquiry[4] |= (BIT2 | BIT1 | BIT0);
    }
    extendedInquiry[5] |= BIT5;//set UASK_SUP
    if (device->drive_info.IdentifyData.nvme.ctrl.oncs & BIT1)
    {
        extendedInquiry[6] |= BIT3;//set WU_SUP since write uncorrectable command is supported
        extendedInquiry[6] |= BIT2;//set CRD_SUP since write uncorrectable command is supported
    }
    if (device->drive_info.IdentifyData.nvme.ctrl.vwc & BIT0)
    {
        extendedInquiry[6] |= BIT0;
    }
    extendedInquiry[7] |= BIT0;//LUICLR is supported

    //Extended self test completion time set to zero since not supported (our extension will set this if the drive supports the DST commands from NVMe 1.3)
#if defined (SNTL_EXT)
    //if (device->drive_info.IdentifyData.nvme.ctrl.oacs & BIT4)
    //{
    //    //DST command is supported! So get the time long dst will take to run and put it in here
    //    extendedInquiry[10] = M_Byte1(device->drive_info.IdentifyData.nvme.ctrl.edstt);
    //    extendedInquiry[11] = M_Byte0(device->drive_info.IdentifyData.nvme.ctrl.edstt);
    //}
    //else
#endif
    {
        extendedInquiry[10] = 0;
        extendedInquiry[11] = 0;
    }
    //max sense data length
    extendedInquiry[13] = 0;//can also set 252 since that is the spec maximum. This also means there is not a max

    if (scsiIoCtx->pdata)
    {
        memcpy(scsiIoCtx->pdata, extendedInquiry, M_Min(64, scsiIoCtx->dataLength));
    }
    return ret;
}

static int sntl_Translate_Block_Limits_VPD_Page_B0h(tDevice *device, ScsiIoCtx *scsiIoCtx)
{
    int ret = SUCCESS;
    uint8_t blockLimits[64] = { 0 };
    blockLimits[0] = 0;
    blockLimits[1] = 0xB0;
    blockLimits[2] = 0x00;
    blockLimits[3] = 0x3C;
    //wsnz bit - leave as zero since we support a value of zero to overwrite the full drive

    //max compare and write length - 0 if fused operation not supported. Otherwise less than or equal to max transfer length field
    blockLimits[5] = 0;

    //optimal transfer length granularity (unspecified) TODO: set this to something
    blockLimits[6] = 0;
    blockLimits[7] = 0;
    //maximum transfer length 
    uint32_t maxTransferLength = UINT32_MAX;
    if (device->drive_info.IdentifyData.nvme.ctrl.mdts > 0)
    {
        maxTransferLength = 1 << device->drive_info.IdentifyData.nvme.ctrl.mdts;
    }
    blockLimits[8] = M_Byte3(maxTransferLength);
    blockLimits[9] = M_Byte2(maxTransferLength);
    blockLimits[10] = M_Byte1(maxTransferLength);
    blockLimits[11] = M_Byte0(maxTransferLength);
    //optimal transfer length (unspecified....we decide)
    blockLimits[12] = M_Byte3(65536 / device->drive_info.deviceBlockSize);
    blockLimits[13] = M_Byte2(65536 / device->drive_info.deviceBlockSize);
    blockLimits[14] = M_Byte1(65536 / device->drive_info.deviceBlockSize);
    blockLimits[15] = M_Byte0(65536 / device->drive_info.deviceBlockSize);
    //maximum prefetch length (unspecified....we decide) - leave at zero since we don't support the prefetch command

    //unmap stuff
    if (device->drive_info.IdentifyData.nvme.ctrl.oncs & BIT2)
    {
        uint32_t unmapLBACount = UINT32_MAX;
        uint32_t unmapMaxBlockDescriptors = 256;
        //maximum unmap LBA count (unspecified....we decide)
        blockLimits[20] = M_Byte3(unmapLBACount);
        blockLimits[21] = M_Byte2(unmapLBACount);
        blockLimits[22] = M_Byte1(unmapLBACount);
        blockLimits[23] = M_Byte0(unmapLBACount);
        //maximum unmap block descriptor count (unspecified....we decide)
        blockLimits[24] = M_Byte3(unmapMaxBlockDescriptors);
        blockLimits[25] = M_Byte2(unmapMaxBlockDescriptors);
        blockLimits[26] = M_Byte1(unmapMaxBlockDescriptors);
        blockLimits[27] = M_Byte0(unmapMaxBlockDescriptors);
        //optimal unmap granularity (unspecified....we decide) - leave at zero

        //uga valid bit (unspecified....we decide) - leave at zero

        //unmap granularity alignment (unspecified....we decide) - leave at zero
    }
    //TODO: set a maximum for write same length. Currently zero since we aren't supporting the command right now
    //maximum write same length (unspecified....we decide). We will allow the full drive to be write same'd
    /*blockLimits[36] = M_Byte7(device->drive_info.deviceMaxLba);
    blockLimits[37] = M_Byte6(device->drive_info.deviceMaxLba);
    blockLimits[38] = M_Byte5(device->drive_info.deviceMaxLba);
    blockLimits[39] = M_Byte4(device->drive_info.deviceMaxLba);
    blockLimits[40] = M_Byte3(device->drive_info.deviceMaxLba);
    blockLimits[41] = M_Byte2(device->drive_info.deviceMaxLba);
    blockLimits[42] = M_Byte1(device->drive_info.deviceMaxLba);
    blockLimits[43] = M_Byte0(device->drive_info.deviceMaxLba);*/
    //maximum atomic length - leave at zero

    //atomic alignment - leave at zero

    //atomic transfer length granularity - leave at zero

    //maximum atomic transfer length with atomic boundary - leave at zero

    //maximum atomic boundary size - leave at zero

    if (scsiIoCtx->pdata)
    {
        memcpy(scsiIoCtx->pdata, blockLimits, M_Min(64, scsiIoCtx->dataLength));
    }
    return ret;
}

static int sntl_Translate_Block_Device_Characteristics_VPD_Page_B1h(ScsiIoCtx *scsiIoCtx)
{
    int ret = SUCCESS;
    uint8_t blockDeviceCharacteriticsPage[64] = { 0 };
    bool setRotationRate = false;
    blockDeviceCharacteriticsPage[0] = 0;
    blockDeviceCharacteriticsPage[1] = BLOCK_DEVICE_CHARACTERISTICS;
    blockDeviceCharacteriticsPage[2] = 0x00;
    blockDeviceCharacteriticsPage[3] = 0x3C;
#if defined (SNTL_EXT)
    if (scsiIoCtx->device->drive_info.IdentifyData.nvme.ctrl.lpa & BIT5 && scsiIoCtx->device->drive_info.IdentifyData.nvme.ctrl.ctratt & BIT4 && scsiIoCtx->device->drive_info.IdentifyData.nvme.ns.endgid > 0)
    {
        //Check if this is an HDD
        //First read the supported logs log page, then if the rotating media log is there, read it.
        uint8_t* supportedLogs = C_CAST(uint8_t*, calloc_aligned(1024, sizeof(uint8_t), scsiIoCtx->device->os_info.minimumAlignment));
        if (supportedLogs)
        {
            nvmeGetLogPageCmdOpts supLogs;
            memset(&supLogs, 0, sizeof(nvmeGetLogPageCmdOpts));
            supLogs.addr = supportedLogs;
            supLogs.dataLen = 1024;
<<<<<<< HEAD
            supLogs.lid = NVME_LOG_SUPPORTED_PAGES;
            if (SUCCESS == nvme_Get_Log_Page(scsiIoCtx->device, &supLogs))
            {
                uint32_t rotMediaOffset = NVME_LOG_ROTATIONAL_MEDIA_INFORMATION * 4;
=======
            supLogs.lid = NVME_LOG_SUPPORTED_PAGES_ID;
            if (SUCCESS == nvme_Get_Log_Page(scsiIoCtx->device, &supLogs))
            {
                uint32_t rotMediaOffset = NVME_LOG_ROTATIONAL_MEDIA_INFORMATION_ID * 4;
>>>>>>> 43802b1d
                uint32_t rotMediaSup = M_BytesTo4ByteValue(supportedLogs[rotMediaOffset + 3], supportedLogs[rotMediaOffset + 2], supportedLogs[rotMediaOffset + 1], supportedLogs[rotMediaOffset + 0]);
                if (rotMediaSup & BIT0)
                {
                    //rotational media log is supported.
                    uint8_t rotMediaInfo[512] = { 0 };
                    nvmeGetLogPageCmdOpts rotationMediaLog;
                    memset(&rotationMediaLog, 0, sizeof(nvmeGetLogPageCmdOpts));
                    rotationMediaLog.addr = rotMediaInfo;
                    rotationMediaLog.dataLen = 512;
<<<<<<< HEAD
                    rotationMediaLog.lid = NVME_LOG_ROTATIONAL_MEDIA_INFORMATION;
=======
                    rotationMediaLog.lid = NVME_LOG_ROTATIONAL_MEDIA_INFORMATION_ID;
>>>>>>> 43802b1d
                    if (SUCCESS == nvme_Get_Log_Page(scsiIoCtx->device, &rotationMediaLog))
                    {
                        blockDeviceCharacteriticsPage[4] = rotMediaInfo[5];
                        blockDeviceCharacteriticsPage[5] = rotMediaInfo[4];
                        setRotationRate = true;
                    }
                }
            }
            safe_Free_aligned(supportedLogs);
        }
    }
#endif
    if (!setRotationRate)
    {
        //rotation rate - non rotating device (SSD)
        blockDeviceCharacteriticsPage[4] = 0x00;
        blockDeviceCharacteriticsPage[5] = 0x01;
    }
    //product type - not some kind of camera card
    blockDeviceCharacteriticsPage[6] = 0;
    //form factor - not reported
    blockDeviceCharacteriticsPage[7] = 0;
    //TODO: check if FUA in NVMe matches FUAB bit meaning and set it if it does
    //set FUAB and VBULS to 1
    //blockDeviceCharacteriticsPage[8] |= BIT1;//FUAB
    //TODO: see if this is something we can extend support for.
    //blockDeviceCharacteriticsPage[8] |= BIT0;//VBULS
    if (scsiIoCtx->pdata)
    {
        memcpy(scsiIoCtx->pdata, blockDeviceCharacteriticsPage, M_Min(64, scsiIoCtx->dataLength));
    }
    return ret;
}

static int sntl_Translate_Logical_Block_Provisioning_VPD_Page_B2h(tDevice *device, ScsiIoCtx *scsiIoCtx)
{
    int ret = SUCCESS;
    uint8_t logicalBlockProvisioning[8] = { 0 };
    logicalBlockProvisioning[0] = 0;
    logicalBlockProvisioning[1] = 0xB2;
    logicalBlockProvisioning[2] = 0x00;
    logicalBlockProvisioning[3] = 0x04;
    //threshold exponent (only non-zero if thin-provisioning is supported)
    logicalBlockProvisioning[4] = 0;
    //lbpu bit
    if (device->drive_info.IdentifyData.nvme.ctrl.oncs & BIT2)
    {
        logicalBlockProvisioning[5] |= BIT7;
    }
    //TODO: if we extend spec support for unmap and allow setting the unmap bit, then we should enable these next two bits
    //lbpws bit
    /*
    if (device->drive_info.IdentifyData.ata.Word169 & BIT0)
    {
    logicalBlockProvisioning[5] |= BIT6;
    }
    */
    //lbpws10 bit (set to zero since we don't support unmap during write same yet)
    /*
    if (device->drive_info.IdentifyData.ata.Word169 & BIT0)
    {
    logicalBlockProvisioning[5] |= BIT5;
    }
    */
    //lbprz
    if (M_GETBITRANGE(device->drive_info.IdentifyData.nvme.ns.dlfeat, 2, 0) == 1)
    {
        logicalBlockProvisioning[5] |= BIT2;
    }
    //anc_sup //TODO: what do we do for this?
    /*if ()
    {
        logicalBlockProvisioning[5] |= BIT1;
    }*/
    //dp (set to zero since we don't support a resource descriptor)

    //provisioining type
    uint8_t provisioningType = 0;
    if (device->drive_info.IdentifyData.nvme.ctrl.oncs & BIT2)
    {
        if (device->drive_info.IdentifyData.nvme.ns.nsfeat & BIT0)
        {
            provisioningType = 2;//thin
        }
        else
        {
            provisioningType = 1;//resource
        }
    }
    logicalBlockProvisioning[6] = provisioningType;

    if (scsiIoCtx->pdata)
    {
        memcpy(scsiIoCtx->pdata, logicalBlockProvisioning, M_Min(8, scsiIoCtx->dataLength));
    }
    return ret;
}

static int sntl_Translate_SCSI_Inquiry_Command(tDevice *device, ScsiIoCtx *scsiIoCtx)
{
    int ret = SUCCESS;
    uint8_t bitPointer = 0;
    uint16_t fieldPointer = 0;
    uint8_t senseKeySpecificDescriptor[8] = { 0 };
    //Check to make sure cmdDT and reserved bits aren't set
    if (scsiIoCtx->cdb[1] & 0xFE)
    {
        fieldPointer = 1;
        //One of the bits we don't support is set, so return invalid field in CDB
        uint8_t reservedByteVal = scsiIoCtx->cdb[fieldPointer];
        uint8_t counter = 0;
        while (reservedByteVal > 0 && counter < 8)
        {
            reservedByteVal >>= 1;
            ++counter;
        }
        bitPointer = counter - 1;//because we should always get a count of at least 1 if here and bits are zero indexed
        sntl_Set_Sense_Key_Specific_Descriptor_Invalid_Field(senseKeySpecificDescriptor, true, true, bitPointer, fieldPointer);
        ret = NOT_SUPPORTED;
        sntl_Set_Sense_Data_For_Translation(scsiIoCtx->psense, scsiIoCtx->senseDataSize, SENSE_KEY_ILLEGAL_REQUEST, 0x24, 0, device->drive_info.softSATFlags.senseDataDescriptorFormat, senseKeySpecificDescriptor, 1);
    }
    else
    {
        //check EVPD bit
        if (scsiIoCtx->cdb[1] & BIT0)
        {
            //check the VPD page to set up that data correctly
            switch (scsiIoCtx->cdb[2])
            {
            case SUPPORTED_VPD_PAGES:
                //update this as more supported pages are added!
                ret = sntl_Translate_Supported_VPD_Pages_00h(scsiIoCtx);
                break;
            case UNIT_SERIAL_NUMBER:
                ret = sntl_Translate_Unit_Serial_Number_VPD_Page_80h(device, scsiIoCtx);
                break;
            case DEVICE_IDENTIFICATION:
                ret = sntl_Translate_Device_Identification_VPD_Page_83h(device, scsiIoCtx);
                break;
            case EXTENDED_INQUIRY_DATA:
                ret = sntl_Translate_Extended_Inquiry_Data_VPD_Page_86h(device, scsiIoCtx);
                break;
            //case MODE_PAGE_POLICY:
            //  ret = translate_Mode_Page_Policy_VPD_Page_87h(device, scsiIoCtx);
            //  break;
            case BLOCK_LIMITS:
                ret = sntl_Translate_Block_Limits_VPD_Page_B0h(device, scsiIoCtx);
                break;
            case BLOCK_DEVICE_CHARACTERISTICS:
                ret = sntl_Translate_Block_Device_Characteristics_VPD_Page_B1h(scsiIoCtx);
                break;
            case LOGICAL_BLOCK_PROVISIONING:
                ret = sntl_Translate_Logical_Block_Provisioning_VPD_Page_B2h(device, scsiIoCtx);
                break;
            default:
                ret = NOT_SUPPORTED;
                fieldPointer = 2;
                bitPointer = 7;
                sntl_Set_Sense_Key_Specific_Descriptor_Invalid_Field(senseKeySpecificDescriptor, true, true, bitPointer, fieldPointer);
                sntl_Set_Sense_Data_For_Translation(scsiIoCtx->psense, scsiIoCtx->senseDataSize, SENSE_KEY_ILLEGAL_REQUEST, 0x24, 0, device->drive_info.softSATFlags.senseDataDescriptorFormat, senseKeySpecificDescriptor, 1);
                break;
            }
        }
        else
        {
            uint8_t inquiryData[96] = { 0 };
            //standard inquiry data
            if (scsiIoCtx->cdb[2] != 0)//if page code is non-zero, we need to return an error
            {
                fieldPointer = 2;
                bitPointer = 7;
                sntl_Set_Sense_Key_Specific_Descriptor_Invalid_Field(senseKeySpecificDescriptor, true, true, bitPointer, fieldPointer);
                sntl_Set_Sense_Data_For_Translation(scsiIoCtx->psense, scsiIoCtx->senseDataSize, SENSE_KEY_ILLEGAL_REQUEST, 0x24, 0, device->drive_info.softSATFlags.senseDataDescriptorFormat, senseKeySpecificDescriptor, 1);
                return NOT_SUPPORTED;
            }
            //TODO: issue NVMe identify commands as we need to here.
            sntl_Set_Sense_Data_For_Translation(scsiIoCtx->psense, scsiIoCtx->senseDataSize, SENSE_KEY_NO_ERROR, 0, 0, device->drive_info.softSATFlags.senseDataDescriptorFormat, NULL, 0);
            inquiryData[0] = 0;
            inquiryData[1] = 0;//not removable or a conglomerate
            //version
#if defined SNTL_EXT
            //SPC5
            inquiryData[2] = 0x07;
#else
            //SPC4
            inquiryData[2] = 0x06;
#endif
            //response format
            inquiryData[3] = 2 | BIT4;//set response format to 2 and hisup bit
            //additional length
#if defined SNTL_EXT
            inquiryData[4] = 92;
#else
            inquiryData[4] = 0x1F; 
#endif
            //check if protect bit needs to be set from namespace data
            if (device->drive_info.IdentifyData.nvme.ns.dps != 0)
            {
                inquiryData[5] = BIT0;
            }
            else
            {
                inquiryData[5] = 0;
            }
            //set cmdque bit
            inquiryData[7] = BIT1;
            //vendorID
            inquiryData[8] = 'N';
            inquiryData[9] = 'V';
            inquiryData[10] = 'M';
            inquiryData[11] = 'e';
            inquiryData[12] = ' ';
            inquiryData[13] = ' ';
            inquiryData[14] = ' ';
            inquiryData[15] = ' ';
            //Product ID (first 16bytes of the ata model number
            char nvmMN[MODEL_NUM_LEN + 1] = { 0 };
            memcpy(nvmMN, device->drive_info.IdentifyData.nvme.ctrl.mn, MODEL_NUM_LEN);
            memcpy(&inquiryData[16], nvmMN, 16);
            //product revision (truncates to 4 bytes)
            char nvmFW[FW_REV_LEN] = { 0 };
            memcpy(nvmFW, device->drive_info.IdentifyData.nvme.ctrl.fr, 8);
            remove_Leading_And_Trailing_Whitespace(nvmFW);
            if (strlen(nvmFW) > 4)
            {
                memcpy(&inquiryData[32], &nvmFW[4], 4);
            }
            else
            {
                memcpy(&inquiryData[32], &nvmFW[0], 4);
            }

            //currently this is where the translation spec ends. Anything below here is above and beyond the spec
#if defined SNTL_EXT
            //Vendor specific...we'll set the controller SN here
            char nvmSN[SERIAL_NUM_LEN + 1] = { 0 };
            memcpy(nvmSN, device->drive_info.IdentifyData.nvme.ctrl.sn, SERIAL_NUM_LEN);
            remove_Leading_And_Trailing_Whitespace(nvmSN);
            memcpy(&inquiryData[36], nvmSN, M_Min(strlen(nvmSN), 20));

            //version descriptors (bytes 58 to 73) (8 max)
            uint16_t versionOffset = 58;
            //SAM5
            inquiryData[versionOffset] = 0x00;
            inquiryData[versionOffset + 1] = 0xA0;
            versionOffset += 2;
            //SPC4
            inquiryData[versionOffset] = 0x04;
            inquiryData[versionOffset + 1] = 0x60;
            versionOffset += 2;
            //SBC3
            inquiryData[versionOffset] = 0x04;
            inquiryData[versionOffset + 1] = 0xC0;
            versionOffset += 2;
            //TODO: should we say we conform to these newer specifications?
            ////SAM6 - 
            //inquiryData[versionOffset] = 0x00;
            //inquiryData[versionOffset + 1] = 0xC0;
            //versionOffset += 2;
            ////SPC5 - 05C0h
            //inquiryData[versionOffset] = 0x05;
            //inquiryData[versionOffset + 1] = 0xC0;
            //versionOffset += 2;
            ////SBC4 - 0600h
            //inquiryData[versionOffset] = 0x06;
            //inquiryData[versionOffset + 1] = 0x00;
            //versionOffset += 2;
            //If zoned, ZBC/ZAC spec 0620h
            //Transport needs to go here...pcie?
#endif
            //now copy the data back
            if (scsiIoCtx->pdata && scsiIoCtx->dataLength > 0)
            {
                memcpy(scsiIoCtx->pdata, inquiryData, M_Min(96, scsiIoCtx->dataLength));
            }
        }
    }
    return ret;
}

static int sntl_Translate_SCSI_Read_Capacity_Command(tDevice *device, bool readCapacity16, ScsiIoCtx *scsiIoCtx)
{
    int ret = SUCCESS;
    uint16_t fieldPointer = 0;
    uint8_t bitPointer = 0;
    uint8_t senseKeySpecificDescriptor[8] = { 0 };
    //Check that reserved and obsolete bits aren't set
    if (readCapacity16)
    {
        //16byte field filter
        if ((fieldPointer = 1 && M_GETBITRANGE(scsiIoCtx->cdb[1], 7, 5) != 0)
            || (fieldPointer = 2 && scsiIoCtx->cdb[2] != 0)
            || (fieldPointer = 3 && scsiIoCtx->cdb[3] != 0)
            || (fieldPointer = 4 && scsiIoCtx->cdb[4] != 0)
            || (fieldPointer = 5 && scsiIoCtx->cdb[5] != 0)
            || (fieldPointer = 6 && scsiIoCtx->cdb[6] != 0)
            || (fieldPointer = 7 && scsiIoCtx->cdb[7] != 0)
            || (fieldPointer = 8 && scsiIoCtx->cdb[8] != 0)
            || (fieldPointer = 9 && scsiIoCtx->cdb[9] != 0)
            || (fieldPointer = 14 && scsiIoCtx->cdb[14] != 0)
            )
        {
            //invalid field in CDB
            uint8_t reservedByteVal = scsiIoCtx->cdb[fieldPointer];
            uint8_t counter = 0;
            while (reservedByteVal > 0 && counter < 8)
            {
                reservedByteVal >>= 1;
                ++counter;
            }
            bitPointer = counter - 1;
            sntl_Set_Sense_Key_Specific_Descriptor_Invalid_Field(senseKeySpecificDescriptor, true, true, bitPointer, fieldPointer);
            sntl_Set_Sense_Data_For_Translation(scsiIoCtx->psense, scsiIoCtx->senseDataSize, SENSE_KEY_ILLEGAL_REQUEST, 0x24, 0, device->drive_info.softSATFlags.senseDataDescriptorFormat, senseKeySpecificDescriptor, 1);
            ret = NOT_SUPPORTED;
            return ret;
        }
    }
    else
    {
        //10 byte field filter
        if ((fieldPointer = 1 && scsiIoCtx->cdb[1] != 0)
            || (fieldPointer = 2 && scsiIoCtx->cdb[2] != 0)
            || (fieldPointer = 3 && scsiIoCtx->cdb[3] != 0)
            || (fieldPointer = 4 && scsiIoCtx->cdb[4] != 0)
            || (fieldPointer = 5 && scsiIoCtx->cdb[5] != 0)
            || (fieldPointer = 6 && scsiIoCtx->cdb[6] != 0)
            || (fieldPointer = 7 && scsiIoCtx->cdb[7] != 0)
            || (fieldPointer = 8 && scsiIoCtx->cdb[8] != 0)
            )
        {
            //invalid field in CDB
            ret = NOT_SUPPORTED;
            bitPointer = 7;
            uint8_t reservedByteVal = scsiIoCtx->cdb[fieldPointer];
            uint8_t counter = 0;
            while (reservedByteVal > 0 && counter < 8)
            {
                reservedByteVal >>= 1;
                ++counter;
            }
            bitPointer = counter - 1;
            sntl_Set_Sense_Key_Specific_Descriptor_Invalid_Field(senseKeySpecificDescriptor, true, true, bitPointer, fieldPointer);
            sntl_Set_Sense_Data_For_Translation(scsiIoCtx->psense, scsiIoCtx->senseDataSize, SENSE_KEY_ILLEGAL_REQUEST, 0x24, 0, device->drive_info.softSATFlags.senseDataDescriptorFormat, senseKeySpecificDescriptor, 1);
            return ret;
        }
    }
    if (scsiIoCtx->pdata)
    {
        uint64_t maxLBA = device->drive_info.IdentifyData.nvme.ns.nsze - 1;
        uint8_t flbas = M_GETBITRANGE(device->drive_info.IdentifyData.nvme.ns.flbas, 3, 0);
        uint32_t logicalSectorSize = C_CAST(uint32_t, power_Of_Two(device->drive_info.IdentifyData.nvme.ns.lbaf[flbas].lbaDS));
        //set the data in the buffer
        if (readCapacity16)
        {
            uint8_t readCapacityData[32] = { 0 };
            readCapacityData[0] = M_Byte7(maxLBA);
            readCapacityData[1] = M_Byte6(maxLBA);
            readCapacityData[2] = M_Byte5(maxLBA);
            readCapacityData[3] = M_Byte4(maxLBA);
            readCapacityData[4] = M_Byte3(maxLBA);
            readCapacityData[5] = M_Byte2(maxLBA);
            readCapacityData[6] = M_Byte1(maxLBA);
            readCapacityData[7] = M_Byte0(maxLBA);
            readCapacityData[8] = M_Byte3(logicalSectorSize);
            readCapacityData[9] = M_Byte2(logicalSectorSize);
            readCapacityData[10] = M_Byte1(logicalSectorSize);
            readCapacityData[11] = M_Byte0(logicalSectorSize);
            //sector size exponent
            readCapacityData[13] = 0;
            //set the alignment first
            readCapacityData[14] = 0;
            readCapacityData[15] = 0;
            //now bits related to provisioning and deallocation
            if (device->drive_info.IdentifyData.nvme.ctrl.oncs & BIT2 && device->drive_info.IdentifyData.nvme.ns.nsfeat & BIT0)//supports provisioning...did this like how we get provisioning type in logical block provisioining page
            {
                readCapacityData[14] |= BIT7;
            }
            if (M_GETBITRANGE(device->drive_info.IdentifyData.nvme.ns.dlfeat, 2, 0) == 1)// deallocation reads return zero
            {
                readCapacityData[14] |= BIT6;
            }
            //remaining bytes are reserved

            if (scsiIoCtx->pdata)
            {
                memcpy(scsiIoCtx->pdata, readCapacityData, M_Min(32, scsiIoCtx->dataLength));
            }
        }
        else
        {
            //data length is required by spec so return an error if we don't have at least that length
            if (scsiIoCtx->dataLength < 8 || !scsiIoCtx->pdata)
            {
                return MEMORY_FAILURE;
            }
            if (maxLBA > UINT32_MAX)
            {
                scsiIoCtx->pdata[0] = 0xFF;
                scsiIoCtx->pdata[1] = 0xFF;
                scsiIoCtx->pdata[2] = 0xFF;
                scsiIoCtx->pdata[3] = 0xFF;
            }
            else
            {
                scsiIoCtx->pdata[0] = M_Byte3(maxLBA);
                scsiIoCtx->pdata[1] = M_Byte2(maxLBA);
                scsiIoCtx->pdata[2] = M_Byte1(maxLBA);
                scsiIoCtx->pdata[3] = M_Byte0(maxLBA);
            }
            scsiIoCtx->pdata[4] = M_Byte3(logicalSectorSize);
            scsiIoCtx->pdata[5] = M_Byte2(logicalSectorSize);
            scsiIoCtx->pdata[6] = M_Byte1(logicalSectorSize);
            scsiIoCtx->pdata[7] = M_Byte0(logicalSectorSize);
        }
    }
    return ret;
}

static int sntl_Translate_Supported_Log_Pages(tDevice *device, ScsiIoCtx *scsiIoCtx)
{
    int ret = SUCCESS;
    bool subpageFormat = false;
    uint8_t supportedPages[LEGACY_DRIVE_SEC_SIZE] = { 0 };//this should be plenty big for now
    uint16_t offset = 4;
    uint8_t increment = 1;
    if (scsiIoCtx->cdb[3] == 0xFF)
    {
        subpageFormat = true;
        increment = 2;
    }
    if (subpageFormat)
    {
        supportedPages[0] |= BIT6;//set the subpage format bit
        supportedPages[1] = 0xFF;
    }
    else
    {
        supportedPages[0] = 0;
        supportedPages[1] = 0;
    }
    //Set supported page page
    supportedPages[offset] = LP_SUPPORTED_LOG_PAGES;
    offset += increment;
    if (subpageFormat)
    {
        //set supported pages and subpages
        supportedPages[offset] = 0;
        supportedPages[offset + 1] = 0xFF;
        offset += increment;
    }
    //temperature log
    supportedPages[offset] = LP_TEMPERATURE;
    offset += increment;
#if defined (SNTL_EXT)
    //if rotating media log is supportd on NVMe, then we can also support the start-stop cycle counter log
    if (scsiIoCtx->device->drive_info.IdentifyData.nvme.ctrl.lpa & BIT5 && scsiIoCtx->device->drive_info.IdentifyData.nvme.ctrl.ctratt & BIT4 && scsiIoCtx->device->drive_info.IdentifyData.nvme.ns.endgid > 0)
    {
        //Check if this is an HDD
        //First read the supported logs log page, then if the rotating media log is there, read it.
        uint8_t* supportedLogs = C_CAST(uint8_t*, calloc_aligned(1024, sizeof(uint8_t), scsiIoCtx->device->os_info.minimumAlignment));
        if (supportedLogs)
        {
            nvmeGetLogPageCmdOpts supLogs;
            memset(&supLogs, 0, sizeof(nvmeGetLogPageCmdOpts));
            supLogs.addr = supportedLogs;
            supLogs.dataLen = 1024;
<<<<<<< HEAD
            supLogs.lid = NVME_LOG_SUPPORTED_PAGES;
            if (SUCCESS == nvme_Get_Log_Page(scsiIoCtx->device, &supLogs))
            {
                uint32_t rotMediaOffset = NVME_LOG_ROTATIONAL_MEDIA_INFORMATION * 4;
=======
            supLogs.lid = NVME_LOG_SUPPORTED_PAGES_ID;
            if (SUCCESS == nvme_Get_Log_Page(scsiIoCtx->device, &supLogs))
            {
                uint32_t rotMediaOffset = NVME_LOG_ROTATIONAL_MEDIA_INFORMATION_ID * 4;
>>>>>>> 43802b1d
                uint32_t rotMediaSup = M_BytesTo4ByteValue(supportedLogs[rotMediaOffset + 3], supportedLogs[rotMediaOffset + 2], supportedLogs[rotMediaOffset + 1], supportedLogs[rotMediaOffset + 0]);
                if (rotMediaSup & BIT0)
                {
                    supportedPages[offset] = LP_START_STOP_CYCLE_COUNTER;
                    offset += increment;
                }
            }
        }
    }
    //If smart self test is supported, add the self test results log (10h)
    if (device->drive_info.IdentifyData.nvme.ctrl.oacs & BIT4)
    {
        supportedPages[offset] = LP_SELF_TEST_RESULTS;
        offset += increment;
    }
#endif
    //solid state media
    supportedPages[offset] = LP_SOLID_STATE_MEDIA;
    offset += increment;
#if defined (SNTL_EXT)
    //background scan results 
    supportedPages[offset] = LP_BACKGROUND_SCAN_RESULTS;
    offset += increment;
    //general statistics and performance
    supportedPages[offset] = LP_GENERAL_STATISTICS_AND_PERFORMANCE;
    offset += increment;
#endif
    //TODO: add logs

    //if smart is supported, add informational exceptions log page (2Fh)
    supportedPages[offset] = LP_INFORMATION_EXCEPTIONS;
    offset += increment;
    //TODO: add logs

    //set the page length (Do this last)
    supportedPages[2] = M_Byte1(offset - 4);
    supportedPages[3] = M_Byte0(offset - 4);
    if (scsiIoCtx->pdata)
    {
        memcpy(scsiIoCtx->pdata, supportedPages, M_Min(scsiIoCtx->dataLength, C_CAST(uint16_t, M_Min(LEGACY_DRIVE_SEC_SIZE, offset))));
    }
    return ret;
}

static int sntl_Translate_Temperature_Log_0x0D(tDevice *device, ScsiIoCtx *scsiIoCtx)
{
    int ret = SUCCESS;
    uint8_t temperatureLog[16] = { 0 };
    uint16_t parameterPointer = M_BytesTo2ByteValue(scsiIoCtx->cdb[5], scsiIoCtx->cdb[6]);
    uint8_t offset = 4;
    uint8_t logPage[512] = { 0 };
    uint8_t senseKeySpecificDescriptor[8] = { 0 };
    uint8_t bitPointer = 0;
    uint16_t fieldPointer = 0;
    nvmeGetLogPageCmdOpts getSMARTHealthData;
    memset(&getSMARTHealthData, 0, sizeof(nvmeGetLogPageCmdOpts));
    getSMARTHealthData.addr = logPage;
    getSMARTHealthData.dataLen = 512;
    getSMARTHealthData.lid = 2;//smart / health log page
    if (device->drive_info.IdentifyData.nvme.ctrl.lpa & BIT0)
    {
        //request the page for the current namespace
        getSMARTHealthData.nsid = device->drive_info.namespaceID;
    }
    else
    {
        //request for controller wide data
        getSMARTHealthData.nsid = UINT32_MAX;//or zero?
    }
    if (parameterPointer > 1)
    {
        fieldPointer = 5;
        bitPointer = 7;
        sntl_Set_Sense_Key_Specific_Descriptor_Invalid_Field(senseKeySpecificDescriptor, true, true, bitPointer, fieldPointer);
        ret = NOT_SUPPORTED;
        sntl_Set_Sense_Data_For_Translation(scsiIoCtx->psense, scsiIoCtx->senseDataSize, SENSE_KEY_ILLEGAL_REQUEST, 0x24, 0, device->drive_info.softSATFlags.senseDataDescriptorFormat, senseKeySpecificDescriptor, 1);
        return ret;
    }
    temperatureLog[0] = 0x0D;
    temperatureLog[1] = 0x00;
    if (parameterPointer <= 0)
    {
        if (SUCCESS != nvme_Get_Log_Page(device, &getSMARTHealthData))
        {
            set_Sense_Data_By_NVMe_Status(device, device->drive_info.lastNVMeResult.lastNVMeStatus, scsiIoCtx->psense, scsiIoCtx->senseDataSize);
            return FAILURE;
        }
        uint16_t currentTempK = M_BytesTo2ByteValue(logPage[2], logPage[1]);
        //current temp
        temperatureLog[offset + 0] = 0;
        temperatureLog[offset + 1] = 0;
        temperatureLog[offset + 2] = 0x03;//format and linking = 11b
        temperatureLog[offset + 3] = 0x02;//length
        temperatureLog[offset + 4] = RESERVED;
        temperatureLog[offset + 5] = C_CAST(uint8_t, currentTempK - 273);
        offset += 6;
    }
    if (parameterPointer <= 1)
    {
        //reference temp (get temperature threshold from get features)
        nvmeFeaturesCmdOpt getTempThresh;
        memset(&getTempThresh, 0, sizeof(nvmeFeaturesCmdOpt));
        memset(logPage, 0, 512);
        getTempThresh.fid = 0x04;//temperature threshold
        getTempThresh.prp1 = C_CAST(uintptr_t, logPage);
        getTempThresh.featSetGetValue = 0;
        if(SUCCESS == nvme_Get_Features(device, &getTempThresh))
        {
            uint16_t tempThreshK = C_CAST(uint16_t, getTempThresh.featSetGetValue);
            temperatureLog[offset + 0] = 0;
            temperatureLog[offset + 1] = 1;
            temperatureLog[offset + 2] = 0x03;//format and linking = 11b
            temperatureLog[offset + 3] = 0x02;
            temperatureLog[offset + 4] = RESERVED;
            temperatureLog[offset + 5] = C_CAST(uint8_t, tempThreshK - 273);
            offset += 6;
        }
        else
        {
            set_Sense_Data_By_NVMe_Status(device, device->drive_info.lastNVMeResult.lastNVMeStatus, scsiIoCtx->psense, scsiIoCtx->senseDataSize);
            return FAILURE;
        }
    }
    //set page length at the end
    temperatureLog[2] = M_Byte1(offset - 4);
    temperatureLog[3] = M_Byte0(offset - 4);
    if (scsiIoCtx->pdata)
    {
        memcpy(scsiIoCtx->pdata, temperatureLog, M_Min(M_Max(16U, offset), scsiIoCtx->dataLength));
    }
    return ret;
}

static int sntl_Translate_Solid_State_Media_Log_0x11(tDevice *device, ScsiIoCtx *scsiIoCtx)
{
    int ret = SUCCESS;
    uint8_t solidStateMediaLog[12] = { 0 };
    uint16_t parameterPointer = M_BytesTo2ByteValue(scsiIoCtx->cdb[5], scsiIoCtx->cdb[6]);
    uint8_t offset = 4;
    uint8_t logPage[512] = { 0 };
    uint8_t senseKeySpecificDescriptor[8] = { 0 };
    uint8_t bitPointer = 0;
    uint16_t fieldPointer = 0;
    nvmeGetLogPageCmdOpts getSMARTHealthData;
    memset(&getSMARTHealthData, 0, sizeof(nvmeGetLogPageCmdOpts));
    getSMARTHealthData.addr = logPage;
    getSMARTHealthData.dataLen = 512;
    getSMARTHealthData.lid = 2;//smart / health log page
    if (device->drive_info.IdentifyData.nvme.ctrl.lpa & BIT0)
    {
        //request the page for the current namespace
        getSMARTHealthData.nsid = device->drive_info.namespaceID;
    }
    else
    {
        //request for controller wide data
        getSMARTHealthData.nsid = UINT32_MAX;//or zero?
    }
    if (parameterPointer > 1)
    {
        fieldPointer = 5;
        bitPointer = 7;
        sntl_Set_Sense_Key_Specific_Descriptor_Invalid_Field(senseKeySpecificDescriptor, true, true, bitPointer, fieldPointer);
        ret = NOT_SUPPORTED;
        sntl_Set_Sense_Data_For_Translation(scsiIoCtx->psense, scsiIoCtx->senseDataSize, SENSE_KEY_ILLEGAL_REQUEST, 0x24, 0, device->drive_info.softSATFlags.senseDataDescriptorFormat, senseKeySpecificDescriptor, 1);
        return ret;
    }
    solidStateMediaLog[0] = 0x11;
    solidStateMediaLog[1] = 0x00;
    if (parameterPointer <= 1)
    {
        //endurance
        if (SUCCESS != nvme_Get_Log_Page(device, &getSMARTHealthData))
        {
            set_Sense_Data_By_NVMe_Status(device, device->drive_info.lastNVMeResult.lastNVMeStatus, scsiIoCtx->psense, scsiIoCtx->senseDataSize);
            return FAILURE;
        }
        solidStateMediaLog[offset + 0] = 0x00;
        solidStateMediaLog[offset + 1] = 0x01;
        solidStateMediaLog[offset + 2] = 0x03;//format and linking = 11b
        solidStateMediaLog[offset + 3] = 0x04;
        solidStateMediaLog[offset + 4] = RESERVED;
        solidStateMediaLog[offset + 5] = RESERVED;
        solidStateMediaLog[offset + 6] = RESERVED;
        solidStateMediaLog[offset + 7] = logPage[5];
        offset += 8;
    }
    //set page length at the end
    solidStateMediaLog[2] = M_Byte1(offset - 4);
    solidStateMediaLog[3] = M_Byte0(offset - 4);
    if (scsiIoCtx->pdata)
    {
        memcpy(scsiIoCtx->pdata, solidStateMediaLog, M_Min(M_Min(12U, offset), scsiIoCtx->dataLength));
    }
    return ret;
}

static int sntl_Translate_Informational_Exceptions_Log_Page_2F(tDevice *device, ScsiIoCtx *scsiIoCtx)
{
    int ret = SUCCESS;
    uint8_t informationalExceptions[11] = { 0 };
    uint8_t logPage[512] = { 0 };
    nvmeGetLogPageCmdOpts getSMARTHealthData;
    memset(&getSMARTHealthData, 0, sizeof(nvmeGetLogPageCmdOpts));
    getSMARTHealthData.addr = logPage;
    getSMARTHealthData.dataLen = 512;
    getSMARTHealthData.lid = 2;//smart / health log page
    if (device->drive_info.IdentifyData.nvme.ctrl.lpa & BIT0)
    {
        //request the page for the current namespace
        getSMARTHealthData.nsid = device->drive_info.namespaceID;
    }
    else
    {
        //request for controller wide data
        getSMARTHealthData.nsid = UINT32_MAX;//or zero?
    }
    if (SUCCESS != nvme_Get_Log_Page(device, &getSMARTHealthData))
    {
        set_Sense_Data_By_NVMe_Status(device, device->drive_info.lastNVMeResult.lastNVMeStatus, scsiIoCtx->psense, scsiIoCtx->senseDataSize);
        return FAILURE;
    }
    //set the header data
    informationalExceptions[0] = 0x2F;
    informationalExceptions[1] = 0x00;
    informationalExceptions[2] = 0x00;
    informationalExceptions[3] = 0x07;
    //start setting the remaining page data
    informationalExceptions[4] = 0;
    informationalExceptions[5] = 0;
    informationalExceptions[6] = 0x03 | BIT5;//sntl says to set the TSD bit to 1
    informationalExceptions[7] = 0x03;
    //TODO: if a critical warning bit is set, should we return failure???
    //if ()
    //{
    //    //fail status (Only set this when we actually know it was a failure)
    //    informationalExceptions[8] = 0x5D;
    //    informationalExceptions[9] = 0x10;
    //}
    //else
    {
        //pass status
        informationalExceptions[8] = 0x00;
        informationalExceptions[9] = 0x00;
    }
    //set temperature reading
    informationalExceptions[10] = C_CAST(uint8_t, M_BytesTo2ByteValue(logPage[2], logPage[1]) - UINT16_C(273));
    if (scsiIoCtx->pdata)
    {
        memcpy(scsiIoCtx->pdata, informationalExceptions, M_Min(11U, scsiIoCtx->dataLength));
    }
    return ret;
}

#if defined (SNTL_EXT)
static int sntl_Translate_Background_Scan_Results_Log_0x15(tDevice *device, ScsiIoCtx *scsiIoCtx)
{
    int ret = SUCCESS;
    uint8_t backgroundResults[20] = { 0 };
    uint16_t parameterPointer = M_BytesTo2ByteValue(scsiIoCtx->cdb[5], scsiIoCtx->cdb[6]);
    uint8_t offset = 4;
    uint8_t logPage[512] = { 0 };
    uint8_t senseKeySpecificDescriptor[8] = { 0 };
    uint8_t bitPointer = 0;
    uint16_t fieldPointer = 0;
    if (parameterPointer > 0)
    {
        fieldPointer = 5;
        bitPointer = 7;
        sntl_Set_Sense_Key_Specific_Descriptor_Invalid_Field(senseKeySpecificDescriptor, true, true, bitPointer, fieldPointer);
        ret = NOT_SUPPORTED;
        sntl_Set_Sense_Data_For_Translation(scsiIoCtx->psense, scsiIoCtx->senseDataSize, SENSE_KEY_ILLEGAL_REQUEST, 0x24, 0, device->drive_info.softSATFlags.senseDataDescriptorFormat, senseKeySpecificDescriptor, 1);
        return ret;
    }
    nvmeGetLogPageCmdOpts readSmartLog;
    memset(&readSmartLog, 0, sizeof(nvmeGetLogPageCmdOpts));
    readSmartLog.addr = logPage;
    readSmartLog.dataLen = 512;
    readSmartLog.lid = NVME_LOG_SMART_ID;
    if (device->drive_info.IdentifyData.nvme.ctrl.lpa & BIT0)
    {
        //request the page for the current namespace
        readSmartLog.nsid = device->drive_info.namespaceID;
    }
    else
    {
        //request for controller wide data
        readSmartLog.nsid = UINT32_MAX;//or zero?
    }
    if (SUCCESS != nvme_Get_Log_Page(device, &readSmartLog))
    {
        set_Sense_Data_By_NVMe_Status(device, device->drive_info.lastNVMeResult.lastNVMeStatus, scsiIoCtx->psense, scsiIoCtx->senseDataSize);
        return FAILURE;
    }
    backgroundResults[0] = 0x11;
    backgroundResults[1] = 0x00;
    if (parameterPointer <= 0)
    {
        //poh
        uint64_t pohMinutes = 0;
        double nvmePOH = convert_128bit_to_double(&logPage[128]);
        if ((nvmePOH * 60.0) >= C_CAST(double, UINT64_MAX))
        {
            pohMinutes = UINT64_MAX;
        }
        else
        {
            pohMinutes = C_CAST(uint64_t, 60 * nvmePOH);
        }
        backgroundResults[offset + 0] = 0x00;
        backgroundResults[offset + 1] = 0x00;
        backgroundResults[offset + 2] = 0x03;//format and linking = 11b
        backgroundResults[offset + 3] = 0x0C;
        backgroundResults[offset + 4] = M_Byte3(pohMinutes);
        backgroundResults[offset + 5] = M_Byte2(pohMinutes);
        backgroundResults[offset + 6] = M_Byte1(pohMinutes);
        backgroundResults[offset + 7] = M_Byte0(pohMinutes);
        backgroundResults[offset + 8] = RESERVED;
        backgroundResults[offset + 9] = 0;//background scan status
        backgroundResults[offset + 10] = 0;//background scans performed
        backgroundResults[offset + 11] = 0;
        backgroundResults[offset + 12] = 0;//background scan progress
        backgroundResults[offset + 13] = 0;
        backgroundResults[offset + 14] = 0;//number of background medium scans performed
        backgroundResults[offset + 15] = 0;
        offset += 8;
    }
    if (scsiIoCtx->pdata)
    {
        memcpy(scsiIoCtx->pdata, backgroundResults, M_Min(20U, scsiIoCtx->dataLength));
    }
    return ret;
}

static int sntl_Translate_General_Statistics_And_Performance_Log_0x19(tDevice *device, ScsiIoCtx *scsiIoCtx)
{
    int ret = SUCCESS;
    uint8_t generalStatisticsAndPerformance[72] = { 0 };
    uint16_t parameterPointer = M_BytesTo2ByteValue(scsiIoCtx->cdb[5], scsiIoCtx->cdb[6]);
    uint8_t offset = 4;
    uint8_t logPage[512] = { 0 };
    uint8_t senseKeySpecificDescriptor[8] = { 0 };
    uint8_t bitPointer = 0;
    uint16_t fieldPointer = 0;
    if (parameterPointer > 1)
    {
        fieldPointer = 5;
        bitPointer = 7;
        sntl_Set_Sense_Key_Specific_Descriptor_Invalid_Field(senseKeySpecificDescriptor, true, true, bitPointer, fieldPointer);
        ret = NOT_SUPPORTED;
        sntl_Set_Sense_Data_For_Translation(scsiIoCtx->psense, scsiIoCtx->senseDataSize, SENSE_KEY_ILLEGAL_REQUEST, 0x24, 0, device->drive_info.softSATFlags.senseDataDescriptorFormat, senseKeySpecificDescriptor, 1);
        return ret;
    }
    nvmeGetLogPageCmdOpts readSmartLog;
    memset(&readSmartLog, 0, sizeof(nvmeGetLogPageCmdOpts));
    readSmartLog.addr = logPage;
    readSmartLog.dataLen = 512;
    readSmartLog.lid = NVME_LOG_SMART_ID;
    if (device->drive_info.IdentifyData.nvme.ctrl.lpa & BIT0)
    {
        //request the page for the current namespace
        readSmartLog.nsid = device->drive_info.namespaceID;
    }
    else
    {
        //request for controller wide data
        readSmartLog.nsid = UINT32_MAX;//or zero?
    }
    if (SUCCESS != nvme_Get_Log_Page(device, &readSmartLog))
    {
        set_Sense_Data_By_NVMe_Status(device, device->drive_info.lastNVMeResult.lastNVMeStatus, scsiIoCtx->psense, scsiIoCtx->senseDataSize);
        return FAILURE;
    }
    generalStatisticsAndPerformance[0] = 0x19;
    generalStatisticsAndPerformance[1] = 0x00;
    if (parameterPointer <= 1)
    {
        generalStatisticsAndPerformance[offset + 0] = 0x00;
        generalStatisticsAndPerformance[offset + 1] = 0x01;
        generalStatisticsAndPerformance[offset + 2] = 0x03;//format and linking = 11b
        generalStatisticsAndPerformance[offset + 3] = 0x40;
        //Number of read Commands
        {
            double nvmeReads = convert_128bit_to_double(&logPage[64]);
            uint64_t numberReads = 0;
            if (nvmeReads >= C_CAST(double, UINT64_MAX))
            {
                numberReads = UINT64_MAX;
            }
            else
            {
                numberReads = M_BytesTo8ByteValue(logPage[71], logPage[70], logPage[69], logPage[68], logPage[67], logPage[66], logPage[65], logPage[64]);
            }
            generalStatisticsAndPerformance[offset + 4] = M_Byte7(numberReads);
            generalStatisticsAndPerformance[offset + 5] = M_Byte6(numberReads);
            generalStatisticsAndPerformance[offset + 6] = M_Byte5(numberReads);
            generalStatisticsAndPerformance[offset + 7] = M_Byte4(numberReads);
            generalStatisticsAndPerformance[offset + 8] = M_Byte3(numberReads);
            generalStatisticsAndPerformance[offset + 9] = M_Byte2(numberReads);
            generalStatisticsAndPerformance[offset + 10] = M_Byte1(numberReads);
            generalStatisticsAndPerformance[offset + 11] = M_Byte0(numberReads);
        }
        //number of write commands
        {
            double nvmeWrites = convert_128bit_to_double(&logPage[80]);
            uint64_t numberWrites = 0;
            if (nvmeWrites >= C_CAST(double, UINT64_MAX))
            {
                numberWrites = UINT64_MAX;
            }
            else
            {
                numberWrites = M_BytesTo8ByteValue(logPage[87], logPage[86], logPage[85], logPage[84], logPage[83], logPage[82], logPage[81], logPage[80]);
            }
            generalStatisticsAndPerformance[offset + 12] = M_Byte7(numberWrites);
            generalStatisticsAndPerformance[offset + 13] = M_Byte6(numberWrites);
            generalStatisticsAndPerformance[offset + 14] = M_Byte5(numberWrites);
            generalStatisticsAndPerformance[offset + 15] = M_Byte4(numberWrites);
            generalStatisticsAndPerformance[offset + 16] = M_Byte3(numberWrites);
            generalStatisticsAndPerformance[offset + 17] = M_Byte2(numberWrites);
            generalStatisticsAndPerformance[offset + 18] = M_Byte1(numberWrites);
            generalStatisticsAndPerformance[offset + 19] = M_Byte0(numberWrites);
        }
        //number of logical blocks received
        {
            double nvmeWritesInLBAs = (convert_128bit_to_double(&logPage[48]) * 1000 * 512) / device->drive_info.deviceBlockSize;
            uint64_t numLogBlocksWritten = 0;
            if (nvmeWritesInLBAs >= C_CAST(double, UINT64_MAX))
            {
                numLogBlocksWritten = UINT64_MAX;
            }
            else
            {
                numLogBlocksWritten = C_CAST(uint64_t, nvmeWritesInLBAs);
            }
            generalStatisticsAndPerformance[offset + 20] = M_Byte7(numLogBlocksWritten);
            generalStatisticsAndPerformance[offset + 21] = M_Byte6(numLogBlocksWritten);
            generalStatisticsAndPerformance[offset + 22] = M_Byte5(numLogBlocksWritten);
            generalStatisticsAndPerformance[offset + 23] = M_Byte4(numLogBlocksWritten);
            generalStatisticsAndPerformance[offset + 24] = M_Byte3(numLogBlocksWritten);
            generalStatisticsAndPerformance[offset + 25] = M_Byte2(numLogBlocksWritten);
            generalStatisticsAndPerformance[offset + 26] = M_Byte1(numLogBlocksWritten);
            generalStatisticsAndPerformance[offset + 27] = M_Byte0(numLogBlocksWritten);
        }
        //number of logical blocks transmitted
        {
            double nvmeReadsInLBAs = (convert_128bit_to_double(&logPage[32]) * 1000 * 512) / device->drive_info.deviceBlockSize;
            uint64_t numLogBlocksRead = 0;
            if (nvmeReadsInLBAs >= C_CAST(double, UINT64_MAX))
            {
                numLogBlocksRead = UINT64_MAX;
            }
            else
            {
                numLogBlocksRead = C_CAST(uint64_t, nvmeReadsInLBAs);
            }
            generalStatisticsAndPerformance[offset + 28] = M_Byte7(numLogBlocksRead);
            generalStatisticsAndPerformance[offset + 29] = M_Byte6(numLogBlocksRead);
            generalStatisticsAndPerformance[offset + 30] = M_Byte5(numLogBlocksRead);
            generalStatisticsAndPerformance[offset + 31] = M_Byte4(numLogBlocksRead);
            generalStatisticsAndPerformance[offset + 32] = M_Byte3(numLogBlocksRead);
            generalStatisticsAndPerformance[offset + 33] = M_Byte2(numLogBlocksRead);
            generalStatisticsAndPerformance[offset + 34] = M_Byte1(numLogBlocksRead);
            generalStatisticsAndPerformance[offset + 35] = M_Byte0(numLogBlocksRead);
        }
        //all other fields to be set to zero since translation is unspecified - TJE
        offset += 68;
    }
    //set page length at the end
    generalStatisticsAndPerformance[2] = M_Byte1(offset - 4);
    generalStatisticsAndPerformance[3] = M_Byte0(offset - 4);
    if (scsiIoCtx->pdata)
    {
        memcpy(scsiIoCtx->pdata, generalStatisticsAndPerformance, M_Min(M_Min(72U, offset), scsiIoCtx->dataLength));
    }
    return ret;
}

static int sntl_Translate_Start_Stop_Cycle_Log_0x0E(tDevice* device, ScsiIoCtx* scsiIoCtx)
{
    int ret = SUCCESS;
    uint8_t startStopLog[20] = { 0 };
    uint16_t parameterPointer = M_BytesTo2ByteValue(scsiIoCtx->cdb[5], scsiIoCtx->cdb[6]);
    uint8_t senseKeySpecificDescriptor[8] = { 0 };
    uint8_t bitPointer = 0;
    uint16_t fieldPointer = 0;
    if (parameterPointer > 0x0006)
    {
        fieldPointer = 5;
        bitPointer = 7;
        sntl_Set_Sense_Key_Specific_Descriptor_Invalid_Field(senseKeySpecificDescriptor, true, true, bitPointer, fieldPointer);
        ret = NOT_SUPPORTED;
        sntl_Set_Sense_Data_For_Translation(scsiIoCtx->psense, scsiIoCtx->senseDataSize, SENSE_KEY_ILLEGAL_REQUEST, 0x24, 0, device->drive_info.softSATFlags.senseDataDescriptorFormat, senseKeySpecificDescriptor, 1);
        return ret;
    }
    //set the header
    startStopLog[0] = 0x0E;
    startStopLog[1] = 0x00;
    startStopLog[2] = 0x00;
    startStopLog[3] = 0x14;
    //note: Only parameters 4 and 6 are supported
    //read the nvme log page
    if (scsiIoCtx->device->drive_info.IdentifyData.nvme.ctrl.lpa & BIT5 && scsiIoCtx->device->drive_info.IdentifyData.nvme.ctrl.ctratt & BIT4 && scsiIoCtx->device->drive_info.IdentifyData.nvme.ns.endgid > 0)
    {
        //Check if this is an HDD
        //First read the supported logs log page, then if the rotating media log is there, read it.
        uint8_t* supportedLogs = C_CAST(uint8_t*, calloc_aligned(1024, sizeof(uint8_t), scsiIoCtx->device->os_info.minimumAlignment));
        if (supportedLogs)
        {
            nvmeGetLogPageCmdOpts supLogs;
            memset(&supLogs, 0, sizeof(nvmeGetLogPageCmdOpts));
            supLogs.addr = supportedLogs;
            supLogs.dataLen = 1024;
<<<<<<< HEAD
            supLogs.lid = NVME_LOG_SUPPORTED_PAGES;
            if (SUCCESS == nvme_Get_Log_Page(scsiIoCtx->device, &supLogs))
            {
                uint32_t rotMediaOffset = NVME_LOG_ROTATIONAL_MEDIA_INFORMATION * 4;
=======
            supLogs.lid = NVME_LOG_SUPPORTED_PAGES_ID;
            if (SUCCESS == nvme_Get_Log_Page(scsiIoCtx->device, &supLogs))
            {
                uint32_t rotMediaOffset = NVME_LOG_ROTATIONAL_MEDIA_INFORMATION_ID * 4;
>>>>>>> 43802b1d
                uint32_t rotMediaSup = M_BytesTo4ByteValue(supportedLogs[rotMediaOffset + 3], supportedLogs[rotMediaOffset + 2], supportedLogs[rotMediaOffset + 1], supportedLogs[rotMediaOffset + 0]);
                if (rotMediaSup & BIT0)
                {
                    //rotational media log is supported.
                    uint8_t rotMediaInfo[512] = { 0 };
                    nvmeGetLogPageCmdOpts rotationMediaLog;
                    memset(&rotationMediaLog, 0, sizeof(nvmeGetLogPageCmdOpts));
                    rotationMediaLog.addr = rotMediaInfo;
                    rotationMediaLog.dataLen = 512;
<<<<<<< HEAD
                    rotationMediaLog.lid = NVME_LOG_ROTATIONAL_MEDIA_INFORMATION;
=======
                    rotationMediaLog.lid = NVME_LOG_ROTATIONAL_MEDIA_INFORMATION_ID;
>>>>>>> 43802b1d
                    if (SUCCESS == nvme_Get_Log_Page(scsiIoCtx->device, &rotationMediaLog))
                    {
                        uint32_t offset = 4;//increments each time we add a parameter
                        if (parameterPointer <= 4)
                        {
                            startStopLog[offset + 0] = 0x00;
                            startStopLog[offset + 1] = 0x04;
                            startStopLog[offset + 2] = 0x03;//DU=0, TSD = 0, Format and Linking = 11b
                            startStopLog[offset + 3] = 0x04;//param length
                            startStopLog[offset + 4] = rotMediaInfo[11];//msb
                            startStopLog[offset + 5] = rotMediaInfo[10];
                            startStopLog[offset + 6] = rotMediaInfo[9];
                            startStopLog[offset + 7] = rotMediaInfo[8];
                            offset += 8;
                        }
                        if (parameterPointer <= 6)
                        {
                            startStopLog[offset + 0] = 0x00;
                            startStopLog[offset + 1] = 0x06;
                            startStopLog[offset + 2] = 0x03;//DU=0, TSD = 0, Format and Linking = 11b
                            startStopLog[offset + 3] = 0x04;//param length
                            startStopLog[offset + 4] = rotMediaInfo[19];//msb
                            startStopLog[offset + 5] = rotMediaInfo[18];
                            startStopLog[offset + 6] = rotMediaInfo[17];
                            startStopLog[offset + 7] = rotMediaInfo[16];
                            offset += 8;
                        }
                        //TODO: Vendor unique parameters 8004 and 8006 for the failed counts reported in NVMe
                    }
                    else
                    {
                        set_Sense_Data_By_NVMe_Status(device, device->drive_info.lastNVMeResult.lastNVMeStatus, scsiIoCtx->psense, scsiIoCtx->senseDataSize);
                        ret = FAILURE;
                    }
                }
                else
                {
                    //rotating media log is not supported...so call this invalid field in CDB
                    fieldPointer = 3;
                    bitPointer = 7;
                    sntl_Set_Sense_Key_Specific_Descriptor_Invalid_Field(senseKeySpecificDescriptor, true, true, bitPointer, fieldPointer);
                    ret = NOT_SUPPORTED;
                    sntl_Set_Sense_Data_For_Translation(scsiIoCtx->psense, scsiIoCtx->senseDataSize, SENSE_KEY_ILLEGAL_REQUEST, 0x24, 0, device->drive_info.softSATFlags.senseDataDescriptorFormat, senseKeySpecificDescriptor, 1);
                }
            }
            else
            {
                set_Sense_Data_By_NVMe_Status(device, device->drive_info.lastNVMeResult.lastNVMeStatus, scsiIoCtx->psense, scsiIoCtx->senseDataSize);
                ret = FAILURE;
            }
            safe_Free_aligned(supportedLogs);
        }
    }
    else
    {
        //This shouldn't happen. We should not have gotten here with other check.
        //Set up sense data for an error for invalid field in CDB, specifying the log page
        fieldPointer = 3;
        bitPointer = 7;
        sntl_Set_Sense_Key_Specific_Descriptor_Invalid_Field(senseKeySpecificDescriptor, true, true, bitPointer, fieldPointer);
        ret = NOT_SUPPORTED;
        sntl_Set_Sense_Data_For_Translation(scsiIoCtx->psense, scsiIoCtx->senseDataSize, SENSE_KEY_ILLEGAL_REQUEST, 0x24, 0, device->drive_info.softSATFlags.senseDataDescriptorFormat, senseKeySpecificDescriptor, 1);
    }
    if (scsiIoCtx->pdata)
    {
        memcpy(scsiIoCtx->pdata, startStopLog, M_Min(20U, scsiIoCtx->dataLength));
    }
    return ret;
}

static int sntl_Translate_Self_Test_Results_Log_0x10(tDevice *device, ScsiIoCtx *scsiIoCtx)
{
    int ret = SUCCESS;
    uint8_t selfTestResults[404] = { 0 };
    uint16_t parameterCode = M_BytesTo2ByteValue(scsiIoCtx->cdb[5], scsiIoCtx->cdb[6]);
    uint8_t senseKeySpecificDescriptor[8] = { 0 };
    uint8_t bitPointer = 0;
    uint16_t fieldPointer = 0;
    if (parameterCode > 0x0014)
    {
        fieldPointer = 5;
        bitPointer = 7;
        sntl_Set_Sense_Key_Specific_Descriptor_Invalid_Field(senseKeySpecificDescriptor, true, true, bitPointer, fieldPointer);
        ret = NOT_SUPPORTED;
        sntl_Set_Sense_Data_For_Translation(scsiIoCtx->psense, scsiIoCtx->senseDataSize, SENSE_KEY_ILLEGAL_REQUEST, 0x24, 0, device->drive_info.softSATFlags.senseDataDescriptorFormat, senseKeySpecificDescriptor, 1);
        return ret;
    }
    if (parameterCode == 0)
    {
        parameterCode = 1;
    }
    //set the header
    selfTestResults[0] = 0x10;
    selfTestResults[1] = 0x00;
    selfTestResults[2] = 0x01;
    selfTestResults[3] = 0x90;
    //read the nvme log page
    uint8_t nvmDSTLog[564] = { 0 };
    nvmeGetLogPageCmdOpts dstLog;
    memset(&dstLog, 0, sizeof(nvmeGetLogPageCmdOpts));
    dstLog.nsid = NVME_ALL_NAMESPACES;//TODO: by namespace instead?
    dstLog.addr = nvmDSTLog;
    dstLog.dataLen = 564;
    dstLog.lid = NVME_LOG_DEV_SELF_TEST_ID;
    dstLog.rae = 1;//preserve any asynchronous events
    if (SUCCESS != nvme_Get_Log_Page(device, &dstLog))
    {
        set_Sense_Data_By_NVMe_Status(device, device->drive_info.lastNVMeResult.lastNVMeStatus, scsiIoCtx->psense, scsiIoCtx->senseDataSize);
        return SUCCESS;
    }
    //convert NVMe DST log to SCSI DST Log
    uint16_t nvmDSTOffset = 4 + (parameterCode * 28);//each NVM DST entry is 28B long and the first starts at byte 4. Set this to match the parameter code since that can select an "offset" in the log
    for (uint16_t selfTestOffset = 4; parameterCode <= 0x0014 && nvmDSTOffset < 564 && selfTestOffset <= 404U; ++parameterCode, nvmDSTOffset += 28, selfTestOffset += 20)
    {
        selfTestResults[selfTestOffset] = M_Byte1(parameterCode);
        selfTestResults[selfTestOffset + 1] = M_Byte0(parameterCode);
        selfTestResults[selfTestOffset + 2] = 0x03;//format and linking set to 11b
        selfTestResults[selfTestOffset + 3] = 0x10;
        //If we have a valid entry in the NVMe dst log, then set up remaining bytes, otherwise leave set to zero
        if (M_Nibble0(nvmDSTLog[nvmDSTOffset]) != 0x0F)
        {
            uint8_t selfTestCode = 0;
            switch (M_Nibble1(nvmDSTLog[nvmDSTOffset]))
            {
            case 1:
                selfTestCode = 1;
                break;
            case 2:
                selfTestCode = 2;
                break;
            default:
                selfTestCode = 0;
                break;
            }
            selfTestResults[selfTestOffset + 4] = (selfTestCode << 5) | M_Nibble0(nvmDSTLog[nvmDSTOffset]);
            selfTestResults[selfTestOffset + 5] = nvmDSTLog[nvmDSTOffset + 1];//segment number
            uint64_t nvmPOH = M_BytesTo8ByteValue(nvmDSTLog[nvmDSTOffset + 11], nvmDSTLog[nvmDSTOffset + 10], nvmDSTLog[nvmDSTOffset + 9], nvmDSTLog[nvmDSTOffset + 8], nvmDSTLog[nvmDSTOffset + 7], nvmDSTLog[nvmDSTOffset + 6], nvmDSTLog[nvmDSTOffset + 5], nvmDSTLog[nvmDSTOffset + 4]);
            if (nvmPOH > UINT16_MAX)
            {
                selfTestResults[selfTestOffset + 6] = 0xFF;
                selfTestResults[selfTestOffset + 7] = 0xFF;
            }
            else
            {
                selfTestResults[selfTestOffset + 6] = M_Byte1(nvmPOH);
                selfTestResults[selfTestOffset + 7] = M_Byte0(nvmPOH);
            }
            //failing LBA if any (otherwise set all F's)
            if (nvmDSTLog[nvmDSTOffset + 2] & BIT1)
            {
                selfTestResults[selfTestOffset + 8] = nvmDSTLog[nvmDSTOffset + 23];
                selfTestResults[selfTestOffset + 9] = nvmDSTLog[nvmDSTOffset + 22];
                selfTestResults[selfTestOffset + 10] = nvmDSTLog[nvmDSTOffset + 21];
                selfTestResults[selfTestOffset + 11] = nvmDSTLog[nvmDSTOffset + 20];
                selfTestResults[selfTestOffset + 12] = nvmDSTLog[nvmDSTOffset + 19];
                selfTestResults[selfTestOffset + 13] = nvmDSTLog[nvmDSTOffset + 18];
                selfTestResults[selfTestOffset + 14] = nvmDSTLog[nvmDSTOffset + 17];
                selfTestResults[selfTestOffset + 15] = nvmDSTLog[nvmDSTOffset + 16];
            }
            else
            {
                selfTestResults[selfTestOffset + 8] = UINT8_MAX;
                selfTestResults[selfTestOffset + 9] = UINT8_MAX;
                selfTestResults[selfTestOffset + 10] = UINT8_MAX;
                selfTestResults[selfTestOffset + 11] = UINT8_MAX;
                selfTestResults[selfTestOffset + 12] = UINT8_MAX;
                selfTestResults[selfTestOffset + 13] = UINT8_MAX;
                selfTestResults[selfTestOffset + 14] = UINT8_MAX;
                selfTestResults[selfTestOffset + 15] = UINT8_MAX;
            }
            uint8_t senseKey = 0, additionalSenseCode = 0, additionalSenseCodeQualifier = 0;
            //TODO: translate NVMe Status to a SCSI Sense code as best as possible.
            //if (nvmDSTLog[nvmDSTOffset + 2] & BIT2 && nvmDSTLog[nvmDSTOffset + 2] & BIT3)
            //{
            //    //convert NVM status to a SCSI sense code
            //}
            //else
            {
                //generic translation much like SAT spec
                switch (M_Nibble0(nvmDSTLog[nvmDSTOffset]))
                {
                case 15://unused entry
                case 0://no error
                    senseKey = SENSE_KEY_NO_ERROR;
                    additionalSenseCode = 0;
                    additionalSenseCodeQualifier = 0;
                    break;
                case 1://aborted by DST command
                    senseKey = SENSE_KEY_ABORTED_COMMAND;
                    additionalSenseCode = 0x40;
                    additionalSenseCodeQualifier = 0x80 + M_Nibble0(nvmDSTLog[nvmDSTOffset]);
                    break;
                case 2://aborted by controller level reset
                    senseKey = SENSE_KEY_ABORTED_COMMAND;
                    additionalSenseCode = 0x40;
                    additionalSenseCodeQualifier = 0x80 + M_Nibble0(nvmDSTLog[nvmDSTOffset]);
                    break;
                case 3://aborted due to removal of namespace
                    senseKey = SENSE_KEY_ABORTED_COMMAND;
                    additionalSenseCode = 0x40;
                    additionalSenseCodeQualifier = 0x80 + M_Nibble0(nvmDSTLog[nvmDSTOffset]);
                    break;
                case 4://aborted due to processing of a format
                    senseKey = SENSE_KEY_ABORTED_COMMAND;
                    additionalSenseCode = 0x40;
                    additionalSenseCodeQualifier = 0x80 + M_Nibble0(nvmDSTLog[nvmDSTOffset]);
                    break;
                case 5://fatal or unknown error
                    senseKey = SENSE_KEY_ABORTED_COMMAND;
                    additionalSenseCode = 0x40;
                    additionalSenseCodeQualifier = 0x80 + M_Nibble0(nvmDSTLog[nvmDSTOffset]);
                    break;
                case 6://segment failed, but unknown segment number that failed
                    senseKey = SENSE_KEY_HARDWARE_ERROR;
                    additionalSenseCode = 0x40;
                    additionalSenseCodeQualifier = 0x80 + M_Nibble0(nvmDSTLog[nvmDSTOffset]);
                    break;
                case 7://segment failed and indicated by segment number
                    senseKey = SENSE_KEY_HARDWARE_ERROR;
                    additionalSenseCode = 0x40;
                    additionalSenseCodeQualifier = 0x80 + M_Nibble0(nvmDSTLog[nvmDSTOffset]);
                    break;
                case 8://aborted for unknown reason
                    senseKey = SENSE_KEY_ABORTED_COMMAND;
                    additionalSenseCode = 0x40;
                    additionalSenseCodeQualifier = 0x80 + M_Nibble0(nvmDSTLog[nvmDSTOffset]);
                    break;
                case 9://aborted by sanitize command
                    senseKey = SENSE_KEY_ABORTED_COMMAND;
                    additionalSenseCode = 0x40;
                    additionalSenseCodeQualifier = 0x80 + M_Nibble0(nvmDSTLog[nvmDSTOffset]);
                    break;
                case 10://not defined, fallthrough
                case 11:
                case 12:
                case 13:
                case 14:
                default:
                    senseKey = SENSE_KEY_NO_ERROR;//don't set an error, but setup remaining fields
                    additionalSenseCode = 0x40;
                    additionalSenseCodeQualifier = 0x80 + M_Nibble0(nvmDSTLog[nvmDSTOffset]);
                    break;
                }
            }
            selfTestResults[selfTestOffset + 16] = senseKey;
            selfTestResults[selfTestOffset + 17] = additionalSenseCode;
            selfTestResults[selfTestOffset + 18] = additionalSenseCodeQualifier;
            //vendor specific
            selfTestResults[selfTestOffset + 19] = 0;

        }
    }
    if (scsiIoCtx->pdata)
    {
        memcpy(scsiIoCtx->pdata, selfTestResults, M_Min(404U, scsiIoCtx->dataLength));
    }
    return ret;
}
#endif

static int sntl_Translate_SCSI_Log_Sense_Command(tDevice *device, ScsiIoCtx *scsiIoCtx)
{
    int ret = SUCCESS;
    //we ignore the sp bit since it doesn't matter to us
    uint8_t pageControl = (scsiIoCtx->cdb[2] & 0xC0) >> 6;
    uint8_t pageCode = scsiIoCtx->cdb[2] & 0x3F;
    uint8_t subpageCode = scsiIoCtx->cdb[3];
    uint16_t parameterPointer = M_BytesTo2ByteValue(scsiIoCtx->cdb[5], scsiIoCtx->cdb[6]);
    uint8_t senseKeySpecificDescriptor[8] = { 0 };
    uint8_t bitPointer = 0;
    uint16_t fieldPointer = 0;
    //filter out unsupported bits
    if (((fieldPointer = 1) != 0 && M_GETBITRANGE(scsiIoCtx->cdb[1], 7, 1) != 0)
        || ((fieldPointer = 4) != 0 && scsiIoCtx->cdb[4] != 0)
        )
    {
        if (bitPointer == 0)
        {
            uint8_t reservedByteVal = scsiIoCtx->cdb[fieldPointer];
            uint8_t counter = 0;
            while (reservedByteVal > 0 && counter < 8)
            {
                reservedByteVal >>= 1;
                ++counter;
            }
            bitPointer = counter - 1;//because we should always get a count of at least 1 if here and bits are zero indexed
        }
        sntl_Set_Sense_Key_Specific_Descriptor_Invalid_Field(senseKeySpecificDescriptor, true, true, bitPointer, fieldPointer);
        ret = NOT_SUPPORTED;
        sntl_Set_Sense_Data_For_Translation(scsiIoCtx->psense, scsiIoCtx->senseDataSize, SENSE_KEY_ILLEGAL_REQUEST, 0x24, 0, device->drive_info.softSATFlags.senseDataDescriptorFormat, senseKeySpecificDescriptor, 1);
    }
    else
    {
        //uint16_t allocationLength = M_BytesTo2ByteValue(scsiIoCtx->cdb[7], scsiIoCtx->cdb[8]);
        if (pageControl == LPC_CUMULATIVE_VALUES)
        {
            //check the pagecode
            switch (pageCode)
            {
            case 0x00://supported pages
                switch (subpageCode)
                {
                case 0://supported pages
                case 0xFF://supported pages and subpages
                    ret = sntl_Translate_Supported_Log_Pages(device, scsiIoCtx);//Update this page as additional pages of support are added!
                    break;
                default:
                    fieldPointer = 3;
                    bitPointer = 7;
                    sntl_Set_Sense_Key_Specific_Descriptor_Invalid_Field(senseKeySpecificDescriptor, true, true, bitPointer, fieldPointer);
                    ret = NOT_SUPPORTED;
                    sntl_Set_Sense_Data_For_Translation(scsiIoCtx->psense, scsiIoCtx->senseDataSize, SENSE_KEY_ILLEGAL_REQUEST, 0x24, 0, device->drive_info.softSATFlags.senseDataDescriptorFormat, senseKeySpecificDescriptor, 1);
                    break;
                }
                break;
            case 0x0D://temperature
                switch (subpageCode)
                {
                case 0:
                    ret = sntl_Translate_Temperature_Log_0x0D(device, scsiIoCtx);
                    break;
                default:
                    fieldPointer = 3;
                    bitPointer = 7;
                    sntl_Set_Sense_Key_Specific_Descriptor_Invalid_Field(senseKeySpecificDescriptor, true, true, bitPointer, fieldPointer);
                    ret = NOT_SUPPORTED;
                    sntl_Set_Sense_Data_For_Translation(scsiIoCtx->psense, scsiIoCtx->senseDataSize, SENSE_KEY_ILLEGAL_REQUEST, 0x24, 0, device->drive_info.softSATFlags.senseDataDescriptorFormat, senseKeySpecificDescriptor, 1);
                    break;
                }
                break;
#if defined (SNTL_EXT)
            case LP_START_STOP_CYCLE_COUNTER: //start-stop cycle counter log page
                switch (subpageCode)
                {
                case 0:
                    //This will only be supported on rotating media for start-stop cycle counter and load-unload counts
                    if(device->drive_info.media_type == MEDIA_HDD)//this check is good enough for now for how SNTL gets used today - TJE
                    {
                        ret = sntl_Translate_Start_Stop_Cycle_Log_0x0E(device, scsiIoCtx);
                    }
                    else
                    {
                        //invalid log page, not subpage
                        fieldPointer = 2;
                        bitPointer = 5;
                        sntl_Set_Sense_Key_Specific_Descriptor_Invalid_Field(senseKeySpecificDescriptor, true, true, bitPointer, fieldPointer);
                        ret = NOT_SUPPORTED;
                        sntl_Set_Sense_Data_For_Translation(scsiIoCtx->psense, scsiIoCtx->senseDataSize, SENSE_KEY_ILLEGAL_REQUEST, 0x24, 0, device->drive_info.softSATFlags.senseDataDescriptorFormat, senseKeySpecificDescriptor, 1);
                    }
                    break;
                default:
                    fieldPointer = 3;
                    bitPointer = 7;
                    sntl_Set_Sense_Key_Specific_Descriptor_Invalid_Field(senseKeySpecificDescriptor, true, true, bitPointer, fieldPointer);
                    ret = NOT_SUPPORTED;
                    sntl_Set_Sense_Data_For_Translation(scsiIoCtx->psense, scsiIoCtx->senseDataSize, SENSE_KEY_ILLEGAL_REQUEST, 0x24, 0, device->drive_info.softSATFlags.senseDataDescriptorFormat, senseKeySpecificDescriptor, 1);
                    break;
                }
                break;
            case LP_SELF_TEST_RESULTS://self test results
              switch (subpageCode)
              {
              case 0:
                  if (device->drive_info.IdentifyData.nvme.ctrl.oacs & BIT4)
                  {
                      ret = sntl_Translate_Self_Test_Results_Log_0x10(device, scsiIoCtx);
                  }
                  else
                  {
                      fieldPointer = 2;
                      bitPointer = 5;
                      sntl_Set_Sense_Key_Specific_Descriptor_Invalid_Field(senseKeySpecificDescriptor, true, true, bitPointer, fieldPointer);
                      ret = NOT_SUPPORTED;
                      sntl_Set_Sense_Data_For_Translation(scsiIoCtx->psense, scsiIoCtx->senseDataSize, SENSE_KEY_ILLEGAL_REQUEST, 0x24, 0, device->drive_info.softSATFlags.senseDataDescriptorFormat, senseKeySpecificDescriptor, 1);
                  }
                  break;
              default:
                  fieldPointer = 3;
                  bitPointer = 7;
                  sntl_Set_Sense_Key_Specific_Descriptor_Invalid_Field(senseKeySpecificDescriptor, true, true, bitPointer, fieldPointer);
                  ret = NOT_SUPPORTED;
                  sntl_Set_Sense_Data_For_Translation(scsiIoCtx->psense, scsiIoCtx->senseDataSize, SENSE_KEY_ILLEGAL_REQUEST, 0x24, 0, device->drive_info.softSATFlags.senseDataDescriptorFormat, senseKeySpecificDescriptor, 1);
                  break;
              }
              break;
#endif
            case 0x11://solid state media
                switch (subpageCode)
                {
                case 0:
                    ret = sntl_Translate_Solid_State_Media_Log_0x11(device, scsiIoCtx);
                    break;
                default:
                    fieldPointer = 3;
                    bitPointer = 7;
                    sntl_Set_Sense_Key_Specific_Descriptor_Invalid_Field(senseKeySpecificDescriptor, true, true, bitPointer, fieldPointer);
                    ret = NOT_SUPPORTED;
                    sntl_Set_Sense_Data_For_Translation(scsiIoCtx->psense, scsiIoCtx->senseDataSize, SENSE_KEY_ILLEGAL_REQUEST, 0x24, 0, device->drive_info.softSATFlags.senseDataDescriptorFormat, senseKeySpecificDescriptor, 1);
                    break;
                }
                break;
            //add this page in to report POH
#if defined (SNTL_EXT)
            case 0x15://background scan (for POH)
                switch (subpageCode)
                {
                case 0:
                    ret = sntl_Translate_Background_Scan_Results_Log_0x15(device, scsiIoCtx);
                    break;
                default:
                    fieldPointer = 3;
                    bitPointer = 7;
                    sntl_Set_Sense_Key_Specific_Descriptor_Invalid_Field(senseKeySpecificDescriptor, true, true, bitPointer, fieldPointer);
                    ret = NOT_SUPPORTED;
                    sntl_Set_Sense_Data_For_Translation(scsiIoCtx->psense, scsiIoCtx->senseDataSize, SENSE_KEY_ILLEGAL_REQUEST, 0x24, 0, device->drive_info.softSATFlags.senseDataDescriptorFormat, senseKeySpecificDescriptor, 1);
                    break;
                }
                break;
            //add this to report total reads/writes etc
            case 0x19://general statistics and performance
                switch (subpageCode)
                {
                case 0:
                    ret = sntl_Translate_General_Statistics_And_Performance_Log_0x19(device, scsiIoCtx);
                    break;
                default:
                    fieldPointer = 3;
                    bitPointer = 7;
                    sntl_Set_Sense_Key_Specific_Descriptor_Invalid_Field(senseKeySpecificDescriptor, true, true, bitPointer, fieldPointer);
                    ret = NOT_SUPPORTED;
                    sntl_Set_Sense_Data_For_Translation(scsiIoCtx->psense, scsiIoCtx->senseDataSize, SENSE_KEY_ILLEGAL_REQUEST, 0x24, 0, device->drive_info.softSATFlags.senseDataDescriptorFormat, senseKeySpecificDescriptor, 1);
                    break;
                }
                break;
#endif
            case 0x2F://Informational Exceptions
                if (subpageCode == 0)
                {
                    if (parameterPointer == 0)
                    {
                        ret = sntl_Translate_Informational_Exceptions_Log_Page_2F(device, scsiIoCtx);
                    }
                    else
                    {
                        fieldPointer = 5;
                        bitPointer = 7;
                        sntl_Set_Sense_Key_Specific_Descriptor_Invalid_Field(senseKeySpecificDescriptor, true, true, bitPointer, fieldPointer);
                        ret = NOT_SUPPORTED;
                        sntl_Set_Sense_Data_For_Translation(scsiIoCtx->psense, scsiIoCtx->senseDataSize, SENSE_KEY_ILLEGAL_REQUEST, 0x24, 0, device->drive_info.softSATFlags.senseDataDescriptorFormat, senseKeySpecificDescriptor, 1);
                    }
                }
                else
                {
                    fieldPointer = 3;
                    bitPointer = 7;
                    sntl_Set_Sense_Key_Specific_Descriptor_Invalid_Field(senseKeySpecificDescriptor, true, true, bitPointer, fieldPointer);
                    ret = NOT_SUPPORTED;
                    sntl_Set_Sense_Data_For_Translation(scsiIoCtx->psense, scsiIoCtx->senseDataSize, SENSE_KEY_ILLEGAL_REQUEST, 0x24, 0, device->drive_info.softSATFlags.senseDataDescriptorFormat, senseKeySpecificDescriptor, 1);
                }
                break;
            default:
                fieldPointer = 2;
                bitPointer = 5;
                sntl_Set_Sense_Key_Specific_Descriptor_Invalid_Field(senseKeySpecificDescriptor, true, true, bitPointer, fieldPointer);
                ret = NOT_SUPPORTED;
                sntl_Set_Sense_Data_For_Translation(scsiIoCtx->psense, scsiIoCtx->senseDataSize, SENSE_KEY_ILLEGAL_REQUEST, 0x24, 0, device->drive_info.softSATFlags.senseDataDescriptorFormat, senseKeySpecificDescriptor, 1);
                break;
            }
        }
        else //page control
        {
            fieldPointer = 2;
            bitPointer = 7;
            sntl_Set_Sense_Key_Specific_Descriptor_Invalid_Field(senseKeySpecificDescriptor, true, true, bitPointer, fieldPointer);
            ret = NOT_SUPPORTED;
            sntl_Set_Sense_Data_For_Translation(scsiIoCtx->psense, scsiIoCtx->senseDataSize, SENSE_KEY_ILLEGAL_REQUEST, 0x24, 0, device->drive_info.softSATFlags.senseDataDescriptorFormat, senseKeySpecificDescriptor, 1);
        }
    }
    return ret;
}

//mode parameter header must be 4 bytes for short format and 8 bytes for long format (longHeader set to true)
//dataBlockDescriptor must be non-null when returnDataBlockDescriiptor is true. When non null, it must be 8 bytes for short, or 16 for long (when longLBABit is set to true)
static int sntl_Translate_Mode_Sense_Read_Write_Error_Recovery_01h(tDevice *device, ScsiIoCtx *scsiIoCtx, uint8_t pageControl, bool returnDataBlockDescriptor, bool longLBABit, uint8_t *dataBlockDescriptor, bool longHeader, uint8_t *modeParameterHeader, uint16_t allocationLength)
{
    int ret = SUCCESS;
    uint8_t *readWriteErrorRecovery = NULL;//will be allocated later
    uint16_t pageLength = 12;//add onto this depending on the length of the header and block descriptors
    uint16_t offset = 0;//used later when we start setting data in the buffer since we need to account for mode parameter header and DBDs
    uint8_t headerLength = 4;
    uint8_t blockDescLength = 0;
    if (!modeParameterHeader)
    {
        return BAD_PARAMETER;
    }
    if (longHeader)
    {
        pageLength += 8;
        offset += 8;
        headerLength = 8;
    }
    else
    {
        pageLength += 4;
        offset += 4;
    }
    if (returnDataBlockDescriptor)
    {
        if (longLBABit)
        {
            pageLength += 16;
            offset += 16;
            blockDescLength = 16;
        }
        else
        {
            pageLength += 8;
            offset += 8;
            blockDescLength = 8;
        }
    }
    //now that we know how many bytes we need for this, allocate memory
    readWriteErrorRecovery = C_CAST(uint8_t*, calloc(pageLength, sizeof(uint8_t)));
    if (!readWriteErrorRecovery)
    {
        //TODO: set an error in the sense data
        return MEMORY_FAILURE;
    }
    //copy header into place
    memcpy(&readWriteErrorRecovery[0], modeParameterHeader, headerLength);
    //copy block descriptor if it is to be returned
    if (blockDescLength > 0)
    {
        memcpy(&readWriteErrorRecovery[headerLength], dataBlockDescriptor, blockDescLength);
    }
    //set the remaining part of the page up
    readWriteErrorRecovery[offset + 0] = 0x01;//page number
    readWriteErrorRecovery[offset + 1] = 0x0A;//page length
    if (pageControl != 0x1)//default, saved, and current pages.
    {
        readWriteErrorRecovery[offset + 2] = BIT7 | BIT6;//awre = 1, arre = 1, tb = 0, rc = 0, eer = 0, per = 0, dte = 0, dcr = 0
        readWriteErrorRecovery[offset + 3] = 0;//read retry count (since we only issue 1 read command)
        readWriteErrorRecovery[offset + 4] = OBSOLETE;
        readWriteErrorRecovery[offset + 5] = OBSOLETE;
        readWriteErrorRecovery[offset + 6] = OBSOLETE;
        readWriteErrorRecovery[offset + 7] = 0;//lbpre = 0
        readWriteErrorRecovery[offset + 8] = 0;//write retry count (since we only issue 1 write command)
        readWriteErrorRecovery[offset + 9] = RESERVED;
        //read the current recovery timer value
        nvmeFeaturesCmdOpt getErrRecTime;
        memset(&getErrRecTime, 0, sizeof(nvmeFeaturesCmdOpt));
        getErrRecTime.fid = 0x05;
        getErrRecTime.sel = 0;
        if (device->drive_info.IdentifyData.nvme.ctrl.oncs & BIT4)
        {
            switch (pageControl)
            {
            case MPC_CHANGABLE_VALUES:
                getErrRecTime.sel = 3;
                break;
            case MPC_CURRENT_VALUES:
                getErrRecTime.sel = 0;
                break;
            case MPC_DEFAULT_VALUES:
                getErrRecTime.sel = 1;
                break;
            case MPC_SAVED_VALUES:
                getErrRecTime.sel = 2;
                break;
            }
        }
        if (SUCCESS == nvme_Get_Features(device, &getErrRecTime))
        {
            uint32_t recoveryTime = getErrRecTime.featSetGetValue * 100;//value is reported in 100ms units
            if (recoveryTime > UINT16_MAX)
            {
                readWriteErrorRecovery[offset + 10] = 0xFF;//recovery time limit
                readWriteErrorRecovery[offset + 11] = 0xFF;//recovery time limit
            }
            else
            {
                readWriteErrorRecovery[offset + 10] = M_Byte1(recoveryTime);//recovery time limit
                readWriteErrorRecovery[offset + 11] = M_Byte0(recoveryTime);//recovery time limit
            }
        }
        else
        {
            safe_Free(readWriteErrorRecovery)
            set_Sense_Data_By_NVMe_Status(device, device->drive_info.lastNVMeResult.lastNVMeStatus, scsiIoCtx->psense, scsiIoCtx->senseDataSize);
            return ret;
        }
    }
    else
    {
        //changable values....only allow changes to the recovery time limit
        readWriteErrorRecovery[offset + 10] = 0xFF;//recovery time limit
        readWriteErrorRecovery[offset + 11] = 0xFF;//recovery time limit
    }
    //set the mode data length
    if (longHeader)
    {
        readWriteErrorRecovery[0] = M_Byte1(pageLength - UINT16_C(2));
        readWriteErrorRecovery[1] = M_Byte0(pageLength - UINT16_C(2));
    }
    else
    {
        readWriteErrorRecovery[0] = C_CAST(uint8_t, pageLength - UINT8_C(1));
    }
    //now copy the data back and return from this function
    if (scsiIoCtx->pdata)
    {
        memcpy(scsiIoCtx->pdata, readWriteErrorRecovery, M_Min(pageLength, allocationLength));
    }
    safe_Free(readWriteErrorRecovery)
    return ret;
}

//mode parameter header must be 4 bytes for short format and 8 bytes for long format (longHeader set to true)
//dataBlockDescriptor must be non-null when returnDataBlockDescriiptor is true. When non null, it must be 8 bytes for short, or 16 for long (when longLBABit is set to true)
static int sntl_Translate_Mode_Sense_Caching_08h(tDevice *device, ScsiIoCtx *scsiIoCtx, uint8_t pageControl, bool returnDataBlockDescriptor, bool longLBABit, uint8_t *dataBlockDescriptor, bool longHeader, uint8_t *modeParameterHeader, uint16_t allocationLength)
{
    int ret = SUCCESS;
    uint8_t *caching = NULL;//will be allocated later
    uint16_t pageLength = 20;//add onto this depending on the length of the header and block descriptors
    uint16_t offset = 0;//used later when we start setting data in the buffer since we need to account for mode parameter header and DBDs
    uint8_t headerLength = 4;
    uint8_t blockDescLength = 0;
    if (!modeParameterHeader)
    {
        return BAD_PARAMETER;
    }
    if (longHeader)
    {
        pageLength += 8;
        offset += 8;
        headerLength = 8;
    }
    else
    {
        pageLength += 4;
        offset += 4;
    }
    if (returnDataBlockDescriptor)
    {
        if (longLBABit)
        {
            pageLength += 16;
            offset += 16;
            blockDescLength = 16;
        }
        else
        {
            pageLength += 8;
            offset += 8;
            blockDescLength = 8;
        }
    }
    //now that we know how many bytes we need for this, allocate memory
    caching = C_CAST(uint8_t*, calloc(pageLength, sizeof(uint8_t)));
    if (!caching)
    {
        //TODO: set an error in the sense data
        return MEMORY_FAILURE;
    }
    //copy header into place
    memcpy(&caching[0], modeParameterHeader, headerLength);
    //copy block descriptor if it is to be returned
    if (blockDescLength > 0)
    {
        memcpy(&caching[headerLength], dataBlockDescriptor, blockDescLength);
    }
    //set the remaining part of the page up
    //send an identify command to get up to date read/write cache info
    caching[offset + 0] = 0x08;//page number
    caching[offset + 1] = 0x12;//page length
    if (pageControl == 0x1)//changeable
    {
        //check if write cache is supported
        if (device->drive_info.IdentifyData.nvme.ctrl.vwc & BIT0)
        {
            //TODO: if sel field of get features is supported, send that command to query if VWC is changeable?
            caching[offset + 2] = BIT2;
        }
    }
    else//saved, current, and default.
    {
        if (device->drive_info.IdentifyData.nvme.ctrl.vwc & BIT0)
        {
            //send get features command
            nvmeFeaturesCmdOpt getVWC;
            memset(&getVWC, 0, sizeof(nvmeFeaturesCmdOpt));
            getVWC.fid = 0x06;
            getVWC.sel = 0;
            if (device->drive_info.IdentifyData.nvme.ctrl.oncs & BIT4)
            {
                switch (pageControl)
                {
                case MPC_CHANGABLE_VALUES:
                    getVWC.sel = 3;
                    break;
                case MPC_CURRENT_VALUES:
                    getVWC.sel = 0;
                    break;
                case MPC_DEFAULT_VALUES:
                    getVWC.sel = 1;
                    break;
                case MPC_SAVED_VALUES:
                    getVWC.sel = 2;
                    break;
                }
            }
            if (SUCCESS == nvme_Get_Features(device, &getVWC))
            {
                if (getVWC.featSetGetValue & BIT0)
                {
                    caching[offset + 2] = BIT2;//ic = 0, abpf = 0, cap = 0, disc = 0, size = 0, wce = 1, mf = 0, rcd = 0
                }
            }
            else
            {
                //TODO: set an error...even though this shouldn't happen
                set_Sense_Data_By_NVMe_Status(device, device->drive_info.lastNVMeResult.lastNVMeStatus, scsiIoCtx->psense, scsiIoCtx->senseDataSize);
                safe_Free(caching)
                return ret;
            }
        }
        else
        {
            //wce not supported, so therefore not enabled either
            caching[offset + 2] = 0;//ic = 0, abpf = 0, cap = 0, disc = 0, size = 0, wce = 0, mf = 0, rcd = 0
        }
    }
    caching[offset + 3] = 0;//demand read/write retention priorities
    caching[offset + 4] = 0;//disable pre-fetch transfer length
    caching[offset + 5] = 0;
    caching[offset + 6] = 0;//minimum pre-fetch
    caching[offset + 7] = 0;
    caching[offset + 8] = 0;//maximum pre-fetch
    caching[offset + 9] = 0;
    caching[offset + 10] = 0;//maximum pre-fetch ceiling
    caching[offset + 11] = 0;
    caching[offset + 12] = 0;//dra not supported on nvme
    caching[offset + 13] = 0;//num cache segments
    caching[offset + 14] = 0;//cache segment size
    caching[offset + 15] = 0;//cache segment size
    caching[offset + 16] = RESERVED;
    caching[offset + 17] = OBSOLETE;
    caching[offset + 18] = OBSOLETE;
    caching[offset + 19] = OBSOLETE;
    //set the mode data length
    if (longHeader)
    {
        caching[0] = M_Byte1(pageLength - UINT16_C(2));
        caching[1] = M_Byte0(pageLength - UINT16_C(2));
    }
    else
    {
        caching[0] = C_CAST(uint8_t, pageLength - UINT8_C(1));
    }
    //now copy the data back and return from this function
    if (scsiIoCtx->pdata)
    {
        memcpy(scsiIoCtx->pdata, caching, M_Min(pageLength, allocationLength));
    }
    safe_Free(caching)
    return ret;
}

//mode parameter header must be 4 bytes for short format and 8 bytes for long format (longHeader set to true)
//dataBlockDescriptor must be non-null when returnDataBlockDescriiptor is true. When non null, it must be 8 bytes for short, or 16 for long (when longLBABit is set to true)
static int sntl_Translate_Mode_Sense_Control_0Ah(ScsiIoCtx *scsiIoCtx, uint8_t pageControl, bool returnDataBlockDescriptor, bool longLBABit, uint8_t *dataBlockDescriptor, bool longHeader, uint8_t *modeParameterHeader, uint16_t allocationLength)
{
    int ret = SUCCESS;
    uint8_t *controlPage = NULL;//will be allocated later
    uint16_t pageLength = 12;//add onto this depending on the length of the header and block descriptors
    uint16_t offset = 0;//used later when we start setting data in the buffer since we need to account for mode parameter header and DBDs
    uint8_t headerLength = 4;
    uint8_t blockDescLength = 0;
    if (!modeParameterHeader)
    {
        return BAD_PARAMETER;
    }
    if (longHeader)
    {
        pageLength += 8;
        offset += 8;
        headerLength = 8;
    }
    else
    {
        pageLength += 4;
        offset += 4;
    }
    if (returnDataBlockDescriptor)
    {
        if (longLBABit)
        {
            pageLength += 16;
            offset += 16;
            blockDescLength = 16;
        }
        else
        {
            pageLength += 8;
            offset += 8;
            blockDescLength = 8;
        }
    }
    //now that we know how many bytes we need for this, allocate memory
    controlPage = C_CAST(uint8_t*, calloc(pageLength, sizeof(uint8_t)));
    if (!controlPage)
    {
        //TODO: set an error in the sense data
        return MEMORY_FAILURE;
    }
    //copy header into place
    memcpy(&controlPage[0], modeParameterHeader, headerLength);
    //copy block descriptor if it is to be returned
    if (blockDescLength > 0)
    {
        memcpy(&controlPage[headerLength], dataBlockDescriptor, blockDescLength);
    }
    //set the remaining part of the page up
    controlPage[offset + 0] = 0x0A;
    controlPage[offset + 1] = 0x0A;
    if (pageControl == 0x01)
    {
        //nothing is required to be changeable so don't report changes for anything
    }
    else
    {
        controlPage[offset + 2] |= BIT2 | BIT1;//TST = 0, TMF_only = 0, dpicz = 0, dsense = 1, gltsd = 1, rlec = 0
        //todo:dpicz bit set to 1???Need to figure out when we want this set
        controlPage[offset + 3] |= BIT4 | BIT1;//queued algorithm modifier = 1, nuar = 0, QErr = 01,
        controlPage[offset + 4] = 0;//rac = 0, UA_INTLCK_CTRL = 0, swp = 0
        controlPage[offset + 5] = BIT7 | BIT6;//ato = 1, tas = 1, atmpe = 0, rwwp = 0, autoload mode = 0
        controlPage[offset + 6] = OBSOLETE;
        controlPage[offset + 7] = OBSOLETE;
        controlPage[offset + 8] = 0xFF;//busy timeout period
        controlPage[offset + 9] = 0xFF;//busy timeout period
#if defined (SNTL_EXT)
        uint16_t smartSelfTestTime = 0;
        //TODO: If the drive supports DST, set the DST timeout here
        controlPage[offset + 10] = M_Byte1(smartSelfTestTime);
        controlPage[offset + 11] = M_Byte0(smartSelfTestTime);
#else
        controlPage[offset + 10] = 0;
        controlPage[offset + 11] = 0;
#endif

    }
    //set the mode data length
    if (longHeader)
    {
        controlPage[0] = M_Byte1(pageLength - UINT16_C(2));
        controlPage[1] = M_Byte0(pageLength - UINT16_C(2));
    }
    else
    {
        controlPage[0] = C_CAST(uint8_t, pageLength - UINT8_C(1));
    }
    //now copy the data back and return from this function
    if (scsiIoCtx->pdata)
    {
        memcpy(scsiIoCtx->pdata, controlPage, M_Min(pageLength, allocationLength));
    }
    safe_Free(controlPage)
    return ret;
}

//mode parameter header must be 4 bytes for short format and 8 bytes for long format (longHeader set to true)
//dataBlockDescriptor must be non-null when returnDataBlockDescriiptor is true. When non null, it must be 8 bytes for short, or 16 for long (when longLBABit is set to true)
static int sntl_Translate_Mode_Sense_Power_Condition_1A(ScsiIoCtx *scsiIoCtx, uint8_t pageControl, bool returnDataBlockDescriptor, bool longLBABit, uint8_t *dataBlockDescriptor, bool longHeader, uint8_t *modeParameterHeader, uint16_t allocationLength)
{
    int ret = SUCCESS;
    uint8_t *powerConditionPage = NULL;//will be allocated later
    uint16_t pageLength = 40;//add onto this depending on the length of the header and block descriptors
    uint16_t offset = 0;//used later when we start setting data in the buffer since we need to account for mode parameter header and DBDs
    uint8_t headerLength = 4;
    uint8_t blockDescLength = 0;
    if (!modeParameterHeader)
    {
        return BAD_PARAMETER;
    }
    if (longHeader)
    {
        pageLength += 8;
        offset += 8;
        headerLength = 8;
    }
    else
    {
        pageLength += 4;
        offset += 4;
    }
    if (returnDataBlockDescriptor)
    {
        if (longLBABit)
        {
            pageLength += 16;
            offset += 16;
            blockDescLength = 16;
        }
        else
        {
            pageLength += 8;
            offset += 8;
            blockDescLength = 8;
        }
    }
    //now that we know how many bytes we need for this, allocate memory
    powerConditionPage = C_CAST(uint8_t*, calloc(pageLength, sizeof(uint8_t)));
    if (!powerConditionPage)
    {
        //TODO: set an error in the sense data
        return MEMORY_FAILURE;
    }
    //copy header into place
    memcpy(&powerConditionPage[0], modeParameterHeader, headerLength);
    //copy block descriptor if it is to be returned
    if (blockDescLength > 0)
    {
        memcpy(&powerConditionPage[headerLength], dataBlockDescriptor, blockDescLength);
    }
    //set the remaining part of the page up
    powerConditionPage[offset + 0] = 0x1A;
    powerConditionPage[offset + 1] = 0x26;//length
    //no timers suppored in nvme, so all fields are set to zero
    M_USE_UNUSED(pageControl); //This is not being used as all bytes are the same for this mode page today...
    //set the mode data length
    if (longHeader)
    {
        powerConditionPage[0] = M_Byte1(pageLength - UINT16_C(2));
        powerConditionPage[1] = M_Byte0(pageLength - UINT16_C(2));
    }
    else
    {
        powerConditionPage[0] = C_CAST(uint8_t, pageLength - UINT16_C(1));
    }
    //now copy the data back and return from this function
    if (scsiIoCtx->pdata)
    {
        memcpy(scsiIoCtx->pdata, powerConditionPage, M_Min(pageLength, allocationLength));
    }
    safe_Free(powerConditionPage)
    return ret;
}

#if defined (SNTL_EXT)
static int sntl_Translate_Mode_Sense_Control_Extension_0Ah_01h(ScsiIoCtx *scsiIoCtx, uint8_t pageControl, bool returnDataBlockDescriptor, bool longLBABit, uint8_t *dataBlockDescriptor, bool longHeader, uint8_t *modeParameterHeader, uint16_t allocationLength)
{
    int ret = SUCCESS;
    uint8_t *controlExtPage = NULL;//will be allocated later
    uint16_t pageLength = 32;//add onto this depending on the length of the header and block descriptors
    uint16_t offset = 0;//used later when we start setting data in the buffer since we need to account for mode parameter header and DBDs
    uint8_t headerLength = 4;
    uint8_t blockDescLength = 0;
    if (!modeParameterHeader)
    {
        return BAD_PARAMETER;
    }
    if (longHeader)
    {
        pageLength += 8;
        offset += 8;
        headerLength = 8;
    }
    else
    {
        pageLength += 4;
        offset += 4;
    }
    if (returnDataBlockDescriptor)
    {
        if (longLBABit)
        {
            pageLength += 16;
            offset += 16;
            blockDescLength = 16;
        }
        else
        {
            pageLength += 8;
            offset += 8;
            blockDescLength = 8;
        }
    }
    //now that we know how many bytes we need for this, allocate memory
    controlExtPage = C_CAST(uint8_t*, calloc(pageLength, sizeof(uint8_t)));
    if (!controlExtPage)
    {
        //TODO: set an error in the sense data
        return MEMORY_FAILURE;
    }
    //copy header into place
    memcpy(&controlExtPage[0], modeParameterHeader, headerLength);
    //copy block descriptor if it is to be returned
    if (blockDescLength > 0)
    {
        memcpy(&controlExtPage[headerLength], dataBlockDescriptor, blockDescLength);
    }
    //set the remaining part of the page up
    controlExtPage[offset + 0] = 0x0A;
    controlExtPage[offset + 0] |= BIT6;//set spf bit
    controlExtPage[offset + 1] = 0x01;
    controlExtPage[offset + 2] = 0x00;
    controlExtPage[offset + 3] = 0x1C;
    if (pageControl != 0x01)//default, current, & saved...nothing on this page will be changeable - TJE
    {
        controlExtPage[offset + 4] = 0;//dlc = 0, tcmos = 0, scsip = 0, ialuae = 0
        controlExtPage[offset + 5] = 0;//initial command priority = 0 (for no/vendor spcific priority)
        controlExtPage[offset + 6] = SPC3_SENSE_LEN;//252
        controlExtPage[offset + 7] = RESERVED;
        controlExtPage[offset + 8] = RESERVED;
        controlExtPage[offset + 9] = RESERVED;
        controlExtPage[offset + 10] = RESERVED;
        controlExtPage[offset + 11] = RESERVED;
        controlExtPage[offset + 12] = RESERVED;
        controlExtPage[offset + 13] = RESERVED;
        controlExtPage[offset + 14] = RESERVED;
        controlExtPage[offset + 15] = RESERVED;
        controlExtPage[offset + 16] = RESERVED;
        controlExtPage[offset + 17] = RESERVED;
        controlExtPage[offset + 18] = RESERVED;
        controlExtPage[offset + 19] = RESERVED;
        controlExtPage[offset + 20] = RESERVED;
        controlExtPage[offset + 21] = RESERVED;
        controlExtPage[offset + 22] = RESERVED;
        controlExtPage[offset + 23] = RESERVED;
        controlExtPage[offset + 24] = RESERVED;
        controlExtPage[offset + 25] = RESERVED;
        controlExtPage[offset + 26] = RESERVED;
        controlExtPage[offset + 27] = RESERVED;
        controlExtPage[offset + 28] = RESERVED;
        controlExtPage[offset + 29] = RESERVED;
        controlExtPage[offset + 30] = RESERVED;
        controlExtPage[offset + 31] = RESERVED;
    }
    //set the mode data length
    if (longHeader)
    {
        controlExtPage[0] = M_Byte1(pageLength - UINT16_C(2));
        controlExtPage[1] = M_Byte0(pageLength - UINT16_C(2));
    }
    else
    {
        controlExtPage[0] = C_CAST(uint8_t, pageLength - UINT16_C(1));
    }
    //now copy the data back and return from this function
    if (scsiIoCtx->pdata)
    {
        memcpy(scsiIoCtx->pdata, controlExtPage, M_Min(pageLength, allocationLength));
    }
    safe_Free(controlExtPage)
    return ret;
}

static int sntl_Translate_Mode_Sense_Informational_Exceptions_Control_1Ch(ScsiIoCtx *scsiIoCtx, uint8_t pageControl, bool returnDataBlockDescriptor, bool longLBABit, uint8_t *dataBlockDescriptor, bool longHeader, uint8_t *modeParameterHeader, uint16_t allocationLength)
{
    int ret = SUCCESS;
    uint8_t *informationalExceptions = NULL;//will be allocated later
    uint16_t pageLength = 12;//add onto this depending on the length of the header and block descriptors
    uint16_t offset = 0;//used later when we start setting data in the buffer since we need to account for mode parameter header and DBDs
    uint8_t headerLength = 4;
    uint8_t blockDescLength = 0;
    if (!modeParameterHeader)
    {
        return BAD_PARAMETER;
    }
    if (longHeader)
    {
        pageLength += 8;
        offset += 8;
        headerLength = 8;
    }
    else
    {
        pageLength += 4;
        offset += 4;
    }
    if (returnDataBlockDescriptor)
    {
        if (longLBABit)
        {
            pageLength += 16;
            offset += 16;
            blockDescLength = 16;
        }
        else
        {
            pageLength += 8;
            offset += 8;
            blockDescLength = 8;
        }
    }
    //now that we know how many bytes we need for this, allocate memory
    informationalExceptions = C_CAST(uint8_t*, calloc(pageLength, sizeof(uint8_t)));
    if (!informationalExceptions)
    {
        //TODO: set an error in the sense data
        return MEMORY_FAILURE;
    }
    //copy header into place
    memcpy(&informationalExceptions[0], modeParameterHeader, headerLength);
    //copy block descriptor if it is to be returned
    if (blockDescLength > 0)
    {
        memcpy(&informationalExceptions[headerLength], dataBlockDescriptor, blockDescLength);
    }
    //set the remaining part of the page up
    informationalExceptions[offset + 0] = 0x1C;//page number
    informationalExceptions[offset + 1] = 0x0A;//page length
    if (pageControl != 0x1)
    {
        informationalExceptions[offset + 2] = 0;//perf = 0, reserved = 0, ebf = 0 (no background functions), EWAsc = 0 (doesn't report warnings), DExcpt = 0 (device does not disable reporting failure predictions), test = 0, ebackerr = 0, logerr = 0
        informationalExceptions[offset + 3] = 0;//MRIE = 0h //TODO: should this be different? We won't ever set a trip, but it isn't disabled either...should be either 0 or 6. 0 meaning will not trip. 6 meaning will check on request sense
        informationalExceptions[offset + 4] = 0;//interval timer = 0 (not used/vendor specific)
        informationalExceptions[offset + 5] = 0;//interval timer = 0 (not used/vendor specific)
        informationalExceptions[offset + 6] = 0;//interval timer = 0 (not used/vendor specific)
        informationalExceptions[offset + 7] = 0;//interval timer = 0 (not used/vendor specific)
        informationalExceptions[offset + 8] = 0;//report count = 0 (no limit)
        informationalExceptions[offset + 9] = 0;//report count = 0 (no limit)
        informationalExceptions[offset + 10] = 0;//report count = 0 (no limit)
        informationalExceptions[offset + 11] = 0;//report count = 0 (no limit)
    }
    else
    {
        //DExcpt can be changed. But we won't allow it right now. - TJE
        //MRIE modes other than 6 are allowed, but unspecified. Not going to support them right now - TJE
    }
    //set the mode data length
    if (longHeader)
    {
        informationalExceptions[0] = M_Byte1(pageLength - UINT16_C(2));
        informationalExceptions[1] = M_Byte0(pageLength - UINT16_C(2));
    }
    else
    {
        informationalExceptions[0] = C_CAST(uint8_t, pageLength - UINT16_C(1));
    }
    //now copy the data back and return from this function
    if (scsiIoCtx->pdata)
    {
        memcpy(scsiIoCtx->pdata, informationalExceptions, M_Min(pageLength, allocationLength));
    }
    safe_Free(informationalExceptions)
    return ret;
}

#endif

static int sntl_Translate_SCSI_Mode_Sense_Command(tDevice *device, ScsiIoCtx *scsiIoCtx)
{
    int ret = SUCCESS;
    bool returnDataBlockDescriptor = true;//true means return a data block descriptor, false means don't return one
    bool longLBABit = false;//true = longlba format, false = standard format for block descriptor
    bool longHeader = false;//false for mode sense 6, true for mode sense 10
    uint8_t pageControl = (scsiIoCtx->cdb[2] & 0xC0) >> 6;//only current values needs to be supported...anything else is unspecified
    uint8_t pageCode = scsiIoCtx->cdb[2] & 0x3F;
    uint8_t subpageCode = scsiIoCtx->cdb[3];
    uint16_t allocationLength = 0;
    uint8_t dataBlockDescriptor[16] = { 0 };
    uint8_t modeParameterHeader[8] = { 0 };
    bool invalidField = false;
    uint8_t senseKeySpecificDescriptor[8] = { 0 };
    uint8_t bitPointer = 0;
    uint16_t fieldPointer = 0;
    uint8_t byte1 = scsiIoCtx->cdb[1];
    if (scsiIoCtx->cdb[1] & BIT3)
    {
        returnDataBlockDescriptor = false;
    }
    if (scsiIoCtx->cdb[OPERATION_CODE] == MODE_SENSE_6_CMD)
    {
        allocationLength = scsiIoCtx->cdb[5];
        modeParameterHeader[1] = 0;//medium type
        modeParameterHeader[2] |= BIT4;//set the DPOFUA bit
        if (returnDataBlockDescriptor)
        {
            modeParameterHeader[3] = 8;//8 bytes for the short descriptor
        }
        //check for invalid fields
        byte1 &= 0xF7;//removing dbd bit since we can support that
        if (((fieldPointer = 1) != 0 && byte1 != 0))
        {
            invalidField = true;
        }
    }
    else if (scsiIoCtx->cdb[OPERATION_CODE] == MODE_SENSE10)
    {
        //mode sense 10
        allocationLength = M_BytesTo2ByteValue(scsiIoCtx->cdb[7], scsiIoCtx->cdb[8]);
        longHeader = true;
        modeParameterHeader[2] = 0;//medium type
        modeParameterHeader[3] |= BIT4;//set the DPOFUA bit
        if (scsiIoCtx->cdb[1] & BIT4)
        {
            longLBABit = true;
            modeParameterHeader[4] |= BIT0;//set the longlba bit
        }
        if (returnDataBlockDescriptor)
        {
            if (longLBABit)
            {
                modeParameterHeader[6] = M_Byte1(16);
                modeParameterHeader[7] = M_Byte0(16);
            }
            else
            {
                modeParameterHeader[6] = M_Byte1(8);
                modeParameterHeader[7] = M_Byte0(8);
            }
        }
        byte1 &= 0xE7;//removing llbaa and DBD bits since we can support those
        //check for invalid fields
        if (((fieldPointer = 1) != 0 && byte1 != 0)
            || ((fieldPointer = 4) != 0 && scsiIoCtx->cdb[4] != 0)
            || ((fieldPointer = 5) != 0 && scsiIoCtx->cdb[5] != 0)
            || ((fieldPointer = 6) != 0 && scsiIoCtx->cdb[6] != 0)
            )
        {
            invalidField = true;
        }
    }
    else
    {
        fieldPointer = 0;
        bitPointer = 7;
        sntl_Set_Sense_Key_Specific_Descriptor_Invalid_Field(senseKeySpecificDescriptor, true, true, bitPointer, fieldPointer);
        sntl_Set_Sense_Data_For_Translation(scsiIoCtx->psense, scsiIoCtx->senseDataSize, SENSE_KEY_ILLEGAL_REQUEST, 0x20, 0, device->drive_info.softSATFlags.senseDataDescriptorFormat, senseKeySpecificDescriptor, 1);
        return NOT_SUPPORTED;
    }
    if (invalidField)
    {
        if (bitPointer == 0)
        {
            uint8_t reservedByteVal = scsiIoCtx->cdb[fieldPointer];
            if (fieldPointer == 1)
            {
                reservedByteVal = byte1;
            }
            uint8_t counter = 0;
            while (reservedByteVal > 0 && counter < 8)
            {
                reservedByteVal >>= 1;
                ++counter;
            }
            bitPointer = counter - 1;//because we should always get a count of at least 1 if here and bits are zero indexed
        }
        sntl_Set_Sense_Key_Specific_Descriptor_Invalid_Field(senseKeySpecificDescriptor, true, true, bitPointer, fieldPointer);
        sntl_Set_Sense_Data_For_Translation(scsiIoCtx->psense, scsiIoCtx->senseDataSize, SENSE_KEY_ILLEGAL_REQUEST, 0x24, 0, device->drive_info.softSATFlags.senseDataDescriptorFormat, senseKeySpecificDescriptor, 1);
        return NOT_SUPPORTED;
    }
    if (returnDataBlockDescriptor)
    {
        if (longLBABit)
        {
            //16 byte long format
            dataBlockDescriptor[0] = M_Byte7(device->drive_info.deviceMaxLba);
            dataBlockDescriptor[1] = M_Byte6(device->drive_info.deviceMaxLba);
            dataBlockDescriptor[2] = M_Byte5(device->drive_info.deviceMaxLba);
            dataBlockDescriptor[3] = M_Byte4(device->drive_info.deviceMaxLba);
            dataBlockDescriptor[4] = M_Byte3(device->drive_info.deviceMaxLba);
            dataBlockDescriptor[5] = M_Byte2(device->drive_info.deviceMaxLba);
            dataBlockDescriptor[6] = M_Byte1(device->drive_info.deviceMaxLba);
            dataBlockDescriptor[7] = M_Byte0(device->drive_info.deviceMaxLba);
            dataBlockDescriptor[8] = RESERVED;
            dataBlockDescriptor[9] = RESERVED;
            dataBlockDescriptor[10] = RESERVED;
            dataBlockDescriptor[11] = RESERVED;
            dataBlockDescriptor[12] = M_Byte3(device->drive_info.deviceBlockSize);
            dataBlockDescriptor[13] = M_Byte2(device->drive_info.deviceBlockSize);
            dataBlockDescriptor[14] = M_Byte1(device->drive_info.deviceBlockSize);
            dataBlockDescriptor[15] = M_Byte0(device->drive_info.deviceBlockSize);
        }
        else
        {
            //8 byte short format
            uint32_t maxLBA = C_CAST(uint32_t, M_Min(UINT32_MAX, device->drive_info.deviceMaxLba));
            dataBlockDescriptor[0] = M_Byte3(maxLBA);
            dataBlockDescriptor[1] = M_Byte2(maxLBA);
            dataBlockDescriptor[2] = M_Byte1(maxLBA);
            dataBlockDescriptor[3] = M_Byte0(maxLBA);
            dataBlockDescriptor[4] = RESERVED;
            dataBlockDescriptor[5] = M_Byte2(device->drive_info.deviceBlockSize);
            dataBlockDescriptor[6] = M_Byte1(device->drive_info.deviceBlockSize);
            dataBlockDescriptor[7] = M_Byte0(device->drive_info.deviceBlockSize);
        }
    }
    switch (pageCode)
    {
    case 0xA0://control and control extension and PATA control
        switch (subpageCode)
        {
        case 0://control
            ret = sntl_Translate_Mode_Sense_Control_0Ah(scsiIoCtx, pageControl, returnDataBlockDescriptor, longLBABit, dataBlockDescriptor, longHeader, modeParameterHeader, allocationLength);
            break;
#if defined (SNTL_EXT)
        case 0x01://control extension
            ret = sntl_Translate_Mode_Sense_Control_Extension_0Ah_01h(scsiIoCtx, pageControl, returnDataBlockDescriptor, longLBABit, dataBlockDescriptor, longHeader, modeParameterHeader, allocationLength);
            break;
#endif
        default:
            ret = NOT_SUPPORTED;
            fieldPointer = 2;
            bitPointer = 5;
            sntl_Set_Sense_Key_Specific_Descriptor_Invalid_Field(senseKeySpecificDescriptor, true, true, bitPointer, fieldPointer);
            sntl_Set_Sense_Data_For_Translation(scsiIoCtx->psense, scsiIoCtx->senseDataSize, SENSE_KEY_ILLEGAL_REQUEST, 0x24, 0, device->drive_info.softSATFlags.senseDataDescriptorFormat, senseKeySpecificDescriptor, 1);
            break;
        }
        break;
    case 0x01://read-write error recovery
        switch (subpageCode)
        {
        case 0:
            ret = sntl_Translate_Mode_Sense_Read_Write_Error_Recovery_01h(device, scsiIoCtx, pageControl, returnDataBlockDescriptor, longLBABit, dataBlockDescriptor, longHeader, modeParameterHeader, allocationLength);
            break;
        default:
            ret = NOT_SUPPORTED;
            fieldPointer = 2;
            bitPointer = 5;
            sntl_Set_Sense_Key_Specific_Descriptor_Invalid_Field(senseKeySpecificDescriptor, true, true, bitPointer, fieldPointer);
            sntl_Set_Sense_Data_For_Translation(scsiIoCtx->psense, scsiIoCtx->senseDataSize, SENSE_KEY_ILLEGAL_REQUEST, 0x24, 0, device->drive_info.softSATFlags.senseDataDescriptorFormat, senseKeySpecificDescriptor, 1);
            break;
        }
        break;
    case 0x08://caching
        switch (subpageCode)
        {
        case 0:
            ret = sntl_Translate_Mode_Sense_Caching_08h(device, scsiIoCtx, pageControl, returnDataBlockDescriptor, longLBABit, dataBlockDescriptor, longHeader, modeParameterHeader, allocationLength);
            break;
        default:
            ret = NOT_SUPPORTED;
            fieldPointer = 2;
            bitPointer = 5;
            sntl_Set_Sense_Key_Specific_Descriptor_Invalid_Field(senseKeySpecificDescriptor, true, true, bitPointer, fieldPointer);
            sntl_Set_Sense_Data_For_Translation(scsiIoCtx->psense, scsiIoCtx->senseDataSize, SENSE_KEY_ILLEGAL_REQUEST, 0x24, 0, device->drive_info.softSATFlags.senseDataDescriptorFormat, senseKeySpecificDescriptor, 1);
            break;
        }
        break;
#if defined (SNTL_EXT)
    case 0x1C://informational exceptions control - add under SNTL_EXT
        switch (subpageCode)
        {
        case 0:
            ret = sntl_Translate_Mode_Sense_Informational_Exceptions_Control_1Ch(scsiIoCtx, pageControl, returnDataBlockDescriptor, longLBABit, dataBlockDescriptor, longHeader, modeParameterHeader, allocationLength);
            break;
        default:
            ret = NOT_SUPPORTED;
            fieldPointer = 2;
            bitPointer = 5;
            sntl_Set_Sense_Key_Specific_Descriptor_Invalid_Field(senseKeySpecificDescriptor, true, true, bitPointer, fieldPointer);
            sntl_Set_Sense_Data_For_Translation(scsiIoCtx->psense, scsiIoCtx->senseDataSize, SENSE_KEY_ILLEGAL_REQUEST, 0x24, 0, device->drive_info.softSATFlags.senseDataDescriptorFormat, senseKeySpecificDescriptor, 1);
            break;
        }
        break;
#endif
    case 0x1A://Power Condition
        switch (subpageCode)
        {
        case 0://power condition
            ret = sntl_Translate_Mode_Sense_Power_Condition_1A(scsiIoCtx, pageControl, returnDataBlockDescriptor, longLBABit, dataBlockDescriptor, longHeader, modeParameterHeader, allocationLength);
            break;
        default:
            ret = NOT_SUPPORTED;
            fieldPointer = 2;
            bitPointer = 5;
            sntl_Set_Sense_Key_Specific_Descriptor_Invalid_Field(senseKeySpecificDescriptor, true, true, bitPointer, fieldPointer);
            sntl_Set_Sense_Data_For_Translation(scsiIoCtx->psense, scsiIoCtx->senseDataSize, SENSE_KEY_ILLEGAL_REQUEST, 0x24, 0, device->drive_info.softSATFlags.senseDataDescriptorFormat, senseKeySpecificDescriptor, 1);
            break;
        }
        break;
        //TODO: support returning all modepages/subpages
    default:
        ret = NOT_SUPPORTED;
        fieldPointer = 2;
        bitPointer = 5;
        sntl_Set_Sense_Key_Specific_Descriptor_Invalid_Field(senseKeySpecificDescriptor, true, true, bitPointer, fieldPointer);
        sntl_Set_Sense_Data_For_Translation(scsiIoCtx->psense, scsiIoCtx->senseDataSize, SENSE_KEY_ILLEGAL_REQUEST, 0x24, 0, device->drive_info.softSATFlags.senseDataDescriptorFormat, senseKeySpecificDescriptor, 1);
        break;
    }
    return ret;
}

static int sntl_Translate_Mode_Select_Caching_08h(tDevice *device, ScsiIoCtx *scsiIoCtx, uint8_t *ptrToBeginningOfModePage, uint16_t pageLength)
{
    int ret = SUCCESS;
    uint16_t dataOffset = C_CAST(uint16_t, ptrToBeginningOfModePage - scsiIoCtx->pdata);//to be used when setting which field is invalid in parameter list
    uint8_t senseKeySpecificDescriptor[8] = { 0 };
    uint8_t bitPointer = 0;
    uint16_t fieldPointer = 0;
    //start checking everything to make sure it looks right before we issue commands
    if (pageLength != 0x12)
    {
        fieldPointer = dataOffset + 1;
        bitPointer = 7;
        sntl_Set_Sense_Key_Specific_Descriptor_Invalid_Field(senseKeySpecificDescriptor, false, true, bitPointer, fieldPointer);
        sntl_Set_Sense_Data_For_Translation(scsiIoCtx->psense, scsiIoCtx->senseDataSize, SENSE_KEY_ILLEGAL_REQUEST, 0x26, 0, device->drive_info.softSATFlags.senseDataDescriptorFormat, senseKeySpecificDescriptor, 1);
        return NOT_SUPPORTED;
    }
    if (ptrToBeginningOfModePage[2] & 0xFB)//all but WCE bit
    {
        fieldPointer = dataOffset + 2;
        uint8_t reservedByteVal = ptrToBeginningOfModePage[2] & 0xFB;
        uint8_t counter = 0;
        while (reservedByteVal > 0 && counter < 8)
        {
            reservedByteVal >>= 1;
            ++counter;
        }
        bitPointer = counter - 1;//because we should always get a count of at least 1 if here and bits are zero indexed
        sntl_Set_Sense_Key_Specific_Descriptor_Invalid_Field(senseKeySpecificDescriptor, false, true, bitPointer, fieldPointer);
        sntl_Set_Sense_Data_For_Translation(scsiIoCtx->psense, scsiIoCtx->senseDataSize, SENSE_KEY_ILLEGAL_REQUEST, 0x26, 0, device->drive_info.softSATFlags.senseDataDescriptorFormat, senseKeySpecificDescriptor, 1);
        return NOT_SUPPORTED;
    }
    if (((fieldPointer = 3) != 0 && ptrToBeginningOfModePage[3] != 0) ||
        ((fieldPointer = 4) != 0 && ptrToBeginningOfModePage[4] != 0) ||
        ((fieldPointer = 5) != 0 && ptrToBeginningOfModePage[5] != 0) ||
        ((fieldPointer = 6) != 0 && ptrToBeginningOfModePage[6] != 0) ||
        ((fieldPointer = 7) != 0 && ptrToBeginningOfModePage[7] != 0) ||
        ((fieldPointer = 8) != 0 && ptrToBeginningOfModePage[8] != 0) ||
        ((fieldPointer = 9) != 0 && ptrToBeginningOfModePage[9] != 0) ||
        ((fieldPointer = 10) != 0 && ptrToBeginningOfModePage[10] != 0) ||
        ((fieldPointer = 11) != 0 && ptrToBeginningOfModePage[11] != 0)
        )
    {
        uint8_t reservedByteVal = ptrToBeginningOfModePage[fieldPointer];
        uint8_t counter = 0;
        while (reservedByteVal > 0 && counter < 8)
        {
            reservedByteVal >>= 1;
            ++counter;
        }
        bitPointer = counter - 1;//because we should always get a count of at least 1 if here and bits are zero indexed
        fieldPointer += dataOffset;
        sntl_Set_Sense_Key_Specific_Descriptor_Invalid_Field(senseKeySpecificDescriptor, false, true, bitPointer, fieldPointer);
        sntl_Set_Sense_Data_For_Translation(scsiIoCtx->psense, scsiIoCtx->senseDataSize, SENSE_KEY_ILLEGAL_REQUEST, 0x26, 0, device->drive_info.softSATFlags.senseDataDescriptorFormat, senseKeySpecificDescriptor, 1);
        return NOT_SUPPORTED;
    }
    if (((fieldPointer = 12) != 0 && ptrToBeginningOfModePage[12] != 0) ||
        ((fieldPointer = 13) != 0 && ptrToBeginningOfModePage[13] != 0) ||
        ((fieldPointer = 14) != 0 && ptrToBeginningOfModePage[14] != 0) ||
        ((fieldPointer = 15) != 0 && ptrToBeginningOfModePage[15] != 0) ||
        ((fieldPointer = 16) != 0 && ptrToBeginningOfModePage[16] != 0) ||
        ((fieldPointer = 17) != 0 && ptrToBeginningOfModePage[17] != 0) ||
        ((fieldPointer = 18) != 0 && ptrToBeginningOfModePage[18] != 0) ||
        ((fieldPointer = 19) != 0 && ptrToBeginningOfModePage[19] != 0)
        )
    {
        uint8_t reservedByteVal = ptrToBeginningOfModePage[fieldPointer];
        uint8_t counter = 0;
        while (reservedByteVal > 0 && counter < 8)
        {
            reservedByteVal >>= 1;
            ++counter;
        }
        bitPointer = counter - 1;//because we should always get a count of at least 1 if here and bits are zero indexed
        fieldPointer += dataOffset;
        sntl_Set_Sense_Key_Specific_Descriptor_Invalid_Field(senseKeySpecificDescriptor, false, true, bitPointer, fieldPointer);
        sntl_Set_Sense_Data_For_Translation(scsiIoCtx->psense, scsiIoCtx->senseDataSize, SENSE_KEY_ILLEGAL_REQUEST, 0x26, 0, device->drive_info.softSATFlags.senseDataDescriptorFormat, senseKeySpecificDescriptor, 1);
        return NOT_SUPPORTED;
    }
    int wceRet = SUCCESS;
    //WCE
    if (device->drive_info.IdentifyData.nvme.ctrl.vwc & BIT0)
    {
        nvmeFeaturesCmdOpt setWCE;
        memset(&setWCE, 0, sizeof(nvmeFeaturesCmdOpt));
        setWCE.featSetGetValue = (ptrToBeginningOfModePage[2] & BIT2) > 0 ? 1 : 0;
        setWCE.fid = 0x06;
        setWCE.sv = 0;
        wceRet = nvme_Set_Features(device, &setWCE);
        //TODO: remove this if and pass along the DWORD returned with status for translation instead.
        if (wceRet)
        {
            set_Sense_Data_By_NVMe_Status(device, device->drive_info.lastNVMeResult.lastNVMeStatus, scsiIoCtx->psense, scsiIoCtx->senseDataSize);
            ret = FAILURE;
            return ret;
        }
        else
        {
            ret = SUCCESS;
            //set good status
            sntl_Set_Sense_Data_For_Translation(scsiIoCtx->psense, scsiIoCtx->senseDataSize, 0, 0, 0, device->drive_info.softSATFlags.senseDataDescriptorFormat, NULL, 0);
        }
    }
    else if(ptrToBeginningOfModePage[2] & BIT2)
    {
        //drive doesn't support Volatile write cache, so we need to set an error for invalid field in CDB
        bitPointer = 2;
        fieldPointer = 2;
        sntl_Set_Sense_Key_Specific_Descriptor_Invalid_Field(senseKeySpecificDescriptor, false, true, bitPointer, fieldPointer);
        sntl_Set_Sense_Data_For_Translation(scsiIoCtx->psense, scsiIoCtx->senseDataSize, SENSE_KEY_ILLEGAL_REQUEST, 0x26, 0, device->drive_info.softSATFlags.senseDataDescriptorFormat, senseKeySpecificDescriptor, 1);
        return NOT_SUPPORTED;
    }
    return ret;
}


//TODO: a way to cache changes from the incoming block descriptor to change sector size in a format command.
static int sntl_Translate_SCSI_Mode_Select_Command(tDevice *device, ScsiIoCtx *scsiIoCtx)
{
    int ret = SUCCESS;
    bool pageFormat = false;
    //bool saveParameters = false;
    bool tenByteCommand = false;
    uint16_t parameterListLength = 0;
    uint8_t senseKeySpecificDescriptor[8] = { 0 };
    uint8_t bitPointer = 0;
    uint16_t fieldPointer = 0;
    if (scsiIoCtx->cdb[OPERATION_CODE] == 0x15 || scsiIoCtx->cdb[OPERATION_CODE] == 0x55)
    {
        if (scsiIoCtx->cdb[1] & BIT4)
        {
            pageFormat = true;
        }
        //      if (scsiIoCtx->cdb[1] & BIT0)
        //      {
        //          saveParameters = true;
        //      }
        parameterListLength = scsiIoCtx->cdb[4];
        if (scsiIoCtx->cdb[OPERATION_CODE] == 0x15)//mode select 6
        {
            uint8_t byte1 = scsiIoCtx->cdb[1] & 0x11;//removing PF and SP bits since we can handle those, but not any other bits
            if (((fieldPointer = 1) != 0 && byte1 != 0)
                || ((fieldPointer = 2) != 0 && (bitPointer = 0) == 0 && scsiIoCtx->cdb[2] != 0)
                || ((fieldPointer = 3) != 0 && (bitPointer = 0) == 0 && scsiIoCtx->cdb[3] != 0)
                )
            {
                if (bitPointer == 0)
                {
                    uint8_t reservedByteVal = scsiIoCtx->cdb[fieldPointer];
                    if (fieldPointer == 1)
                    {
                        reservedByteVal = byte1;
                    }
                    uint8_t counter = 0;
                    while (reservedByteVal > 0 && counter < 8)
                    {
                        reservedByteVal >>= 1;
                        ++counter;
                    }
                    bitPointer = counter - 1;//because we should always get a count of at least 1 if here and bits are zero indexed
                }
                sntl_Set_Sense_Key_Specific_Descriptor_Invalid_Field(senseKeySpecificDescriptor, true, true, bitPointer, fieldPointer);
                //invalid field in cdb
                ret = NOT_SUPPORTED;
                sntl_Set_Sense_Data_For_Translation(scsiIoCtx->psense, scsiIoCtx->senseDataSize, SENSE_KEY_ILLEGAL_REQUEST, 0x24, 0, device->drive_info.softSATFlags.senseDataDescriptorFormat, senseKeySpecificDescriptor, 1);
                return ret;
            }
        }
        else if (scsiIoCtx->cdb[OPERATION_CODE] == 0x55)//mode select 10
        {
            tenByteCommand = true;
            parameterListLength = M_BytesTo2ByteValue(scsiIoCtx->cdb[7], scsiIoCtx->cdb[8]);
            uint8_t byte1 = scsiIoCtx->cdb[1] & 0x11;//removing PF and SP bits since we can handle those, but not any other bits
            if (((fieldPointer = 1) != 0 && byte1 != 0)
                || ((fieldPointer = 2) != 0 && (bitPointer = 0) == 0 && scsiIoCtx->cdb[2] != 0)
                || ((fieldPointer = 3) != 0 && (bitPointer = 0) == 0 && scsiIoCtx->cdb[3] != 0)
                || ((fieldPointer = 4) != 0 && (bitPointer = 0) == 0 && scsiIoCtx->cdb[4] != 0)
                || ((fieldPointer = 5) != 0 && (bitPointer = 0) == 0 && scsiIoCtx->cdb[5] != 0)
                || ((fieldPointer = 6) != 0 && (bitPointer = 0) == 0 && scsiIoCtx->cdb[6] != 0)
                )
            {
                if (bitPointer == 0)
                {
                    uint8_t reservedByteVal = scsiIoCtx->cdb[fieldPointer];
                    if (fieldPointer == 1)
                    {
                        reservedByteVal = byte1;
                    }
                    uint8_t counter = 0;
                    while (reservedByteVal > 0 && counter < 8)
                    {
                        reservedByteVal >>= 1;
                        ++counter;
                    }
                    bitPointer = counter - 1;//because we should always get a count of at least 1 if here and bits are zero indexed
                }
                sntl_Set_Sense_Key_Specific_Descriptor_Invalid_Field(senseKeySpecificDescriptor, true, true, bitPointer, fieldPointer);
                //invalid field in cdb
                ret = NOT_SUPPORTED;
                sntl_Set_Sense_Data_For_Translation(scsiIoCtx->psense, scsiIoCtx->senseDataSize, SENSE_KEY_ILLEGAL_REQUEST, 0x24, 0, device->drive_info.softSATFlags.senseDataDescriptorFormat, senseKeySpecificDescriptor, 1);
                return ret;
            }
        }
    }
    else
    {
        //invalid operation code
        fieldPointer = 0;
        bitPointer = 7;
        sntl_Set_Sense_Key_Specific_Descriptor_Invalid_Field(senseKeySpecificDescriptor, true, true, bitPointer, fieldPointer);
        ret = NOT_SUPPORTED;
        sntl_Set_Sense_Data_For_Translation(scsiIoCtx->psense, scsiIoCtx->senseDataSize, SENSE_KEY_ILLEGAL_REQUEST, 0x20, 0, device->drive_info.softSATFlags.senseDataDescriptorFormat, senseKeySpecificDescriptor, 1);
    }
    if (pageFormat)
    {
        if (parameterListLength == 0)
        {
            //Spec says this is not to be considered an error. Since we didn't get any data, there is nothing to do but return good status - TJE
            return SUCCESS;
        }
        bitPointer = 0;
        //uint16_t modeDataLength = scsiIoCtx->pdata[0];
        //uint8_t deviceSpecificParameter = scsiIoCtx->pdata[2];
        //bool writeProtected = false;//Don't allow write protection. This makes no sense for this software implementation. - TJE
        //bool dpoFua = false;//TODO: allow this bit to be zero. AKA don't allow DPO or FUA in read/write
        bool longLBA = false;
        uint16_t blockDescriptorLength = scsiIoCtx->pdata[3];
        if (tenByteCommand)
        {
            //modeDataLength = M_BytesTo2ByteValue(scsiIoCtx->pdata[0], scsiIoCtx->pdata[1]);
            if (scsiIoCtx->pdata[2] != 0)//mediumType
            {
                fieldPointer = 2;
                bitPointer = 7;
                sntl_Set_Sense_Key_Specific_Descriptor_Invalid_Field(senseKeySpecificDescriptor, false, true, bitPointer, fieldPointer);
                sntl_Set_Sense_Data_For_Translation(scsiIoCtx->psense, scsiIoCtx->senseDataSize, SENSE_KEY_ILLEGAL_REQUEST, 0x26, 0, device->drive_info.softSATFlags.senseDataDescriptorFormat, senseKeySpecificDescriptor, 1);
                return NOT_SUPPORTED;
            }
            if ((scsiIoCtx->pdata[3] & 0x7F) != 0)//device specific parameter - WP bit is ignored in SBC. dpofua is reserved.
            {
                fieldPointer = 3;
                if (bitPointer == 0)
                {
                    uint8_t reservedByteVal = scsiIoCtx->pdata[fieldPointer];
                    uint8_t counter = 0;
                    while (reservedByteVal > 0 && counter < 8)
                    {
                        reservedByteVal >>= 1;
                        ++counter;
                    }
                    bitPointer = counter - 1;//because we should always get a count of at least 1 if here and bits are zero indexed
                }
                sntl_Set_Sense_Key_Specific_Descriptor_Invalid_Field(senseKeySpecificDescriptor, false, true, bitPointer, fieldPointer);
                sntl_Set_Sense_Data_For_Translation(scsiIoCtx->psense, scsiIoCtx->senseDataSize, SENSE_KEY_ILLEGAL_REQUEST, 0x26, 0, device->drive_info.softSATFlags.senseDataDescriptorFormat, senseKeySpecificDescriptor, 1);
                return NOT_SUPPORTED;
            }
            if (scsiIoCtx->pdata[4])
            {
                longLBA = true;
            }
            blockDescriptorLength = M_BytesTo2ByteValue(scsiIoCtx->pdata[6], scsiIoCtx->pdata[7]);
            if (((fieldPointer = 4) != 0 && scsiIoCtx->pdata[4] & 0xFE)//reserved bits/bytes
                || ((fieldPointer = 5) != 0 && scsiIoCtx->pdata[5] != 0)//reserved bits/bytes
                )
            {
                if (bitPointer == 0)
                {
                    uint8_t reservedByteVal = scsiIoCtx->pdata[fieldPointer];
                    uint8_t counter = 0;
                    while (reservedByteVal > 0 && counter < 8)
                    {
                        reservedByteVal >>= 1;
                        ++counter;
                    }
                    bitPointer = counter - 1;//because we should always get a count of at least 1 if here and bits are zero indexed
                }
                sntl_Set_Sense_Key_Specific_Descriptor_Invalid_Field(senseKeySpecificDescriptor, false, true, bitPointer, fieldPointer);
                sntl_Set_Sense_Data_For_Translation(scsiIoCtx->psense, scsiIoCtx->senseDataSize, SENSE_KEY_ILLEGAL_REQUEST, 0x26, 0, device->drive_info.softSATFlags.senseDataDescriptorFormat, senseKeySpecificDescriptor, 1);
                return NOT_SUPPORTED;
            }
        }
        else
        {
            if (scsiIoCtx->pdata[1] != 0)//mediumType
            {
                fieldPointer = 1;
                bitPointer = 7;
                sntl_Set_Sense_Key_Specific_Descriptor_Invalid_Field(senseKeySpecificDescriptor, false, true, bitPointer, fieldPointer);
                sntl_Set_Sense_Data_For_Translation(scsiIoCtx->psense, scsiIoCtx->senseDataSize, SENSE_KEY_ILLEGAL_REQUEST, 0x26, 0, device->drive_info.softSATFlags.senseDataDescriptorFormat, senseKeySpecificDescriptor, 1);
                return NOT_SUPPORTED;
            }
            if ((scsiIoCtx->pdata[2] & 0x7F) != 0)//device specific parameter - WP bit is ignored in SBC. dpofua is reserved.
            {
                fieldPointer = 2;
                if (bitPointer == 0)
                {
                    uint8_t reservedByteVal = scsiIoCtx->pdata[fieldPointer];
                    uint8_t counter = 0;
                    while (reservedByteVal > 0 && counter < 8)
                    {
                        reservedByteVal >>= 1;
                        ++counter;
                    }
                    bitPointer = counter - 1;//because we should always get a count of at least 1 if here and bits are zero indexed
                }
                sntl_Set_Sense_Key_Specific_Descriptor_Invalid_Field(senseKeySpecificDescriptor, false, true, bitPointer, fieldPointer);
                sntl_Set_Sense_Data_For_Translation(scsiIoCtx->psense, scsiIoCtx->senseDataSize, SENSE_KEY_ILLEGAL_REQUEST, 0x26, 0, device->drive_info.softSATFlags.senseDataDescriptorFormat, senseKeySpecificDescriptor, 1);
                return NOT_SUPPORTED;
            }
        }

        if (blockDescriptorLength > 0)
        {
            //check the block descriptor to make sure it's valid
            if (tenByteCommand)
            {
                if (longLBA)
                {
                    uint64_t numberOfLogicalBlocks = M_BytesTo8ByteValue(scsiIoCtx->pdata[MODE_PARAMETER_HEADER_10_LEN + 0], scsiIoCtx->pdata[MODE_PARAMETER_HEADER_10_LEN + 1], scsiIoCtx->pdata[MODE_PARAMETER_HEADER_10_LEN + 2], scsiIoCtx->pdata[MODE_PARAMETER_HEADER_10_LEN + 3], scsiIoCtx->pdata[MODE_PARAMETER_HEADER_10_LEN + 4], scsiIoCtx->pdata[MODE_PARAMETER_HEADER_10_LEN + 5], scsiIoCtx->pdata[MODE_PARAMETER_HEADER_10_LEN + 6], scsiIoCtx->pdata[MODE_PARAMETER_HEADER_10_LEN + 7]);
                    uint32_t logicalBlockLength = M_BytesTo4ByteValue(scsiIoCtx->pdata[MODE_PARAMETER_HEADER_10_LEN + 12], scsiIoCtx->pdata[MODE_PARAMETER_HEADER_10_LEN + 13], scsiIoCtx->pdata[MODE_PARAMETER_HEADER_10_LEN + 14], scsiIoCtx->pdata[MODE_PARAMETER_HEADER_10_LEN + 15]);
                    if (numberOfLogicalBlocks != device->drive_info.deviceMaxLba)
                    {
                        //TODO: handle when this is all F's? Should we allow this to change the max LBA of the drive?
                        bitPointer = 7;
                        fieldPointer = MODE_PARAMETER_HEADER_10_LEN + 0;
                        sntl_Set_Sense_Key_Specific_Descriptor_Invalid_Field(senseKeySpecificDescriptor, false, true, bitPointer, fieldPointer);
                        sntl_Set_Sense_Data_For_Translation(scsiIoCtx->psense, scsiIoCtx->senseDataSize, SENSE_KEY_ILLEGAL_REQUEST, 0x26, 0, device->drive_info.softSATFlags.senseDataDescriptorFormat, senseKeySpecificDescriptor, 1);
                        return NOT_SUPPORTED;
                    }
                    if (((fieldPointer = MODE_PARAMETER_HEADER_10_LEN + 8) != 0 && scsiIoCtx->pdata[MODE_PARAMETER_HEADER_10_LEN + 8] != 0)
                        || ((fieldPointer = MODE_PARAMETER_HEADER_10_LEN + 9) != 0 && scsiIoCtx->pdata[MODE_PARAMETER_HEADER_10_LEN + 9] != 0)
                        || ((fieldPointer = MODE_PARAMETER_HEADER_10_LEN + 10) != 0 && scsiIoCtx->pdata[MODE_PARAMETER_HEADER_10_LEN + 10] != 0)
                        || ((fieldPointer = MODE_PARAMETER_HEADER_10_LEN + 11) != 0 && scsiIoCtx->pdata[MODE_PARAMETER_HEADER_10_LEN + 11] != 0)
                        )
                    {
                        uint8_t reservedByteVal = scsiIoCtx->pdata[fieldPointer];
                        uint8_t counter = 0;
                        while (reservedByteVal > 0 && counter < 8)
                        {
                            reservedByteVal >>= 1;
                            ++counter;
                        }
                        bitPointer = counter - 1;//because we should always get a count of at least 1 if here and bits are zero indexed
                        sntl_Set_Sense_Key_Specific_Descriptor_Invalid_Field(senseKeySpecificDescriptor, false, true, bitPointer, fieldPointer);
                        sntl_Set_Sense_Data_For_Translation(scsiIoCtx->psense, scsiIoCtx->senseDataSize, SENSE_KEY_ILLEGAL_REQUEST, 0x26, 0, device->drive_info.softSATFlags.senseDataDescriptorFormat, senseKeySpecificDescriptor, 1);
                        return NOT_SUPPORTED;
                    }
                    if (logicalBlockLength != device->drive_info.deviceBlockSize)
                    {
                        fieldPointer = MODE_PARAMETER_HEADER_10_LEN + 12;
                        bitPointer = 7;
                        sntl_Set_Sense_Key_Specific_Descriptor_Invalid_Field(senseKeySpecificDescriptor, false, true, bitPointer, fieldPointer);
                        sntl_Set_Sense_Data_For_Translation(scsiIoCtx->psense, scsiIoCtx->senseDataSize, SENSE_KEY_ILLEGAL_REQUEST, 0x26, 0, device->drive_info.softSATFlags.senseDataDescriptorFormat, senseKeySpecificDescriptor, 1);
                        return NOT_SUPPORTED;
                    }
                }
                else
                {
                    //short block descriptor(s)...should only have 1!
                    uint32_t numberOfLogicalBlocks = M_BytesTo4ByteValue(scsiIoCtx->pdata[8], scsiIoCtx->pdata[9], scsiIoCtx->pdata[10], scsiIoCtx->pdata[11]);
                    uint32_t logicalBlockLength = M_BytesTo4ByteValue(0, scsiIoCtx->pdata[13], scsiIoCtx->pdata[14], scsiIoCtx->pdata[15]);
                    if (numberOfLogicalBlocks != device->drive_info.deviceMaxLba)
                    {
                        //TODO: handle when this is all F's? Should we allow this to change the max LBA of the drive?
                        bitPointer = 7;
                        fieldPointer = MODE_PARAMETER_HEADER_10_LEN + 0;
                        sntl_Set_Sense_Key_Specific_Descriptor_Invalid_Field(senseKeySpecificDescriptor, false, true, bitPointer, fieldPointer);
                        sntl_Set_Sense_Data_For_Translation(scsiIoCtx->psense, scsiIoCtx->senseDataSize, SENSE_KEY_ILLEGAL_REQUEST, 0x26, 0, device->drive_info.softSATFlags.senseDataDescriptorFormat, senseKeySpecificDescriptor, 1);
                        return NOT_SUPPORTED;
                    }
                    if (scsiIoCtx->pdata[MODE_PARAMETER_HEADER_10_LEN + 4] != 0)//short header + 4 bytes
                    {
                        fieldPointer = MODE_PARAMETER_HEADER_10_LEN + 4;
                        uint8_t reservedByteVal = scsiIoCtx->pdata[fieldPointer];
                        uint8_t counter = 0;
                        while (reservedByteVal > 0 && counter < 8)
                        {
                            reservedByteVal >>= 1;
                            ++counter;
                        }
                        bitPointer = counter - 1;//because we should always get a count of at least 1 if here and bits are zero indexed
                        sntl_Set_Sense_Key_Specific_Descriptor_Invalid_Field(senseKeySpecificDescriptor, false, true, bitPointer, fieldPointer);
                        sntl_Set_Sense_Data_For_Translation(scsiIoCtx->psense, scsiIoCtx->senseDataSize, SENSE_KEY_ILLEGAL_REQUEST, 0x26, 0, device->drive_info.softSATFlags.senseDataDescriptorFormat, senseKeySpecificDescriptor, 1);
                        return NOT_SUPPORTED;
                    }
                    if (logicalBlockLength != device->drive_info.deviceBlockSize)
                    {
                        fieldPointer = MODE_PARAMETER_HEADER_10_LEN + 5;
                        bitPointer = 7;
                        sntl_Set_Sense_Key_Specific_Descriptor_Invalid_Field(senseKeySpecificDescriptor, false, true, bitPointer, fieldPointer);
                        sntl_Set_Sense_Data_For_Translation(scsiIoCtx->psense, scsiIoCtx->senseDataSize, SENSE_KEY_ILLEGAL_REQUEST, 0x26, 0, device->drive_info.softSATFlags.senseDataDescriptorFormat, senseKeySpecificDescriptor, 1);
                        return NOT_SUPPORTED;
                    }
                }
            }
            else
            {
                //short block descriptor(s)...should only have 1!
                uint32_t numberOfLogicalBlocks = M_BytesTo4ByteValue(scsiIoCtx->pdata[MODE_PARAMETER_HEADER_6_LEN + 0], scsiIoCtx->pdata[MODE_PARAMETER_HEADER_6_LEN + 1], scsiIoCtx->pdata[MODE_PARAMETER_HEADER_6_LEN + 2], scsiIoCtx->pdata[MODE_PARAMETER_HEADER_6_LEN + 3]);
                uint32_t logicalBlockLength = M_BytesTo4ByteValue(0, scsiIoCtx->pdata[MODE_PARAMETER_HEADER_6_LEN + 5], scsiIoCtx->pdata[MODE_PARAMETER_HEADER_6_LEN + 6], scsiIoCtx->pdata[MODE_PARAMETER_HEADER_6_LEN + 7]);
                if (numberOfLogicalBlocks != device->drive_info.deviceMaxLba)
                {
                    //TODO: handle when this is all F's? Should we allow this to change the max LBA of the drive?
                    bitPointer = 7;
                    fieldPointer = MODE_PARAMETER_HEADER_6_LEN + 0;
                    sntl_Set_Sense_Key_Specific_Descriptor_Invalid_Field(senseKeySpecificDescriptor, false, true, bitPointer, fieldPointer);
                    sntl_Set_Sense_Data_For_Translation(scsiIoCtx->psense, scsiIoCtx->senseDataSize, SENSE_KEY_ILLEGAL_REQUEST, 0x26, 0, device->drive_info.softSATFlags.senseDataDescriptorFormat, senseKeySpecificDescriptor, 1);
                    return NOT_SUPPORTED;
                }
                if (scsiIoCtx->pdata[MODE_PARAMETER_HEADER_6_LEN + 4] != 0)//short header + 4 bytes
                {
                    fieldPointer = MODE_PARAMETER_HEADER_6_LEN + 4;
                    uint8_t reservedByteVal = scsiIoCtx->pdata[fieldPointer];
                    uint8_t counter = 0;
                    while (reservedByteVal > 0 && counter < 8)
                    {
                        reservedByteVal >>= 1;
                        ++counter;
                    }
                    bitPointer = counter - 1;//because we should always get a count of at least 1 if here and bits are zero indexed
                    sntl_Set_Sense_Key_Specific_Descriptor_Invalid_Field(senseKeySpecificDescriptor, false, true, bitPointer, fieldPointer);
                    sntl_Set_Sense_Data_For_Translation(scsiIoCtx->psense, scsiIoCtx->senseDataSize, SENSE_KEY_ILLEGAL_REQUEST, 0x26, 0, device->drive_info.softSATFlags.senseDataDescriptorFormat, senseKeySpecificDescriptor, 1);
                    return NOT_SUPPORTED;
                }
                if (logicalBlockLength != device->drive_info.deviceBlockSize)
                {
                    fieldPointer = MODE_PARAMETER_HEADER_6_LEN + 5;
                    bitPointer = 7;
                    sntl_Set_Sense_Key_Specific_Descriptor_Invalid_Field(senseKeySpecificDescriptor, false, true, bitPointer, fieldPointer);
                    sntl_Set_Sense_Data_For_Translation(scsiIoCtx->psense, scsiIoCtx->senseDataSize, SENSE_KEY_ILLEGAL_REQUEST, 0x26, 0, device->drive_info.softSATFlags.senseDataDescriptorFormat, senseKeySpecificDescriptor, 1);
                    return NOT_SUPPORTED;
                }
            }
        }
        uint8_t headerLength = MODE_PARAMETER_HEADER_6_LEN;
        if (tenByteCommand)
        {
            headerLength = MODE_PARAMETER_HEADER_10_LEN;
        }
        //time to call the function that handles the changes for the mode page requested...save all this info and pass it in for convenience in that function
        uint8_t modePage = scsiIoCtx->pdata[headerLength + blockDescriptorLength] & 0x3F;
        bool subPageFormat = scsiIoCtx->pdata[headerLength + blockDescriptorLength] & BIT6;
        //bool parametersSaveble = scsiIoCtx->pdata[headerLength + blockDescriptorLength] & BIT7;
        uint8_t subpage = 0;
        uint16_t pageLength = scsiIoCtx->pdata[headerLength + blockDescriptorLength + 1];
        if (subPageFormat)
        {
            subpage = scsiIoCtx->pdata[headerLength + blockDescriptorLength + 1];
            pageLength = M_BytesTo2ByteValue(scsiIoCtx->pdata[headerLength + blockDescriptorLength + 2], scsiIoCtx->pdata[headerLength + blockDescriptorLength + 3]);
        }
        switch (modePage)
        {
            //TODO: add more more pages...we could technically add all the pages we have in mode sense, but most of them aren't changeable so I'm not going to bother handling them here - TJE
        case 0x08:
            switch (subpage)
            {
            case 0://caching mode page
                ret = sntl_Translate_Mode_Select_Caching_08h(device, scsiIoCtx, &scsiIoCtx->pdata[headerLength + blockDescriptorLength], pageLength);
                break;
            default:
                //invalid field in parameter list...we don't support this page
                fieldPointer = headerLength + blockDescriptorLength + 1;//plus one for subpage
                bitPointer = 7;
                sntl_Set_Sense_Key_Specific_Descriptor_Invalid_Field(senseKeySpecificDescriptor, false, true, bitPointer, fieldPointer);
                ret = NOT_SUPPORTED;
                sntl_Set_Sense_Data_For_Translation(scsiIoCtx->psense, scsiIoCtx->senseDataSize, SENSE_KEY_ILLEGAL_REQUEST, 0x26, 0, device->drive_info.softSATFlags.senseDataDescriptorFormat, senseKeySpecificDescriptor, 1);
                break;
            }
            break;
            //while we do use these pages, nothing is changable, so just return an error for now...
        //case 0x0A:
        //    switch (subpage)
        //    {
        //    case 0://control mode page
        //        ret = sntl_Translate_Mode_Select_Control_0Ah(device, scsiIoCtx, &scsiIoCtx->pdata[headerLength + blockDescriptorLength], pageLength);
        //        break;
        //    default:
        //        fieldPointer = headerLength + blockDescriptorLength + 1;//plus one for subpage
        //        bitPointer = 7;
        //        sntl_Set_Sense_Key_Specific_Descriptor_Invalid_Field(senseKeySpecificDescriptor, false, true, bitPointer, fieldPointer);
        //        ret = NOT_SUPPORTED;
        //        sntl_Set_Sense_Data_For_Translation(scsiIoCtx->psense, scsiIoCtx->senseDataSize, SENSE_KEY_ILLEGAL_REQUEST, 0x26, 0, device->drive_info.softSATFlags.senseDataDescriptorFormat, senseKeySpecificDescriptor, 1);
        //        break;
        //    }
        //    break;
        //case 0x1A:
        //    switch (subpage)
        //    {
        //    case 0://power conditions
        //        ret = sntl_Translate_Mode_Select_Power_Conditions_1A(device, scsiIoCtx, &scsiIoCtx->pdata[headerLength + blockDescriptorLength], pageLength);
        //        break;
        //    default:
        //        fieldPointer = headerLength + blockDescriptorLength + 1;//plus one for subpage
        //        bitPointer = 7;
        //        sntl_Set_Sense_Key_Specific_Descriptor_Invalid_Field(senseKeySpecificDescriptor, false, true, bitPointer, fieldPointer);
        //        ret = NOT_SUPPORTED;
        //        sntl_Set_Sense_Data_For_Translation(scsiIoCtx->psense, scsiIoCtx->senseDataSize, SENSE_KEY_ILLEGAL_REQUEST, 0x26, 0, device->drive_info.softSATFlags.senseDataDescriptorFormat, senseKeySpecificDescriptor, 1);
        //        break;
        //    }
        //    break;
        default:
            //invalid field in parameter list...we don't support this page
            fieldPointer = headerLength + blockDescriptorLength;
            bitPointer = 5;
            sntl_Set_Sense_Key_Specific_Descriptor_Invalid_Field(senseKeySpecificDescriptor, false, true, bitPointer, fieldPointer);
            ret = NOT_SUPPORTED;
            sntl_Set_Sense_Data_For_Translation(scsiIoCtx->psense, scsiIoCtx->senseDataSize, SENSE_KEY_ILLEGAL_REQUEST, 0x26, 0, device->drive_info.softSATFlags.senseDataDescriptorFormat, senseKeySpecificDescriptor, 1);
            break;
        }
    }
    else
    {
        fieldPointer = 1;
        bitPointer = 4;
        sntl_Set_Sense_Key_Specific_Descriptor_Invalid_Field(senseKeySpecificDescriptor, true, true, bitPointer, fieldPointer);
        //invalid field in CDB
        ret = NOT_SUPPORTED;
        sntl_Set_Sense_Data_For_Translation(scsiIoCtx->psense, scsiIoCtx->senseDataSize, SENSE_KEY_ILLEGAL_REQUEST, 0x24, 0, device->drive_info.softSATFlags.senseDataDescriptorFormat, senseKeySpecificDescriptor, 1);
    }
    return ret;
}

static int sntl_Translate_SCSI_Synchronize_Cache_Command(tDevice *device, ScsiIoCtx *scsiIoCtx)
{
    int ret = SUCCESS;
    //check the read command and get the LBA from it
    uint8_t senseKeySpecificDescriptor[8] = { 0 };
    uint8_t bitPointer = 0;
    uint16_t fieldPointer = 0;
    switch (scsiIoCtx->cdb[OPERATION_CODE])
    {
    case 0x35://synchronize cache 10
        if (((fieldPointer = 1) != 0 && scsiIoCtx->cdb[1] != 0)
            || ((fieldPointer = 6) != 0 && scsiIoCtx->cdb[6] != 0)
            )
        {
            //can't support these bits (including immediate)
            sntl_Set_Sense_Data_For_Translation(scsiIoCtx->psense, scsiIoCtx->senseDataSize, SENSE_KEY_ILLEGAL_REQUEST, 0x24, 0x00, device->drive_info.softSATFlags.senseDataDescriptorFormat, senseKeySpecificDescriptor, 1);
            return SUCCESS;
        }
        break;
    case 0x91://synchronize cache 16
        if (((fieldPointer = 1) != 0 && scsiIoCtx->cdb[1] != 0)
            || ((fieldPointer = 14) != 0 && scsiIoCtx->cdb[14] != 0)
            )
        {
            if (bitPointer == 0)
            {
                uint8_t reservedByteVal = scsiIoCtx->cdb[fieldPointer];
                uint8_t counter = 0;
                while (reservedByteVal > 0 && counter < 8)
                {
                    reservedByteVal >>= 1;
                    ++counter;
                }
                bitPointer = counter - 1;//because we should always get a count of at least 1 if here and bits are zero indexed
            }
            sntl_Set_Sense_Key_Specific_Descriptor_Invalid_Field(senseKeySpecificDescriptor, true, true, bitPointer, fieldPointer);
            //can't support these bits (including immediate)
            sntl_Set_Sense_Data_For_Translation(scsiIoCtx->psense, scsiIoCtx->senseDataSize, SENSE_KEY_ILLEGAL_REQUEST, 0x24, 0x00, device->drive_info.softSATFlags.senseDataDescriptorFormat, senseKeySpecificDescriptor, 1);
            return SUCCESS;
        }
        break;
    default:
        sntl_Set_Sense_Data_For_Translation(scsiIoCtx->psense, scsiIoCtx->senseDataSize, SENSE_KEY_ILLEGAL_REQUEST, 0x20, 0x00, device->drive_info.softSATFlags.senseDataDescriptorFormat, NULL, 0);
        return BAD_PARAMETER;
    }
    ret = nvme_Flush(device);
    //now set sense data
    set_Sense_Data_By_NVMe_Status(device, device->drive_info.lastNVMeResult.lastNVMeStatus, scsiIoCtx->psense, scsiIoCtx->senseDataSize);
    return ret;
}

//TODO: DPO bit
static int sntl_Translate_SCSI_Read_Command(tDevice *device, ScsiIoCtx *scsiIoCtx)
{
    uint64_t lba = 0;
    uint32_t transferLength = 0;
    bool fua = false;
    bool invalidField = false;
    uint8_t senseKeySpecificDescriptor[8] = { 0 };
    uint8_t bitPointer = 0;
    uint16_t fieldPointer = 0;
    uint8_t pi = 0;//set based off of rdprotect field
    uint8_t rdprotect = 0;
    //check the read command and get the LBA from it
    switch (scsiIoCtx->cdb[OPERATION_CODE])
    {
    case 0x08://read 6
        lba = M_BytesTo4ByteValue(0, (scsiIoCtx->cdb[1] & 0x1F), scsiIoCtx->cdb[2], scsiIoCtx->cdb[3]);
        transferLength = scsiIoCtx->cdb[4];
        if (M_GETBITRANGE(scsiIoCtx->cdb[1], 7, 5) != 0)
        {
            fieldPointer = 1;
            bitPointer = 0;
            invalidField = true;
        }
        if (transferLength == 0)
        {
            transferLength = 256;//read 6 transfer length 0 means 256 blocks
        }
        break;
    case 0x28://read 10
        lba = M_BytesTo4ByteValue(scsiIoCtx->cdb[2], scsiIoCtx->cdb[3], scsiIoCtx->cdb[4], scsiIoCtx->cdb[5]);
        transferLength = M_BytesTo2ByteValue(scsiIoCtx->cdb[7], scsiIoCtx->cdb[8]);
        rdprotect = M_GETBITRANGE(scsiIoCtx->cdb[1], 7, 5);
        if (scsiIoCtx->cdb[1] & BIT3)
        {
            fua = true;
        }
        if (((fieldPointer = 1) != 0 && (bitPointer = 0) == 0 && scsiIoCtx->cdb[1] & BIT0)//reladr bit. Obsolete.
            || ((fieldPointer = 1) != 0 && (bitPointer = 1) != 0 && scsiIoCtx->cdb[1] & BIT1)//FUA_NV bit. Unspecified...will treat as error
            || ((fieldPointer = 1) != 0 && (bitPointer = 2) != 0 && scsiIoCtx->cdb[1] & BIT2)//cannot support RACR bit
            || ((fieldPointer = 6) != 0 && (bitPointer = 0) == 0 && M_GETBITRANGE(scsiIoCtx->cdb[6], 7, 6) != 0)
            )
        {
            invalidField = true;
        }
        break;
    case 0xA8://read 12
        lba = M_BytesTo4ByteValue(scsiIoCtx->cdb[2], scsiIoCtx->cdb[3], scsiIoCtx->cdb[4], scsiIoCtx->cdb[5]);
        transferLength = M_BytesTo4ByteValue(scsiIoCtx->cdb[6], scsiIoCtx->cdb[7], scsiIoCtx->cdb[8], scsiIoCtx->cdb[9]);
        rdprotect = M_GETBITRANGE(scsiIoCtx->cdb[1], 7, 5);
        if (scsiIoCtx->cdb[1] & BIT3)
        {
            fua = true;
        }
        if (((fieldPointer = 1) != 0 && (bitPointer = 0) == 0 && scsiIoCtx->cdb[1] & BIT0)//reladr bit. Obsolete.
            || ((fieldPointer = 1) != 0 && (bitPointer = 1) != 0 && scsiIoCtx->cdb[1] & BIT1)//FUA_NV bit. Unspecified...will treat as error
            || ((fieldPointer = 1) != 0 && (bitPointer = 2) != 0 && scsiIoCtx->cdb[1] & BIT2)//cannot support RACR bit
            || ((fieldPointer = 10) != 0 && (bitPointer = 0) == 0 && M_GETBITRANGE(scsiIoCtx->cdb[10], 7, 6) != 0)
            )
        {
            invalidField = true;
        }
        break;
    case 0x88://read 16
        lba = M_BytesTo8ByteValue(scsiIoCtx->cdb[2], scsiIoCtx->cdb[3], scsiIoCtx->cdb[4], scsiIoCtx->cdb[5], scsiIoCtx->cdb[6], scsiIoCtx->cdb[7], scsiIoCtx->cdb[8], scsiIoCtx->cdb[9]);
        transferLength = M_BytesTo4ByteValue(scsiIoCtx->cdb[10], scsiIoCtx->cdb[11], scsiIoCtx->cdb[12], scsiIoCtx->cdb[13]);
        rdprotect = M_GETBITRANGE(scsiIoCtx->cdb[1], 7, 5);
        if (scsiIoCtx->cdb[1] & BIT3)
        {
            fua = true;
        }
        //sbc2 fua_nv bit is unspecified
        //We don't support RARC 
        //We don't support DLD bits either
        if (((fieldPointer = 1) != 0 && (bitPointer = 0) == 0 && scsiIoCtx->cdb[1] & BIT0)//reladr bit. Obsolete.
            || ((fieldPointer = 1) != 0 && (bitPointer = 1) != 0 && scsiIoCtx->cdb[1] & BIT1)//FUA_NV bit. 
            || ((fieldPointer = 1) != 0 && (bitPointer = 2) != 0 && scsiIoCtx->cdb[1] & BIT2)//cannot support RACR bit
            || ((fieldPointer = 14) != 0 && (bitPointer = 0) == 0 && M_GETBITRANGE(scsiIoCtx->cdb[14], 7, 6) != 0)
            )
        {
            invalidField = true;
        }
        break;
    default:
        fieldPointer = 0;
        bitPointer = 7;
        sntl_Set_Sense_Key_Specific_Descriptor_Invalid_Field(senseKeySpecificDescriptor, true, true, bitPointer, fieldPointer);
        sntl_Set_Sense_Data_For_Translation(scsiIoCtx->psense, scsiIoCtx->senseDataSize, SENSE_KEY_ILLEGAL_REQUEST, 0x20, 0x00, device->drive_info.softSATFlags.senseDataDescriptorFormat, senseKeySpecificDescriptor, 1);
        return BAD_PARAMETER;
    }
    if (invalidField)
    {
        if (bitPointer == 0)
        {
            uint8_t reservedByteVal = scsiIoCtx->cdb[fieldPointer];
            uint8_t counter = 0;
            while (reservedByteVal > 0 && counter < 8)
            {
                reservedByteVal >>= 1;
                ++counter;
            }
            bitPointer = counter - 1;//because we should always get a count of at least 1 if here and bits are zero indexed
        }
        sntl_Set_Sense_Key_Specific_Descriptor_Invalid_Field(senseKeySpecificDescriptor, true, true, bitPointer, fieldPointer);
        sntl_Set_Sense_Data_For_Translation(scsiIoCtx->psense, scsiIoCtx->senseDataSize, SENSE_KEY_ILLEGAL_REQUEST, 0x24, 0x00, device->drive_info.softSATFlags.senseDataDescriptorFormat, senseKeySpecificDescriptor, 1);
        return NOT_SUPPORTED;
    }
    if (transferLength == 0)//this is allowed and it means to validate inputs and return success
    {
        return SUCCESS;
    }
    else if (transferLength > UINT32_C(65536))//not issuing multiple commands...
    {
        //return an error
        switch (scsiIoCtx->cdb[OPERATION_CODE])
        {
        case 0x28://read 10
            fieldPointer = 7;
            break;
        case 0xA8://read 12
            fieldPointer = 6;
            break;
        case 0x88://read 16
            fieldPointer = 10;
            break;
        }
        bitPointer = 7;
        sntl_Set_Sense_Key_Specific_Descriptor_Invalid_Field(senseKeySpecificDescriptor, true, true, bitPointer, fieldPointer);
        sntl_Set_Sense_Data_For_Translation(scsiIoCtx->psense, scsiIoCtx->senseDataSize, SENSE_KEY_ILLEGAL_REQUEST, 0x24, 0x00, device->drive_info.softSATFlags.senseDataDescriptorFormat, senseKeySpecificDescriptor, 1);
        return SUCCESS;
    }
    //TODO: we may need to add additional work to make this happen...not sure.
    if (device->drive_info.IdentifyData.nvme.ns.dps > 0 && scsiIoCtx->cdb[OPERATION_CODE] != 0x08)
    {
        switch (rdprotect)
        {
        case 0:
            pi = 0xF;
            break;
        case 1:
        case 5:
            pi = 0x7;
            break;
        case 2:
            pi = 0x3;
            break;
        case 3:
            pi = 0x0;
            break;
        case 4:
            pi = 0x4;
            break;
        default://shouldn't happen...
            return UNKNOWN;
        }
    }
    int ret = nvme_Read(device, lba, C_CAST(uint16_t, transferLength - 1), false, fua, pi, scsiIoCtx->pdata, scsiIoCtx->dataLength);
    set_Sense_Data_By_NVMe_Status(device, device->drive_info.lastNVMeResult.lastNVMeStatus, scsiIoCtx->psense, scsiIoCtx->senseDataSize);
    return ret;
}

//TODO: DPO bit
static int sntl_Translate_SCSI_Write_Command(tDevice *device, ScsiIoCtx *scsiIoCtx)
{
    bool fua = false;
    uint64_t lba = 0;
    uint32_t transferLength = 0;
    bool invalidField = false;
    uint8_t senseKeySpecificDescriptor[8] = { 0 };
    uint8_t bitPointer = 0;
    uint16_t fieldPointer = 0;
    uint8_t pi = 0;//set based off of rdprotect field
    uint8_t wrprotect = 0;
    //check the read command and get the LBA from it
    switch (scsiIoCtx->cdb[OPERATION_CODE])
    {
    case 0x0A://write 6
        lba = M_BytesTo4ByteValue(0, (scsiIoCtx->cdb[1] & 0x1F), scsiIoCtx->cdb[2], scsiIoCtx->cdb[3]);
        transferLength = scsiIoCtx->cdb[4];
        if (M_GETBITRANGE(scsiIoCtx->cdb[1], 7, 5) != 0)
        {
            bitPointer = 0;
            fieldPointer = 1;
            invalidField = true;
        }
        if (transferLength == 0)
        {
            transferLength = 256;//write 6 transfer length 0 means 256 blocks
        }
        break;
    case 0x2A://write 10
        lba = M_BytesTo4ByteValue(scsiIoCtx->cdb[2], scsiIoCtx->cdb[3], scsiIoCtx->cdb[4], scsiIoCtx->cdb[5]);
        transferLength = M_BytesTo2ByteValue(scsiIoCtx->cdb[7], scsiIoCtx->cdb[8]);
        wrprotect = M_GETBITRANGE(scsiIoCtx->cdb[1], 7, 5);
        if (scsiIoCtx->cdb[1] & BIT3)
        {
            fua = true;
        }
        if (((fieldPointer = 1) != 0 && (bitPointer = 0) == 0 && scsiIoCtx->cdb[1] & BIT0)//reladr bit. Obsolete.
            || ((fieldPointer = 1) != 0 && (bitPointer = 1) != 0 && scsiIoCtx->cdb[1] & BIT1)//FUA_NV bit. 
            || ((fieldPointer = 1) != 0 && (bitPointer = 2) != 0 && scsiIoCtx->cdb[1] & BIT2)//reserved bit
            || ((fieldPointer = 6) != 0 && (bitPointer = 0) == 0 && M_GETBITRANGE(scsiIoCtx->cdb[6], 7, 6) != 0)
            )
        {
            invalidField = true;
        }
        break;
    case 0xAA://write 12
        lba = M_BytesTo4ByteValue(scsiIoCtx->cdb[2], scsiIoCtx->cdb[3], scsiIoCtx->cdb[4], scsiIoCtx->cdb[5]);
        transferLength = M_BytesTo4ByteValue(scsiIoCtx->cdb[6], scsiIoCtx->cdb[7], scsiIoCtx->cdb[8], scsiIoCtx->cdb[9]);
        wrprotect = M_GETBITRANGE(scsiIoCtx->cdb[1], 7, 5);
        if (scsiIoCtx->cdb[1] & BIT3)
        {
            fua = true;
        }
        if (((fieldPointer = 1) != 0 && (bitPointer = 0) == 0 && scsiIoCtx->cdb[1] & BIT0)//reladr bit. Obsolete.
            || ((fieldPointer = 1) != 0 && (bitPointer = 1) != 0 && scsiIoCtx->cdb[1] & BIT1)//FUA_NV bit. 
            || ((fieldPointer = 1) != 0 && (bitPointer = 2) != 0 && scsiIoCtx->cdb[1] & BIT2)//reserved bit
            || ((fieldPointer = 10) != 0 && (bitPointer = 0) == 0 && M_GETBITRANGE(scsiIoCtx->cdb[10], 7, 6) != 0)
            )
        {
            invalidField = true;
        }
        break;
    case 0x8A://write 16
        lba = M_BytesTo8ByteValue(scsiIoCtx->cdb[2], scsiIoCtx->cdb[3], scsiIoCtx->cdb[4], scsiIoCtx->cdb[5], scsiIoCtx->cdb[6], scsiIoCtx->cdb[7], scsiIoCtx->cdb[8], scsiIoCtx->cdb[9]);
        transferLength = M_BytesTo4ByteValue(scsiIoCtx->cdb[10], scsiIoCtx->cdb[11], scsiIoCtx->cdb[12], scsiIoCtx->cdb[13]);
        wrprotect = M_GETBITRANGE(scsiIoCtx->cdb[1], 7, 5);
        if (scsiIoCtx->cdb[1] & BIT3)
        {
            fua = true;
        }
        //sbc2 fua_nv bit can be ignored according to SAT. 
        //We don't support DLD bits either
        if (((fieldPointer = 1) != 0 && (bitPointer = 0) == 0 && scsiIoCtx->cdb[1] & BIT0)//reladr bit. Obsolete. also now the DLD2 bit
            || ((fieldPointer = 1) != 0 && (bitPointer = 1) != 0 && scsiIoCtx->cdb[1] & BIT1)//FUA_NV bit. 
            || ((fieldPointer = 1) != 0 && (bitPointer = 2) != 0 && scsiIoCtx->cdb[1] & BIT2)//reserved bit
            || ((fieldPointer = 14) != 0 && (bitPointer = 0) == 0 && M_GETBITRANGE(scsiIoCtx->cdb[14], 7, 6) != 0)
            )
        {
            invalidField = true;
        }
        break;
    default:
        fieldPointer = 0;
        bitPointer = 7;
        sntl_Set_Sense_Key_Specific_Descriptor_Invalid_Field(senseKeySpecificDescriptor, true, true, bitPointer, fieldPointer);
        sntl_Set_Sense_Data_For_Translation(scsiIoCtx->psense, scsiIoCtx->senseDataSize, SENSE_KEY_ILLEGAL_REQUEST, 0x20, 0x00, device->drive_info.softSATFlags.senseDataDescriptorFormat, NULL, 0);
        return BAD_PARAMETER;
    }
    if (invalidField)
    {
        if (bitPointer == 0)
        {
            uint8_t reservedByteVal = scsiIoCtx->cdb[fieldPointer];
            uint8_t counter = 0;
            while (reservedByteVal > 0 && counter < 8)
            {
                reservedByteVal >>= 1;
                ++counter;
            }
            bitPointer = counter - 1;//because we should always get a count of at least 1 if here and bits are zero indexed
        }
        sntl_Set_Sense_Key_Specific_Descriptor_Invalid_Field(senseKeySpecificDescriptor, true, true, bitPointer, fieldPointer);
        sntl_Set_Sense_Data_For_Translation(scsiIoCtx->psense, scsiIoCtx->senseDataSize, SENSE_KEY_ILLEGAL_REQUEST, 0x24, 0x00, device->drive_info.softSATFlags.senseDataDescriptorFormat, senseKeySpecificDescriptor, 1);
        return NOT_SUPPORTED;
    }
    if (transferLength == 0)
    {
        //a transfer length of zero means do nothing but validate inputs and is not an error
        return SUCCESS;
    }
    else if (transferLength > UINT32_C(65536))
    {
        //return an error
        switch (scsiIoCtx->cdb[OPERATION_CODE])
        {
        case 0x2A://write 10
            fieldPointer = 7;
            break;
        case 0xAA://write 12
            fieldPointer = 6;
            break;
        case 0x8A://write 16
            fieldPointer = 10;
            break;
        }
        bitPointer = 7;
        sntl_Set_Sense_Key_Specific_Descriptor_Invalid_Field(senseKeySpecificDescriptor, true, true, bitPointer, fieldPointer);
        sntl_Set_Sense_Data_For_Translation(scsiIoCtx->psense, scsiIoCtx->senseDataSize, SENSE_KEY_ILLEGAL_REQUEST, 0x24, 0x00, device->drive_info.softSATFlags.senseDataDescriptorFormat, senseKeySpecificDescriptor, 1);
        return SUCCESS;
    }
    //TODO: we may need to add additional work to make this happen...not sure.
    if (device->drive_info.IdentifyData.nvme.ns.dps > 0 && scsiIoCtx->cdb[OPERATION_CODE] != 0x0A)
    {
        switch (wrprotect)
        {
        case 0:
            pi = 0x8;
            break;
        case 1:
        case 5:
            pi = 0x7;
            break;
        case 2:
            pi = 0x3;
            break;
        case 3:
            pi = 0x0;
            break;
        case 4:
            pi = 0x4;
            break;
        default://shouldn't happen...
            return UNKNOWN;
        }
    }
    int ret = nvme_Write(device, lba, C_CAST(uint16_t, transferLength - 1), false, fua, pi, 0, scsiIoCtx->pdata, scsiIoCtx->dataLength);
    set_Sense_Data_By_NVMe_Status(device, device->drive_info.lastNVMeResult.lastNVMeStatus, scsiIoCtx->psense, scsiIoCtx->senseDataSize);
    return ret;
}

static int sntl_Translate_SCSI_Verify_Command(tDevice *device, ScsiIoCtx *scsiIoCtx)
{
    int ret = SUCCESS;
    uint8_t byteCheck = 0;
    uint64_t lba = 0;
    uint32_t verificationLength = 0;
    bool invalidField = false;
    uint8_t senseKeySpecificDescriptor[8] = { 0 };
    uint8_t bitPointer = 0;
    uint16_t fieldPointer = 0;
    uint8_t pi = 0;
    uint8_t vrprotect = 0;
    //check the read command and get the LBA from it
    switch (scsiIoCtx->cdb[OPERATION_CODE])
    {
    case 0x2F://verify 10
        byteCheck = (scsiIoCtx->cdb[1] >> 1) & 0x03;
        lba = M_BytesTo4ByteValue(scsiIoCtx->cdb[2], scsiIoCtx->cdb[3], scsiIoCtx->cdb[4], scsiIoCtx->cdb[5]);
        verificationLength = M_BytesTo2ByteValue(scsiIoCtx->cdb[7], scsiIoCtx->cdb[8]);
        vrprotect = M_GETBITRANGE(scsiIoCtx->cdb[1], 7, 5);
        if (((fieldPointer = 1) != 0 && (bitPointer = 3) != 0 && scsiIoCtx->cdb[1] & BIT3)
            || ((fieldPointer = 1) != 0 && (bitPointer = 0) == 0 && scsiIoCtx->cdb[1] & BIT0)
            || ((fieldPointer = 6) != 0 && (bitPointer = 0) == 0 && M_GETBITRANGE(scsiIoCtx->cdb[6], 7, 6) != 0)
            )
        {
            invalidField = true;
        }
        break;
    case 0xAF://verify 12
        byteCheck = (scsiIoCtx->cdb[1] >> 1) & 0x03;
        lba = M_BytesTo4ByteValue(scsiIoCtx->cdb[2], scsiIoCtx->cdb[3], scsiIoCtx->cdb[4], scsiIoCtx->cdb[5]);
        verificationLength = M_BytesTo4ByteValue(scsiIoCtx->cdb[6], scsiIoCtx->cdb[7], scsiIoCtx->cdb[8], scsiIoCtx->cdb[9]);
        vrprotect = M_GETBITRANGE(scsiIoCtx->cdb[1], 7, 5);
        if (((fieldPointer = 1) != 0 && (bitPointer = 3) != 0 && scsiIoCtx->cdb[1] & BIT3)
            || ((fieldPointer = 1) != 0 && (bitPointer = 0) == 0 && scsiIoCtx->cdb[1] & BIT0)
            || ((fieldPointer = 10) != 0 && (bitPointer = 0) == 0 && M_GETBITRANGE(scsiIoCtx->cdb[10], 7, 6) != 0)
            )
        {
            invalidField = true;
        }
        break;
    case 0x8F://verify 16
        byteCheck = (scsiIoCtx->cdb[1] >> 1) & 0x03;
        lba = M_BytesTo8ByteValue(scsiIoCtx->cdb[2], scsiIoCtx->cdb[3], scsiIoCtx->cdb[4], scsiIoCtx->cdb[5], scsiIoCtx->cdb[6], scsiIoCtx->cdb[7], scsiIoCtx->cdb[8], scsiIoCtx->cdb[9]);
        verificationLength = M_BytesTo4ByteValue(scsiIoCtx->cdb[10], scsiIoCtx->cdb[11], scsiIoCtx->cdb[12], scsiIoCtx->cdb[13]);
        vrprotect = M_GETBITRANGE(scsiIoCtx->cdb[1], 7, 5);
        if (((fieldPointer = 1) != 0 && (bitPointer = 3) != 0 && scsiIoCtx->cdb[1] & BIT3)
            || ((fieldPointer = 1) != 0 && (bitPointer = 0) == 0 && scsiIoCtx->cdb[1] & BIT0)
            || ((fieldPointer = 14) != 0 && (bitPointer = 0) == 0 && M_GETBITRANGE(scsiIoCtx->cdb[14], 7, 6) != 0)
            )
        {
            invalidField = true;
        }
        break;
    default:
        fieldPointer = 0;
        bitPointer = 7;
        sntl_Set_Sense_Key_Specific_Descriptor_Invalid_Field(senseKeySpecificDescriptor, true, true, bitPointer, fieldPointer);
        sntl_Set_Sense_Data_For_Translation(scsiIoCtx->psense, scsiIoCtx->senseDataSize, SENSE_KEY_ILLEGAL_REQUEST, 0x20, 0x00, device->drive_info.softSATFlags.senseDataDescriptorFormat, senseKeySpecificDescriptor, 1);
        return BAD_PARAMETER;
    }
    if (invalidField)
    {
        if (bitPointer == 0)
        {
            uint8_t reservedByteVal = scsiIoCtx->cdb[fieldPointer];
            uint8_t counter = 0;
            while (reservedByteVal > 0 && counter < 8)
            {
                reservedByteVal >>= 1;
                ++counter;
            }
            bitPointer = counter - 1;//because we should always get a count of at least 1 if here and bits are zero indexed
        }
        sntl_Set_Sense_Key_Specific_Descriptor_Invalid_Field(senseKeySpecificDescriptor, true, true, bitPointer, fieldPointer);
        sntl_Set_Sense_Data_For_Translation(scsiIoCtx->psense, scsiIoCtx->senseDataSize, SENSE_KEY_ILLEGAL_REQUEST, 0x24, 0x00, device->drive_info.softSATFlags.senseDataDescriptorFormat, senseKeySpecificDescriptor, 1);
        return NOT_SUPPORTED;
    }
    if (verificationLength == 0)//this is allowed and it means to validate inputs and return success
    {
        return SUCCESS;
    }
    else if (verificationLength > UINT32_C(65536))
    {
        //return an error
        switch (scsiIoCtx->cdb[OPERATION_CODE])
        {
        case 0x2F://verify 10
            fieldPointer = 7;
            break;
        case 0xAF://verify 12
            fieldPointer = 6;
            break;
        case 0x8F://verify 16
            fieldPointer = 10;
            break;
        }
        bitPointer = 7;
        sntl_Set_Sense_Key_Specific_Descriptor_Invalid_Field(senseKeySpecificDescriptor, true, true, bitPointer, fieldPointer);
        sntl_Set_Sense_Data_For_Translation(scsiIoCtx->psense, scsiIoCtx->senseDataSize, SENSE_KEY_ILLEGAL_REQUEST, 0x24, 0x00, device->drive_info.softSATFlags.senseDataDescriptorFormat, senseKeySpecificDescriptor, 1);
        return SUCCESS;
    }
    switch (byteCheck)
    {
    case 0:
        //no logical block data..what do we send as the compare buffer? Or just do a read instead with FUA bit set???? or read followed by compare?
        //TODO: figure out what we actually need to do in this case
        fieldPointer = 1;
        bitPointer = 2;
        sntl_Set_Sense_Key_Specific_Descriptor_Invalid_Field(senseKeySpecificDescriptor, true, true, bitPointer, fieldPointer);
        sntl_Set_Sense_Data_For_Translation(scsiIoCtx->psense, scsiIoCtx->senseDataSize, SENSE_KEY_ILLEGAL_REQUEST, 0x24, 0x00, device->drive_info.softSATFlags.senseDataDescriptorFormat, senseKeySpecificDescriptor, 1);
        return NOT_SUPPORTED;
        /*if (device->drive_info.IdentifyData.nvme.ns.dps > 0)
        {
            switch (vrprotect)
            {
            case 0:
            case 1:
            case 5:
                pi = 0xF;
                break;
            case 2:
                pi = 0xB;
                break;
            case 3:
                pi = 0x8;
                break;
            case 4:
                pi = 0xC;
                break;
            }
        }*/
        //break;
    case 1://compare buffer to what is on the drive medium
        if (device->drive_info.IdentifyData.nvme.ns.dps > 0)
        {
            switch (vrprotect)
            {
            case 0:
                pi = 0xF;
                break;
            default:
                pi = 0x8;
                break;
            }
        }
        ret = nvme_Compare(device, lba, C_CAST(uint16_t, verificationLength - UINT32_C(1)), false, true, pi, scsiIoCtx->pdata, scsiIoCtx->dataLength);
        set_Sense_Data_By_NVMe_Status(device, device->drive_info.lastNVMeResult.lastNVMeStatus, scsiIoCtx->psense, scsiIoCtx->senseDataSize);
        break;
    case 2://not defined
        fieldPointer = 1;
        bitPointer = 2;
        sntl_Set_Sense_Key_Specific_Descriptor_Invalid_Field(senseKeySpecificDescriptor, true, true, bitPointer, fieldPointer);
        sntl_Set_Sense_Data_For_Translation(scsiIoCtx->psense, scsiIoCtx->senseDataSize, SENSE_KEY_ILLEGAL_REQUEST, 0x24, 0x00, device->drive_info.softSATFlags.senseDataDescriptorFormat, senseKeySpecificDescriptor, 1);
        return NOT_SUPPORTED;
    case 3://compare a single logical block of data to each LBA in the range...SNTL does not specify this mode...but we can probably implement it ourselves as an extension
        //TODO: do a loop of compare commands for the range of LBAs to compare each one, one logical block at a time
        fieldPointer = 1;
        bitPointer = 2;
        sntl_Set_Sense_Key_Specific_Descriptor_Invalid_Field(senseKeySpecificDescriptor, true, true, bitPointer, fieldPointer);
        sntl_Set_Sense_Data_For_Translation(scsiIoCtx->psense, scsiIoCtx->senseDataSize, SENSE_KEY_ILLEGAL_REQUEST, 0x24, 0x00, device->drive_info.softSATFlags.senseDataDescriptorFormat, senseKeySpecificDescriptor, 1);
        return NOT_SUPPORTED;
    default:
        ret = UNKNOWN;
        break;
    }
    return ret;
}

static int sntl_Translate_SCSI_Security_Protocol_In_Command(tDevice *device, ScsiIoCtx *scsiIoCtx)
{
    int ret = SUCCESS;
    uint8_t securityProtocol = scsiIoCtx->cdb[1];
    uint16_t securityProtocolSpecific = M_BytesTo2ByteValue(scsiIoCtx->cdb[2], scsiIoCtx->cdb[3]);
    uint32_t allocationLength = M_BytesTo4ByteValue(scsiIoCtx->cdb[6], scsiIoCtx->cdb[7], scsiIoCtx->cdb[8], scsiIoCtx->cdb[9]);
    uint8_t senseKeySpecificDescriptor[8] = { 0 };
    uint8_t bitPointer = 0;
    uint16_t fieldPointer = 0;
    //filter out invalid fields
    if (((fieldPointer = 4) != 0 && M_GETBITRANGE(scsiIoCtx->cdb[4], 6, 0) != 0)
        || ((fieldPointer = 5) != 0 && scsiIoCtx->cdb[5] != 0)
        || ((fieldPointer = 10) != 0 && scsiIoCtx->cdb[10] != 0)
        )
    {
        if (bitPointer == 0)
        {
            uint8_t reservedByteVal = scsiIoCtx->cdb[fieldPointer];
            uint8_t counter = 0;
            while (reservedByteVal > 0 && counter < 8)
            {
                reservedByteVal >>= 1;
                ++counter;
            }
            bitPointer = counter - 1;//because we should always get a count of at least 1 if here and bits are zero indexed
        }
        sntl_Set_Sense_Key_Specific_Descriptor_Invalid_Field(senseKeySpecificDescriptor, true, true, bitPointer, fieldPointer);
        //invalid field in CDB
        ret = NOT_SUPPORTED;
        sntl_Set_Sense_Data_For_Translation(scsiIoCtx->psense, scsiIoCtx->senseDataSize, SENSE_KEY_ILLEGAL_REQUEST, 0x24, 0, device->drive_info.softSATFlags.senseDataDescriptorFormat, senseKeySpecificDescriptor, 1);
        return ret;
    }
    sntl_Set_Sense_Data_For_Translation(scsiIoCtx->psense, scsiIoCtx->senseDataSize, SENSE_KEY_NO_ERROR, 0x00, 0x00, device->drive_info.softSATFlags.senseDataDescriptorFormat, NULL, 0);
    if (scsiIoCtx->pdata)
    {
        memset(scsiIoCtx->pdata, 0, scsiIoCtx->dataLength);
    }
    if (scsiIoCtx->cdb[4] & BIT7)//inc512
    {
        if (allocationLength > 0xFFFF)
        {
            bitPointer = 7;
            fieldPointer = 6;
            sntl_Set_Sense_Key_Specific_Descriptor_Invalid_Field(senseKeySpecificDescriptor, true, true, bitPointer, fieldPointer);
            sntl_Set_Sense_Data_For_Translation(scsiIoCtx->psense, scsiIoCtx->senseDataSize, SENSE_KEY_ILLEGAL_REQUEST, 0x24, 0x00, device->drive_info.softSATFlags.senseDataDescriptorFormat, senseKeySpecificDescriptor, 1);
            return FAILURE;
        }
        allocationLength *= 512;//convert to bytes for NVMe
    }
    else
    {
        if (allocationLength > 0x01FFFE00)
        {
            bitPointer = 7;
            fieldPointer = 6;
            sntl_Set_Sense_Key_Specific_Descriptor_Invalid_Field(senseKeySpecificDescriptor, true, true, bitPointer, fieldPointer);
            sntl_Set_Sense_Data_For_Translation(scsiIoCtx->psense, scsiIoCtx->senseDataSize, SENSE_KEY_ILLEGAL_REQUEST, 0x24, 0x00, device->drive_info.softSATFlags.senseDataDescriptorFormat, senseKeySpecificDescriptor, 1);
            return FAILURE;
        }
    }
    ret = nvme_Security_Receive(device, securityProtocol, securityProtocolSpecific, 0, scsiIoCtx->pdata, allocationLength);
    set_Sense_Data_By_NVMe_Status(device, device->drive_info.lastNVMeResult.lastNVMeStatus, scsiIoCtx->psense, scsiIoCtx->senseDataSize);
    return ret;
}

static int sntl_Translate_SCSI_Security_Protocol_Out_Command(tDevice *device, ScsiIoCtx *scsiIoCtx)
{
    int ret = SUCCESS;
    uint8_t securityProtocol = scsiIoCtx->cdb[1];
    uint16_t securityProtocolSpecific = M_BytesTo2ByteValue(scsiIoCtx->cdb[2], scsiIoCtx->cdb[3]);
    uint32_t transferLength = M_BytesTo4ByteValue(scsiIoCtx->cdb[6], scsiIoCtx->cdb[7], scsiIoCtx->cdb[8], scsiIoCtx->cdb[9]);
    uint8_t senseKeySpecificDescriptor[8] = { 0 };
    uint8_t bitPointer = 0;
    uint16_t fieldPointer = 0;
    //filter out invalid fields
    if (((fieldPointer = 4) != 0 && M_GETBITRANGE(scsiIoCtx->cdb[4], 6, 0) != 0)
        || ((fieldPointer = 5) != 0 && scsiIoCtx->cdb[5] != 0)
        || ((fieldPointer = 10) != 0 && scsiIoCtx->cdb[10] != 0)
        )
    {
        if (bitPointer == 0)
        {
            uint8_t reservedByteVal = scsiIoCtx->cdb[fieldPointer];
            uint8_t counter = 0;
            while (reservedByteVal > 0 && counter < 8)
            {
                reservedByteVal >>= 1;
                ++counter;
            }
            bitPointer = counter - 1;//because we should always get a count of at least 1 if here and bits are zero indexed
        }
        sntl_Set_Sense_Key_Specific_Descriptor_Invalid_Field(senseKeySpecificDescriptor, true, true, bitPointer, fieldPointer);
        //invalid field in CDB
        ret = NOT_SUPPORTED;
        sntl_Set_Sense_Data_For_Translation(scsiIoCtx->psense, scsiIoCtx->senseDataSize, SENSE_KEY_ILLEGAL_REQUEST, 0x24, 0, device->drive_info.softSATFlags.senseDataDescriptorFormat, senseKeySpecificDescriptor, 1);
        return ret;
    }
    sntl_Set_Sense_Data_For_Translation(scsiIoCtx->psense, scsiIoCtx->senseDataSize, SENSE_KEY_NO_ERROR, 0x00, 0x00, device->drive_info.softSATFlags.senseDataDescriptorFormat, NULL, 0);
    if (scsiIoCtx->cdb[4] & BIT7)//inc512
    {
        if (transferLength > 0xFFFF)
        {
            bitPointer = 7;
            fieldPointer = 6;
            sntl_Set_Sense_Key_Specific_Descriptor_Invalid_Field(senseKeySpecificDescriptor, true, true, bitPointer, fieldPointer);
            sntl_Set_Sense_Data_For_Translation(scsiIoCtx->psense, scsiIoCtx->senseDataSize, SENSE_KEY_ILLEGAL_REQUEST, 0x24, 0x00, device->drive_info.softSATFlags.senseDataDescriptorFormat, senseKeySpecificDescriptor, 1);
            return FAILURE;
        }
        transferLength *= 512;//convert to bytes for NVMe
    }
    else
    {
        if (transferLength > 0x01FFFE00)
        {
            bitPointer = 7;
            fieldPointer = 6;
            sntl_Set_Sense_Key_Specific_Descriptor_Invalid_Field(senseKeySpecificDescriptor, true, true, bitPointer, fieldPointer);
            sntl_Set_Sense_Data_For_Translation(scsiIoCtx->psense, scsiIoCtx->senseDataSize, SENSE_KEY_ILLEGAL_REQUEST, 0x24, 0x00, device->drive_info.softSATFlags.senseDataDescriptorFormat, senseKeySpecificDescriptor, 1);
            return FAILURE;
        }
    }
    ret = nvme_Security_Send(device, securityProtocol, securityProtocolSpecific, 0, scsiIoCtx->pdata, transferLength);
    set_Sense_Data_By_NVMe_Status(device, device->drive_info.lastNVMeResult.lastNVMeStatus, scsiIoCtx->psense, scsiIoCtx->senseDataSize);
    return ret;
}

static int sntl_Translate_SCSI_Report_Luns_Command(tDevice *device, ScsiIoCtx *scsiIoCtx)
{
    int ret = SUCCESS;
    uint8_t *reportLunsData = NULL;
    uint32_t reportLunsDataLength = 8;//minimum data length
    uint8_t senseKeySpecificDescriptor[8] = { 0 };
    uint8_t bitPointer = 0;
    uint16_t fieldPointer = 0;
    uint32_t allocationLength = M_BytesTo4ByteValue(scsiIoCtx->cdb[6], scsiIoCtx->cdb[7], scsiIoCtx->cdb[8], scsiIoCtx->cdb[9]);
    if (((fieldPointer = 1) != 0 && scsiIoCtx->cdb[1] != 0)
        || ((fieldPointer = 3) != 0 && scsiIoCtx->cdb[3] != 0)
        || ((fieldPointer = 4) != 0 && scsiIoCtx->cdb[4] != 0)
        || ((fieldPointer = 5) != 0 && scsiIoCtx->cdb[5] != 0)
        || ((fieldPointer = 10) != 0 && scsiIoCtx->cdb[10] != 0)
        )
    {
        if (bitPointer == 0)
        {
            uint8_t reservedByteVal = scsiIoCtx->cdb[fieldPointer];
            uint8_t counter = 0;
            while (reservedByteVal > 0 && counter < 8)
            {
                reservedByteVal >>= 1;
                ++counter;
            }
            bitPointer = counter - 1;//because we should always get a count of at least 1 if here and bits are zero indexed
        }
        sntl_Set_Sense_Key_Specific_Descriptor_Invalid_Field(senseKeySpecificDescriptor, true, true, bitPointer, fieldPointer);
        //invalid field in CDB
        ret = NOT_SUPPORTED;
        sntl_Set_Sense_Data_For_Translation(scsiIoCtx->psense, scsiIoCtx->senseDataSize, SENSE_KEY_ILLEGAL_REQUEST, 0x24, 0, device->drive_info.softSATFlags.senseDataDescriptorFormat, senseKeySpecificDescriptor, 1);
        return ret;
    }
    bool emptyData = false;
    switch (scsiIoCtx->cdb[2])
    {
    case 0x11://only report if lun 0, else return zeros...check the namespace ID
        if (device->drive_info.namespaceID != 1)//lun zero, is the same as namespace 1
        {
            emptyData = true;
            break;
        }
        M_FALLTHROUGH
    case 0x00:
    case 0x02:
        //read the identify active namespace list
    {
        bool singleLun = false;
        uint8_t* activeNamespaces = C_CAST(uint8_t*, calloc_aligned(4096, sizeof(uint8_t), device->os_info.minimumAlignment));
        if (activeNamespaces)
        {
            if (SUCCESS == nvme_Identify(device, activeNamespaces, 0, 2))
            {
                //allocate based on maximum number of namespaces
                reportLunsDataLength += UINT32_C(8) * device->drive_info.IdentifyData.nvme.ctrl.nn;
                reportLunsData = C_CAST(uint8_t*, calloc(reportLunsDataLength, sizeof(uint8_t)));
                if (reportLunsData)
                {
                    uint32_t reportLunsOffset = 8;
                    for (uint32_t offset = 0, identifier = 0; offset < 4096; offset += 4, reportLunsOffset += 8)
                    {
                        identifier = M_BytesTo4ByteValue(activeNamespaces[offset + 3], activeNamespaces[offset + 2], activeNamespaces[offset + 1], activeNamespaces[offset + 0]);
                        if (identifier == 0)
                        {
                            break;
                        }
                        reportLunsData[reportLunsOffset + 0] = 0;
                        reportLunsData[reportLunsOffset + 1] = 0;
                        reportLunsData[reportLunsOffset + 2] = 0;
                        reportLunsData[reportLunsOffset + 3] = 0;
                        reportLunsData[reportLunsOffset + 4] = M_Byte3(identifier);
                        reportLunsData[reportLunsOffset + 5] = M_Byte2(identifier);
                        reportLunsData[reportLunsOffset + 6] = M_Byte1(identifier);
                        reportLunsData[reportLunsOffset + 7] = M_Byte0(identifier);
                    }
                    //set report luns length
                    reportLunsData[0] = M_Byte3(reportLunsOffset);
                    reportLunsData[1] = M_Byte2(reportLunsOffset);
                    reportLunsData[2] = M_Byte1(reportLunsOffset);
                    reportLunsData[3] = M_Byte0(reportLunsOffset);
                }
                else
                {
                    singleLun = true;
                }
            }
            else
            {
                //dummy up single lun data
                singleLun = true;
            }
        }
        else
        {
            //dummy up a single lun
            singleLun = true;
        }
        safe_Free_aligned(activeNamespaces)
        if (singleLun)
        {
            reportLunsDataLength += 8;
            reportLunsData = C_CAST(uint8_t*, calloc(reportLunsDataLength, sizeof(uint8_t)));
            if (reportLunsData)
            {
                reportLunsData[15] = device->drive_info.namespaceID > 0 ? C_CAST(uint8_t, device->drive_info.namespaceID - UINT32_C(1)) : UINT8_C(0);
                reportLunsData[0] = M_Byte3(reportLunsDataLength);
                reportLunsData[1] = M_Byte2(reportLunsDataLength);
                reportLunsData[2] = M_Byte1(reportLunsDataLength);
                reportLunsData[3] = M_Byte0(reportLunsDataLength);
            }
        }
    }
        break;
    case 0x01:
    case 0x10:
    case 0x12:
        emptyData = true;
        break;
    default:
        ret = NOT_SUPPORTED;
        sntl_Set_Sense_Data_For_Translation(scsiIoCtx->psense, scsiIoCtx->senseDataSize, SENSE_KEY_ILLEGAL_REQUEST, 0x25, 0, device->drive_info.softSATFlags.senseDataDescriptorFormat, NULL, 0);
        break;
    }
    if (emptyData)
    {
        //allocate zeroed data for the minimum length we need to return
        reportLunsData = C_CAST(uint8_t*, calloc(reportLunsDataLength, sizeof(uint8_t)));
    }
    if (scsiIoCtx->pdata && reportLunsData)
    {
        memcpy(scsiIoCtx->pdata, reportLunsData, M_Min(reportLunsDataLength, allocationLength));
    }
    else
    {
        ret = MEMORY_FAILURE;
    }
    safe_Free(reportLunsData)
    return ret;
}
//TODO: if any kind of "device fault" occurs, send back a sense code similar to SAT with ATA devices
static int sntl_Translate_SCSI_Test_Unit_Ready_Command(tDevice *device, ScsiIoCtx *scsiIoCtx)
{
    int ret = SUCCESS;
    uint8_t senseKeySpecificDescriptor[8] = { 0 };
    uint8_t bitPointer = 0;
    uint16_t fieldPointer = 0;
    //filter out invalid fields
    if (((fieldPointer = 1) != 0 && scsiIoCtx->cdb[1] != 0)
        || ((fieldPointer = 2) != 0 && scsiIoCtx->cdb[2] != 0)
        || ((fieldPointer = 3) != 0 && scsiIoCtx->cdb[3] != 0)
        || ((fieldPointer = 4) != 0 && scsiIoCtx->cdb[4] != 0)
        )
    {
        if (bitPointer == 0)
        {
            uint8_t reservedByteVal = scsiIoCtx->cdb[fieldPointer];
            uint8_t counter = 0;
            while (reservedByteVal > 0 && counter < 8)
            {
                reservedByteVal >>= 1;
                ++counter;
            }
            bitPointer = counter - 1;//because we should always get a count of at least 1 if here and bits are zero indexed
        }
        sntl_Set_Sense_Key_Specific_Descriptor_Invalid_Field(senseKeySpecificDescriptor, true, true, bitPointer, fieldPointer);
        //invalid field in CDB
        ret = NOT_SUPPORTED;
        sntl_Set_Sense_Data_For_Translation(scsiIoCtx->psense, scsiIoCtx->senseDataSize, SENSE_KEY_ILLEGAL_REQUEST, 0x24, 0, device->drive_info.softSATFlags.senseDataDescriptorFormat, senseKeySpecificDescriptor, 1);
        return ret;
    }
#if defined (SNTL_EXT)
    //If the device supports sanitize or DST, check if either of these is in progress to report that before returing the default "ready"
    if (scsiIoCtx->device->drive_info.IdentifyData.nvme.ctrl.sanicap != 0)
    {
        //sanitize is supported. Check if sanitize is currently running or not
        uint8_t logPage[512] = { 0 };
        nvmeGetLogPageCmdOpts sanitizeLog;
        memset(&sanitizeLog, 0, sizeof(nvmeGetLogPageCmdOpts));
        sanitizeLog.addr = logPage;
        sanitizeLog.dataLen = 512;
        sanitizeLog.lid = NVME_LOG_SANITIZE_ID;
        if (SUCCESS == nvme_Get_Log_Page(device, &sanitizeLog))
        {
            uint16_t sstat = M_BytesTo2ByteValue(logPage[3], logPage[2]);
            uint8_t sanitizeStatus = M_GETBITRANGE(sstat, 2, 0);
            if(sanitizeStatus == 0x2)//sanitize in progress
            {
                //set sense data to in progress and set a progress indicator!
                sntl_Set_Sense_Key_Specific_Descriptor_Progress_Indicator(senseKeySpecificDescriptor, M_BytesTo2ByteValue(logPage[1], logPage[0]));
                sntl_Set_Sense_Data_For_Translation(scsiIoCtx->psense, scsiIoCtx->senseDataSize, SENSE_KEY_NOT_READY, 0x04, 0x1B, device->drive_info.softSATFlags.senseDataDescriptorFormat, senseKeySpecificDescriptor, 1);
                return SUCCESS;
            }
            else if (sanitizeStatus == 0x3)//sanitize failed
            {
                sntl_Set_Sense_Data_For_Translation(scsiIoCtx->psense, scsiIoCtx->senseDataSize, SENSE_KEY_MEDIUM_ERROR, 0x31, 0x03, device->drive_info.softSATFlags.senseDataDescriptorFormat, NULL, 0);
                return SUCCESS;
            }
        }//no need for an else. We shouldn't fail just because this log read failed.
    }
#endif
    //SNTL only specifies saying if the drive is ready for commands or not...just going to say ready.
    sntl_Set_Sense_Data_For_Translation(scsiIoCtx->psense, scsiIoCtx->senseDataSize, 0, 0, 0, device->drive_info.softSATFlags.senseDataDescriptorFormat, NULL, 0);
    return ret;
}

static int sntl_Translate_SCSI_Write_Long(tDevice *device, ScsiIoCtx *scsiIoCtx)
{
    int ret = SUCCESS;
    uint8_t senseKeySpecificDescriptor[8] = { 0 };
    uint8_t bitPointer = 0;
    uint16_t fieldPointer = 0;
    //filter out invalid fields
    if (scsiIoCtx->cdb[OPERATION_CODE] == WRITE_LONG_10_CMD &&
        (((fieldPointer = 1) != 0 && M_GETBITRANGE(scsiIoCtx->cdb[1], 4, 0) != 0)
            || ((fieldPointer = 6) != 0 && scsiIoCtx->cdb[6] != 0))
        )
    {
        //invalid field in CDB
        if (bitPointer == 0)
        {
            uint8_t reservedByteVal = scsiIoCtx->cdb[fieldPointer];
            uint8_t counter = 0;
            while (reservedByteVal > 0 && counter < 8)
            {
                reservedByteVal >>= 1;
                ++counter;
            }
            bitPointer = counter - 1;//because we should always get a count of at least 1 if here and bits are zero indexed
        }
        sntl_Set_Sense_Key_Specific_Descriptor_Invalid_Field(senseKeySpecificDescriptor, true, true, bitPointer, fieldPointer);
        ret = NOT_SUPPORTED;
        sntl_Set_Sense_Data_For_Translation(scsiIoCtx->psense, scsiIoCtx->senseDataSize, SENSE_KEY_ILLEGAL_REQUEST, 0x24, 0, device->drive_info.softSATFlags.senseDataDescriptorFormat, senseKeySpecificDescriptor, 1);
        return ret;
    }
    else if (scsiIoCtx->cdb[OPERATION_CODE] == WRITE_LONG_16_CMD &&
        (((fieldPointer = 10) != 0 && scsiIoCtx->cdb[10] != 0)
            || ((fieldPointer = 11) != 0 && scsiIoCtx->cdb[11] != 0)
            || ((fieldPointer = 14) != 0 && scsiIoCtx->cdb[14] != 0))
        )
    {
        if (bitPointer == 0)
        {
            uint8_t reservedByteVal = scsiIoCtx->cdb[fieldPointer];
            uint8_t counter = 0;
            while (reservedByteVal > 0 && counter < 8)
            {
                reservedByteVal >>= 1;
                ++counter;
            }
            bitPointer = counter - 1;//because we should always get a count of at least 1 if here and bits are zero indexed
        }
        sntl_Set_Sense_Key_Specific_Descriptor_Invalid_Field(senseKeySpecificDescriptor, true, true, bitPointer, fieldPointer);
        //invalid field in CDB
        ret = NOT_SUPPORTED;
        sntl_Set_Sense_Data_For_Translation(scsiIoCtx->psense, scsiIoCtx->senseDataSize, SENSE_KEY_ILLEGAL_REQUEST, 0x24, 0, device->drive_info.softSATFlags.senseDataDescriptorFormat, senseKeySpecificDescriptor, 1);
        return ret;
    }
    if (device->drive_info.IdentifyData.nvme.ctrl.oncs & BIT1)//check that write uncorrectable command is supported
    {
        bool correctionDisabled = false;
        bool writeUncorrectableError = false;
        bool physicalBlock = false;
        uint64_t lba = 0;
        uint16_t byteTransferLength = 0;
        switch (scsiIoCtx->cdb[OPERATION_CODE])
        {
        case WRITE_LONG_10_CMD:
            if (scsiIoCtx->cdb[1] & BIT7)
            {
                correctionDisabled = true;
            }
            if (scsiIoCtx->cdb[1] & BIT6)
            {
                writeUncorrectableError = true;
            }
            if (scsiIoCtx->cdb[1] & BIT5)
            {
                physicalBlock = true;
            }
            lba = M_BytesTo4ByteValue(scsiIoCtx->cdb[2], scsiIoCtx->cdb[3], scsiIoCtx->cdb[4], scsiIoCtx->cdb[5]);
            byteTransferLength = M_BytesTo2ByteValue(scsiIoCtx->cdb[7], scsiIoCtx->cdb[8]);
            break;
        case WRITE_LONG_16_CMD://skipping checking service action as it should already be checked by now.-TJE
            if (scsiIoCtx->cdb[1] & BIT7)
            {
                correctionDisabled = true;
            }
            if (scsiIoCtx->cdb[1] & BIT6)
            {
                writeUncorrectableError = true;
            }
            if (scsiIoCtx->cdb[1] & BIT5)
            {
                physicalBlock = true;
            }
            lba = M_BytesTo8ByteValue(scsiIoCtx->cdb[2], scsiIoCtx->cdb[3], scsiIoCtx->cdb[4], scsiIoCtx->cdb[5], scsiIoCtx->cdb[6], scsiIoCtx->cdb[7], scsiIoCtx->cdb[8], scsiIoCtx->cdb[9]);
            byteTransferLength = M_BytesTo2ByteValue(scsiIoCtx->cdb[12], scsiIoCtx->cdb[13]);
            break;
        default:
            bitPointer = 7;
            fieldPointer = 0;
            sntl_Set_Sense_Key_Specific_Descriptor_Invalid_Field(senseKeySpecificDescriptor, true, true, bitPointer, fieldPointer);
            sntl_Set_Sense_Data_For_Translation(scsiIoCtx->psense, scsiIoCtx->senseDataSize, SENSE_KEY_ILLEGAL_REQUEST, 0x20, 0, device->drive_info.softSATFlags.senseDataDescriptorFormat, senseKeySpecificDescriptor, 1);
            return NOT_SUPPORTED;
        }
        if (byteTransferLength == 0)
        {
            if (correctionDisabled)
            {
                if (writeUncorrectableError)//NOTE! SNTL version 1.1 has this marked as must be zero, but that doesn't match later versions or what is in SBC for a non-data version of this command!
                {
                    if (physicalBlock)
                    {
                        //this bit is not allowed
                        fieldPointer = 1;
                        bitPointer = 5;
                        sntl_Set_Sense_Key_Specific_Descriptor_Invalid_Field(senseKeySpecificDescriptor, true, true, bitPointer, fieldPointer);
                        sntl_Set_Sense_Data_For_Translation(scsiIoCtx->psense, scsiIoCtx->senseDataSize, SENSE_KEY_ILLEGAL_REQUEST, 0x24, 0, device->drive_info.softSATFlags.senseDataDescriptorFormat, senseKeySpecificDescriptor, 1);
                        ret = NOT_SUPPORTED;
                    }
                    else
                    {
                        ret = nvme_Write_Uncorrectable(device, lba, 0);//only 1 block at a time
                        set_Sense_Data_By_NVMe_Status(device, device->drive_info.lastNVMeResult.lastNVMeStatus, scsiIoCtx->psense, scsiIoCtx->senseDataSize);
                    }
                }
                else
                {
                    //the write uncorrectable bit MUST be set!
                    fieldPointer = 1;
                    bitPointer = 6;
                    sntl_Set_Sense_Key_Specific_Descriptor_Invalid_Field(senseKeySpecificDescriptor, true, true, bitPointer, fieldPointer);
                    sntl_Set_Sense_Data_For_Translation(scsiIoCtx->psense, scsiIoCtx->senseDataSize, SENSE_KEY_ILLEGAL_REQUEST, 0x24, 0, device->drive_info.softSATFlags.senseDataDescriptorFormat, senseKeySpecificDescriptor, 1);
                    ret = NOT_SUPPORTED;
                }
            }
            else
            {
                //cor_dis must be set
                fieldPointer = 1;
                bitPointer = 7;
                sntl_Set_Sense_Key_Specific_Descriptor_Invalid_Field(senseKeySpecificDescriptor, true, true, bitPointer, fieldPointer);
                sntl_Set_Sense_Data_For_Translation(scsiIoCtx->psense, scsiIoCtx->senseDataSize, SENSE_KEY_ILLEGAL_REQUEST, 0x24, 0, device->drive_info.softSATFlags.senseDataDescriptorFormat, senseKeySpecificDescriptor, 1);
                ret = NOT_SUPPORTED;
            }
        }
        else
        {
            fieldPointer = 7;
            bitPointer = 7;
            sntl_Set_Sense_Key_Specific_Descriptor_Invalid_Field(senseKeySpecificDescriptor, true, true, bitPointer, fieldPointer);
            ret = NOT_SUPPORTED;
            sntl_Set_Sense_Data_For_Translation(scsiIoCtx->psense, scsiIoCtx->senseDataSize, SENSE_KEY_ILLEGAL_REQUEST, 0x24, 0, device->drive_info.softSATFlags.senseDataDescriptorFormat, senseKeySpecificDescriptor, 1);
        }
    }
    else
    {
        ret = NOT_SUPPORTED;
        fieldPointer = 0;
        bitPointer = 7;
        sntl_Set_Sense_Key_Specific_Descriptor_Invalid_Field(senseKeySpecificDescriptor, true, true, bitPointer, fieldPointer);
        sntl_Set_Sense_Data_For_Translation(scsiIoCtx->psense, scsiIoCtx->senseDataSize, SENSE_KEY_ILLEGAL_REQUEST, 0x20, 0, device->drive_info.softSATFlags.senseDataDescriptorFormat, senseKeySpecificDescriptor, 1);
    }
    return ret;
}

static int sntl_Translate_SCSI_Send_Diagnostic_Command(tDevice *device, ScsiIoCtx *scsiIoCtx)
{
    int ret = SUCCESS;
    uint8_t selfTestCode = (scsiIoCtx->cdb[1] >> 5) & 0x07;
    bool selfTest = false;
    uint16_t parameterListLength = M_BytesTo2ByteValue(scsiIoCtx->cdb[3], scsiIoCtx->cdb[4]);
    uint8_t senseKeySpecificDescriptor[8] = { 0 };
    uint8_t bitPointer = 0;
    uint16_t fieldPointer = 0;
    if (((fieldPointer = 1) != 0 && (bitPointer = 3) != 0 && scsiIoCtx->cdb[1] & BIT3)//reserved
        || ((fieldPointer = 1) != 0 && (bitPointer = 1) != 0 && scsiIoCtx->cdb[1] & BIT1)//devoffline
        || ((fieldPointer = 1) != 0 && (bitPointer = 0) == 0 && scsiIoCtx->cdb[1] & BIT0)//unitoffline
        || ((fieldPointer = 2) != 0 && (bitPointer = 0) == 0 && scsiIoCtx->cdb[2] != 0)//reserved
        )
    {
        if (bitPointer == 0)
        {
            uint8_t reservedByteVal = scsiIoCtx->cdb[fieldPointer];
            uint8_t counter = 0;
            while (reservedByteVal > 0 && counter < 8)
            {
                reservedByteVal >>= 1;
                ++counter;
            }
            bitPointer = counter - 1;//because we should always get a count of at least 1 if here and bits are zero indexed
        }
        sntl_Set_Sense_Key_Specific_Descriptor_Invalid_Field(senseKeySpecificDescriptor, true, true, bitPointer, fieldPointer);
        //invalid field in CDB
        ret = NOT_SUPPORTED;
        sntl_Set_Sense_Data_For_Translation(scsiIoCtx->psense, scsiIoCtx->senseDataSize, SENSE_KEY_ILLEGAL_REQUEST, 0x24, 0, device->drive_info.softSATFlags.senseDataDescriptorFormat, senseKeySpecificDescriptor, 1);
        return ret;
    }
    if (scsiIoCtx->cdb[1] & BIT2)
    {
        selfTest = true;
    }
    if (parameterListLength == 0)
    {
        //bool nvmeSelfTestSupported = false;
        if (selfTest)
        {
            ret = SUCCESS;//nothing to do! We may be able to take hints from SAT to implement some kind of similar extension in the future.
        }
        else
        {
#if defined (SNTL_EXT)
            if (device->drive_info.IdentifyData.nvme.ctrl.oacs & BIT4)//DST supported
            {
                //NOTE: doing all namespaces for now...not sure if this should be changed in the future.
                switch (selfTestCode)
                {
                case 0://default self test
                    ret = SUCCESS;
                    break;
                case 1://background self test
                    ret = nvme_Device_Self_Test(device, UINT32_MAX, 1);
                    if (ret != SUCCESS)
                    {
                        set_Sense_Data_By_NVMe_Status(device, device->drive_info.lastNVMeResult.lastNVMeStatus, scsiIoCtx->psense, scsiIoCtx->senseDataSize);
                    }
                    break;
                case 2://background extended self test
                    ret = nvme_Device_Self_Test(device, UINT32_MAX, 2);
                    if (ret != SUCCESS)
                    {
                        set_Sense_Data_By_NVMe_Status(device, device->drive_info.lastNVMeResult.lastNVMeStatus, scsiIoCtx->psense, scsiIoCtx->senseDataSize);
                    }
                    break;
                case 4://abort background self test
                    ret = nvme_Device_Self_Test(device, UINT32_MAX, 0xF);
                    if (ret != SUCCESS)
                    {
                        set_Sense_Data_By_NVMe_Status(device, device->drive_info.lastNVMeResult.lastNVMeStatus, scsiIoCtx->psense, scsiIoCtx->senseDataSize);
                    }
                    break;
                default:
                    ret = NOT_SUPPORTED;
                    bitPointer = 7;
                    fieldPointer = 1;
                    sntl_Set_Sense_Key_Specific_Descriptor_Invalid_Field(senseKeySpecificDescriptor, true, true, bitPointer, fieldPointer);
                    sntl_Set_Sense_Data_For_Translation(scsiIoCtx->psense, scsiIoCtx->senseDataSize, SENSE_KEY_ILLEGAL_REQUEST, 0x24, 0, device->drive_info.softSATFlags.senseDataDescriptorFormat, senseKeySpecificDescriptor, 1);
                    break;
                }
            }
            else
            {
#endif
                if (selfTestCode == 0)
                {
                    ret = SUCCESS;//nothing to do! Take hints from SAT to translate the self test code to a DST if DST is supported.
                }
                else
                {
                    ret = NOT_SUPPORTED;
                    bitPointer = 7;
                    fieldPointer = 1;
                    sntl_Set_Sense_Key_Specific_Descriptor_Invalid_Field(senseKeySpecificDescriptor, true, true, bitPointer, fieldPointer);
                    sntl_Set_Sense_Data_For_Translation(scsiIoCtx->psense, scsiIoCtx->senseDataSize, SENSE_KEY_ILLEGAL_REQUEST, 0x24, 0, device->drive_info.softSATFlags.senseDataDescriptorFormat, senseKeySpecificDescriptor, 1);
                }
#if defined (SNTL_EXT)
            }
#endif
        }
    }
    else
    {
        fieldPointer = 3;
        bitPointer = 7;
        ret = NOT_SUPPORTED;
        sntl_Set_Sense_Key_Specific_Descriptor_Invalid_Field(senseKeySpecificDescriptor, true, true, bitPointer, fieldPointer);
        sntl_Set_Sense_Data_For_Translation(scsiIoCtx->psense, scsiIoCtx->senseDataSize, SENSE_KEY_ILLEGAL_REQUEST, 0x24, 0, device->drive_info.softSATFlags.senseDataDescriptorFormat, senseKeySpecificDescriptor, 1);
    }
    return ret;
}

static int sntl_Translate_SCSI_Write_Buffer_Command(tDevice *device, ScsiIoCtx *scsiIoCtx)
{
    int ret = SUCCESS;
    uint8_t mode = scsiIoCtx->cdb[1] & 0x1F;
    uint8_t modeSpecific = (scsiIoCtx->cdb[1] >> 5) & 0x07;
    uint8_t bufferID = scsiIoCtx->cdb[2];
    uint32_t bufferOffset = M_BytesTo4ByteValue(0, scsiIoCtx->cdb[3], scsiIoCtx->cdb[4], scsiIoCtx->cdb[5]);
    uint32_t parameterListLength = M_BytesTo4ByteValue(0, scsiIoCtx->cdb[6], scsiIoCtx->cdb[7], scsiIoCtx->cdb[8]);
    uint8_t senseKeySpecificDescriptor[8] = { 0 };
    uint8_t bitPointer = 0;
    uint16_t fieldPointer = 0;
    //Check if download is supported...if not, then invalid operation code!
    if (!(device->drive_info.IdentifyData.nvme.ctrl.oacs & BIT2))
    {
        fieldPointer = 0;
        bitPointer = 7;
        sntl_Set_Sense_Key_Specific_Descriptor_Invalid_Field(senseKeySpecificDescriptor, true, true, bitPointer, fieldPointer);
        ret = NOT_SUPPORTED;
        sntl_Set_Sense_Data_For_Translation(scsiIoCtx->psense, scsiIoCtx->senseDataSize, SENSE_KEY_ILLEGAL_REQUEST, 0x20, 0, device->drive_info.softSATFlags.senseDataDescriptorFormat, senseKeySpecificDescriptor, 1);
        return ret;
    }
    switch (mode)
    {
    case 0x05://Full buffer given.
        if (((fieldPointer = 1) != 0 && (bitPointer = 7) != 0 && modeSpecific == 0)
            /*&& ((fieldPointer = 2) != 0 && (bitPointer = 7) != 0 && bufferID == 0)*///allow non-zero bufer ID for activation part of this operation
            && ((fieldPointer = 3) != 0 && (bitPointer = 7) != 0 && bufferOffset == 0)
            && ((fieldPointer = 6) != 0 && (bitPointer = 7) != 0 && parameterListLength != 0)
            )
        {
            //send in 1 command, followed by activate. TODO: ifdef for sending in chunks? (might be needed in case system doesn't allow a transfer of that size)
            ret = nvme_Firmware_Image_Dl(device, bufferOffset, parameterListLength, scsiIoCtx->pdata, scsiIoCtx->fwdlFirstSegment, scsiIoCtx->fwdlLastSegment, scsiIoCtx->timeout);
            if (ret != SUCCESS)
            {
                set_Sense_Data_By_NVMe_Status(device, device->drive_info.lastNVMeResult.lastNVMeStatus, scsiIoCtx->psense, scsiIoCtx->senseDataSize);
                return ret;
            }
            //send the activate command!
            nvmeFWCommitAction commitAction = NVME_CA_REPLACE_ACTIVITE_ON_RST;
            if (device->drive_info.IdentifyData.nvme.ctrl.frmw & BIT4)
            {
                commitAction = NVME_CA_ACTIVITE_IMMEDIATE;
            }
            ret = nvme_Firmware_Commit(device, commitAction, bufferID, scsiIoCtx->timeout);//todo: need to catch any errors
            if (ret != SUCCESS)
            {
                set_Sense_Data_By_NVMe_Status(device, device->drive_info.lastNVMeResult.lastNVMeStatus, scsiIoCtx->psense, scsiIoCtx->senseDataSize);
                return ret;
            }
            //need to check if the status of the commit says we need a reset too!
            int resetType = 0;//0 = no reset, 1 = reset, 2 = susb system reset
            bool dnr = false, more = false;
            uint8_t sct = 0, sc = 0;
            get_NVMe_Status_Fields_From_DWord(device->drive_info.lastNVMeResult.lastNVMeStatus, &dnr, &more, &sct, &sc);
            if (sct == NVME_SCT_COMMAND_SPECIFIC_STATUS)
            {
                switch (sc)
                {
                case NVME_CMD_SP_SC_FW_ACT_REQ_NVM_SUBSYS_RESET:
                    resetType = 2;
                    break;
                case NVME_CMD_SP_SC_FW_ACT_REQ_RESET:
                case NVME_CMD_SP_SC_FW_ACT_REQ_CONVENTIONAL_RESET:
                    resetType = 1;
                    break;
                default:
                    resetType = 0;
                    break;
                }
            }
            if (commitAction == NVME_CA_REPLACE_ACTIVITE_ON_RST || resetType > 0)
            {
                if (resetType == 0)
                {
                    resetType = 1;
                }
                if (resetType == 1)
                {
                    //reset
                    nvme_Reset(device);
                }
                else if (resetType == 2)
                {
                    //subsystem reset
                    nvme_Subsystem_Reset(device);
                }
            }
        }
        else //these fields are reserved or vendor specific so make sure they are zeroed out
        {
            sntl_Set_Sense_Key_Specific_Descriptor_Invalid_Field(senseKeySpecificDescriptor, true, true, bitPointer, fieldPointer);
            ret = NOT_SUPPORTED;
            sntl_Set_Sense_Data_For_Translation(scsiIoCtx->psense, scsiIoCtx->senseDataSize, SENSE_KEY_ILLEGAL_REQUEST, 0x24, 0, device->drive_info.softSATFlags.senseDataDescriptorFormat, senseKeySpecificDescriptor, 1);
        }
        break;
#if defined SNTL_EXT
    case 0x0D://Download code. Make sure the other activate bits aren't set
        //check mode specific for PO-ACT and HR-ACT bits
        if ((modeSpecific & BIT2) == 0 || modeSpecific & BIT1)
        {
            fieldPointer = 1;
            bitPointer = 7;
            sntl_Set_Sense_Key_Specific_Descriptor_Invalid_Field(senseKeySpecificDescriptor, true, true, bitPointer, fieldPointer);
            ret = NOT_SUPPORTED;
            sntl_Set_Sense_Data_For_Translation(scsiIoCtx->psense, scsiIoCtx->senseDataSize, SENSE_KEY_ILLEGAL_REQUEST, 0x24, 0, device->drive_info.softSATFlags.senseDataDescriptorFormat, senseKeySpecificDescriptor, 1);
            break;
        }
        M_FALLTHROUGH
#endif
    case 0x0E://Firmware image download
#if defined SNTL_EXT
            if (((mode == 0x0E && ((fieldPointer = 1) != 0 && (bitPointer = 7) != 0 && modeSpecific == 0)) || mode == 0x0D) //mode specific is reserved in this mode (0x0E)
#else
            if (((mode == 0x0E && ((fieldPointer = 1) != 0 && (bitPointer = 7) != 0 && modeSpecific == 0))) //mode specific is reserved in this mode (0x0E)
#endif
                && ((fieldPointer = 2) != 0 && (bitPointer = 7) != 0 && bufferID == 0)//buffer ID should be zero since we don't support other buffer IDs
                )
            {
                //TODO: Check the granularity requirements from fwug in controller identify data so we can check the command properly before issuing it.
                uint32_t granularity = device->drive_info.IdentifyData.nvme.ctrl.fwug * 4096;//this is in bytes
                if (device->drive_info.IdentifyData.nvme.ctrl.fwug == UINT8_MAX)
                {
                    granularity = 1;//no restriction
                }
                else if (device->drive_info.IdentifyData.nvme.ctrl.fwug == 0)
                {
                    granularity = 4096;//error on this side for caution!
                }
                if ((bufferOffset % granularity) == 0 && (parameterListLength % granularity) == 0)//check length and offset for the same granularity requirements!
                {
                    ret = nvme_Firmware_Image_Dl(device, bufferOffset, parameterListLength, scsiIoCtx->pdata, scsiIoCtx->fwdlFirstSegment, scsiIoCtx->fwdlLastSegment, scsiIoCtx->timeout);
                    if (ret != SUCCESS)
                    {
                        set_Sense_Data_By_NVMe_Status(device, device->drive_info.lastNVMeResult.lastNVMeStatus, scsiIoCtx->psense, scsiIoCtx->senseDataSize);
                        return ret;
                    }
                }
                else //invalid parameter list length! must be in 200h sizes only!
                {
                    fieldPointer = 6;
                    bitPointer = 7;
                    sntl_Set_Sense_Key_Specific_Descriptor_Invalid_Field(senseKeySpecificDescriptor, true, true, bitPointer, fieldPointer);
                    ret = NOT_SUPPORTED;
                    sntl_Set_Sense_Data_For_Translation(scsiIoCtx->psense, scsiIoCtx->senseDataSize, SENSE_KEY_ILLEGAL_REQUEST, 0x24, 0, device->drive_info.softSATFlags.senseDataDescriptorFormat, senseKeySpecificDescriptor, 1);
                }
            }
            else //these fields must be zeroed out
            {
                sntl_Set_Sense_Key_Specific_Descriptor_Invalid_Field(senseKeySpecificDescriptor, true, true, bitPointer, fieldPointer);
                ret = NOT_SUPPORTED;
                sntl_Set_Sense_Data_For_Translation(scsiIoCtx->psense, scsiIoCtx->senseDataSize, SENSE_KEY_ILLEGAL_REQUEST, 0x24, 0, device->drive_info.softSATFlags.senseDataDescriptorFormat, senseKeySpecificDescriptor, 1);
            }
        break;
    case 0x0F://Firmware image commit
            if (((fieldPointer = 1) != 0 && (bitPointer = 7) != 0 && modeSpecific == 0)
                && ((fieldPointer = 2) != 0 && (bitPointer = 7) != 0 && bufferID == 0)
                && ((fieldPointer = 3) != 0 && (bitPointer = 7) != 0 && bufferOffset == 0)
                && ((fieldPointer = 6) != 0 && (bitPointer = 7) != 0 && parameterListLength == 0)
                )
            {
                //TODO: Store a way of to switch to existing firmware images? This would be better to handle when we're switching between existing images...unlikley with SCSI translation though
                nvmeFWCommitAction commitAction = NVME_CA_REPLACE_ACTIVITE_ON_RST;
                if (device->drive_info.IdentifyData.nvme.ctrl.frmw & BIT4)
                {
                    commitAction = NVME_CA_ACTIVITE_IMMEDIATE;
                }
                ret = nvme_Firmware_Commit(device, commitAction, bufferID, scsiIoCtx->timeout);
                if (ret != SUCCESS)
                {
                    set_Sense_Data_By_NVMe_Status(device, device->drive_info.lastNVMeResult.lastNVMeStatus, scsiIoCtx->psense, scsiIoCtx->senseDataSize);
                    return ret;
                }
                //need to check if the status of the commit says we need a reset too!
                int resetType = 0;//0 = no reset, 1 = reset, 2 = susb system reset
                bool dnr = false, more = false;
                uint8_t sct = 0, sc = 0;
                get_NVMe_Status_Fields_From_DWord(device->drive_info.lastNVMeResult.lastNVMeStatus, &dnr, &more, &sct, &sc);
                if (sct == NVME_SCT_COMMAND_SPECIFIC_STATUS)
                {
                    switch (sc)
                    {
                    case NVME_CMD_SP_SC_FW_ACT_REQ_NVM_SUBSYS_RESET:
                        resetType = 2;
                        break;
                    case NVME_CMD_SP_SC_FW_ACT_REQ_RESET:
                    case NVME_CMD_SP_SC_FW_ACT_REQ_CONVENTIONAL_RESET:
                        resetType = 1;
                        break;
                    default:
                        resetType = 0;
                        break;
                    }
                }
                if (commitAction == NVME_CA_REPLACE_ACTIVITE_ON_RST || resetType > 0)
                {
                    if (resetType == 0)
                    {
                        resetType = 1;
                    }
                    if (resetType == 1)
                    {
                        //reset
                        nvme_Reset(device);
                    }
                    else if (resetType == 2)
                    {
                        //subsystem reset
                        nvme_Subsystem_Reset(device);
                    }
                }
            }
            else
            {
                sntl_Set_Sense_Key_Specific_Descriptor_Invalid_Field(senseKeySpecificDescriptor, true, true, bitPointer, fieldPointer);
                ret = NOT_SUPPORTED;
                sntl_Set_Sense_Data_For_Translation(scsiIoCtx->psense, scsiIoCtx->senseDataSize, SENSE_KEY_ILLEGAL_REQUEST, 0x24, 0, device->drive_info.softSATFlags.senseDataDescriptorFormat, senseKeySpecificDescriptor, 1);
            }
        break;
    case 0x07://Download code and activate on final segment...we cannot support this without some other way of notifying us that it's the final segment. Can reinvestigate it later!
        //TODO: Implement this method since scsiIoCtx now has flags for first and last segments.
    default://unknown or unsupported mode
        fieldPointer = 1;
        bitPointer = 4;
        sntl_Set_Sense_Key_Specific_Descriptor_Invalid_Field(senseKeySpecificDescriptor, true, true, bitPointer, fieldPointer);
        ret = NOT_SUPPORTED;
        sntl_Set_Sense_Data_For_Translation(scsiIoCtx->psense, scsiIoCtx->senseDataSize, SENSE_KEY_ILLEGAL_REQUEST, 0x24, 0, device->drive_info.softSATFlags.senseDataDescriptorFormat, senseKeySpecificDescriptor, 1);
        break;
    }
    return ret;
}

static int sntl_Translate_SCSI_Start_Stop_Unit_Command(tDevice *device, ScsiIoCtx *scsiIoCtx)
{
    int ret = SUCCESS;
    uint8_t powerConditionModifier = M_Nibble0(scsiIoCtx->cdb[3]);
    uint8_t powerCondition = M_Nibble1(scsiIoCtx->cdb[4]);
    bool noFlush = false;
    bool start = false;
    uint8_t senseKeySpecificDescriptor[8] = { 0 };
    uint8_t bitPointer = 0;
    uint16_t fieldPointer = 0;
    //filter out invalid fields
    if (((fieldPointer = 1) != 0 && M_GETBITRANGE(scsiIoCtx->cdb[1], 7, 0) != 0)//bit zero is immediate which we don't support
        || ((fieldPointer = 2) != 0 && scsiIoCtx->cdb[2] != 0)
        || ((fieldPointer = 3) != 0 && M_Nibble1(scsiIoCtx->cdb[3]) != 0)
        || ((fieldPointer = 4) != 0 && (bitPointer = 3) != 0 && scsiIoCtx->cdb[4] & BIT3)
        || ((fieldPointer = 4) != 0 && (bitPointer = 2) != 0 && scsiIoCtx->cdb[4] & BIT2)//don't support loej bit
        )
    {
        if (bitPointer == 0)
        {
            uint8_t reservedByteVal = scsiIoCtx->cdb[fieldPointer];
            uint8_t counter = 0;
            while (reservedByteVal > 0 && counter < 8)
            {
                reservedByteVal >>= 1;
                ++counter;
            }
            bitPointer = counter - 1;//because we should always get a count of at least 1 if here and bits are zero indexed
        }
        sntl_Set_Sense_Key_Specific_Descriptor_Invalid_Field(senseKeySpecificDescriptor, true, true, bitPointer, fieldPointer);
        //invalid field in CDB
        ret = NOT_SUPPORTED;
        sntl_Set_Sense_Data_For_Translation(scsiIoCtx->psense, scsiIoCtx->senseDataSize, SENSE_KEY_ILLEGAL_REQUEST, 0x24, 0, device->drive_info.softSATFlags.senseDataDescriptorFormat, senseKeySpecificDescriptor, 1);
        return ret;
    }
    if (scsiIoCtx->cdb[4] & BIT2)
    {
        noFlush = true;
    }
    if (scsiIoCtx->cdb[4] & BIT0)
    {
        start = true;
    }

    switch (powerCondition)
    {
    case 0x00://start valid
        if (powerConditionModifier == 0)
        {
            //process start and loej bits
            if (start)
            {
                nvmeFeaturesCmdOpt features;
                memset(&features, 0, sizeof(nvmeFeaturesCmdOpt));
                features.fid = NVME_FEAT_POWER_MGMT_;
                features.featSetGetValue = 0;//power state zero
                if (!noFlush)
                {
                    ret = nvme_Flush(device);
                    if (ret != SUCCESS)
                    {
                        set_Sense_Data_By_NVMe_Status(device, device->drive_info.lastNVMeResult.lastNVMeStatus, scsiIoCtx->psense, scsiIoCtx->senseDataSize);
                        return ret;
                    }
                }
                ret = nvme_Set_Features(device, &features);
                if (ret != SUCCESS)
                    {
                        set_Sense_Data_By_NVMe_Status(device, device->drive_info.lastNVMeResult.lastNVMeStatus, scsiIoCtx->psense, scsiIoCtx->senseDataSize);
                        return ret;
                    }
            }
            else
            {
                nvmeFeaturesCmdOpt features;
                memset(&features, 0, sizeof(nvmeFeaturesCmdOpt));
                features.fid = NVME_FEAT_POWER_MGMT_;
                //send lowest state, which is a higher number value for lowest power consumption (zero means max).
                features.featSetGetValue = device->drive_info.IdentifyData.nvme.ctrl.npss;
                if (!noFlush)
                {
                    ret = nvme_Flush(device);
                    if (ret != SUCCESS)
                    {
                        set_Sense_Data_By_NVMe_Status(device, device->drive_info.lastNVMeResult.lastNVMeStatus, scsiIoCtx->psense, scsiIoCtx->senseDataSize);
                        return ret;
                    }
                }
                ret = nvme_Set_Features(device, &features);
                if (ret != SUCCESS)
                {
                    set_Sense_Data_By_NVMe_Status(device, device->drive_info.lastNVMeResult.lastNVMeStatus, scsiIoCtx->psense, scsiIoCtx->senseDataSize);
                    return ret;
                }
            }
        }
        else
        {
            //invalid power condition modifier
            fieldPointer = 3;
            bitPointer = 3;
            sntl_Set_Sense_Key_Specific_Descriptor_Invalid_Field(senseKeySpecificDescriptor, true, true, bitPointer, fieldPointer);
            sntl_Set_Sense_Data_For_Translation(scsiIoCtx->psense, scsiIoCtx->senseDataSize, SENSE_KEY_ILLEGAL_REQUEST, 0x24, 0, device->drive_info.softSATFlags.senseDataDescriptorFormat, senseKeySpecificDescriptor, 1);
            ret = NOT_SUPPORTED;
        }
        break;
    case 0x01://active
        if (powerConditionModifier == 0)
        {
            nvmeFeaturesCmdOpt features;
            memset(&features, 0, sizeof(nvmeFeaturesCmdOpt));
            features.fid = NVME_FEAT_POWER_MGMT_;
            features.featSetGetValue = 0;//power state zero
            if (!noFlush)
            {
                ret = nvme_Flush(device);
                if (ret != SUCCESS)
                {
                    set_Sense_Data_By_NVMe_Status(device, device->drive_info.lastNVMeResult.lastNVMeStatus, scsiIoCtx->psense, scsiIoCtx->senseDataSize);
                    return ret;
                }
            }
            ret = nvme_Set_Features(device, &features);
            if (ret != SUCCESS)
            {
                set_Sense_Data_By_NVMe_Status(device, device->drive_info.lastNVMeResult.lastNVMeStatus, scsiIoCtx->psense, scsiIoCtx->senseDataSize);
                return ret;
            }
        }
        else
        {
            //invalid power condition modifier
            fieldPointer = 3;
            bitPointer = 3;
            sntl_Set_Sense_Key_Specific_Descriptor_Invalid_Field(senseKeySpecificDescriptor, true, true, bitPointer, fieldPointer);
            sntl_Set_Sense_Data_For_Translation(scsiIoCtx->psense, scsiIoCtx->senseDataSize, SENSE_KEY_ILLEGAL_REQUEST, 0x24, 0, device->drive_info.softSATFlags.senseDataDescriptorFormat, senseKeySpecificDescriptor, 1);
            ret = NOT_SUPPORTED;
        }
        break;
    //case 0x0A://Force Idle (check power condition modifier for specific idle state)
    //    enable = true;
    //    //fall through
    case 0x02://Idle (check power condition modifier for specific idle state)
        if (powerConditionModifier <= 2)
        {
            nvmeFeaturesCmdOpt features;
            memset(&features, 0, sizeof(nvmeFeaturesCmdOpt));
            features.fid = NVME_FEAT_POWER_MGMT_;
            features.featSetGetValue = powerConditionModifier + 1;
            if (!noFlush)
            {
                ret = nvme_Flush(device);
                if (ret != SUCCESS)
                {
                    set_Sense_Data_By_NVMe_Status(device, device->drive_info.lastNVMeResult.lastNVMeStatus, scsiIoCtx->psense, scsiIoCtx->senseDataSize);
                    return ret;
                }
            }
            ret = nvme_Set_Features(device, &features);
            if (ret != SUCCESS)
            {
                set_Sense_Data_By_NVMe_Status(device, device->drive_info.lastNVMeResult.lastNVMeStatus, scsiIoCtx->psense, scsiIoCtx->senseDataSize);
                return ret;
            }
        }
        else
        {
            //invalid power condition modifier
            fieldPointer = 3;
            bitPointer = 3;
            sntl_Set_Sense_Key_Specific_Descriptor_Invalid_Field(senseKeySpecificDescriptor, true, true, bitPointer, fieldPointer);
            sntl_Set_Sense_Data_For_Translation(scsiIoCtx->psense, scsiIoCtx->senseDataSize, SENSE_KEY_ILLEGAL_REQUEST, 0x24, 0, device->drive_info.softSATFlags.senseDataDescriptorFormat, senseKeySpecificDescriptor, 1);
            ret = NOT_SUPPORTED;
        }
        break;
    //case 0x0B://Force Standby (check power condition modifier for specific idle state)
    //    enable = true;
    //    //fall through
    case 0x03://standby (check power condition modifier for specific idle state)
        if (powerConditionModifier == 0)
        {
            nvmeFeaturesCmdOpt features;
            memset(&features, 0, sizeof(nvmeFeaturesCmdOpt));
            features.fid = NVME_FEAT_POWER_MGMT_;
            features.featSetGetValue = device->drive_info.IdentifyData.nvme.ctrl.npss - 2;
            if (!noFlush)
            {
                ret = nvme_Flush(device);
                if (ret != SUCCESS)
                {
                    set_Sense_Data_By_NVMe_Status(device, device->drive_info.lastNVMeResult.lastNVMeStatus, scsiIoCtx->psense, scsiIoCtx->senseDataSize);
                    return ret;
                }
            }
            ret = nvme_Set_Features(device, &features);
            if (ret != SUCCESS)
            {
                set_Sense_Data_By_NVMe_Status(device, device->drive_info.lastNVMeResult.lastNVMeStatus, scsiIoCtx->psense, scsiIoCtx->senseDataSize);
                return ret;
            }
        }
        else if (powerConditionModifier == 1)
        {
            nvmeFeaturesCmdOpt features;
            memset(&features, 0, sizeof(nvmeFeaturesCmdOpt));
            features.fid = NVME_FEAT_POWER_MGMT_;
            features.featSetGetValue = device->drive_info.IdentifyData.nvme.ctrl.npss - 1;
            if (!noFlush)
            {
                ret = nvme_Flush(device);
                if (ret != SUCCESS)
                {
                    set_Sense_Data_By_NVMe_Status(device, device->drive_info.lastNVMeResult.lastNVMeStatus, scsiIoCtx->psense, scsiIoCtx->senseDataSize);
                    return ret;
                }
            }
            ret = nvme_Set_Features(device, &features);
            if (ret != SUCCESS)
            {
                set_Sense_Data_By_NVMe_Status(device, device->drive_info.lastNVMeResult.lastNVMeStatus, scsiIoCtx->psense, scsiIoCtx->senseDataSize);
                return ret;
            }
        }
        else
        {
            //invalid power condition modifier
            fieldPointer = 3;
            bitPointer = 3;
            sntl_Set_Sense_Key_Specific_Descriptor_Invalid_Field(senseKeySpecificDescriptor, true, true, bitPointer, fieldPointer);
            sntl_Set_Sense_Data_For_Translation(scsiIoCtx->psense, scsiIoCtx->senseDataSize, SENSE_KEY_ILLEGAL_REQUEST, 0x24, 0, device->drive_info.softSATFlags.senseDataDescriptorFormat, senseKeySpecificDescriptor, 1);
            ret = NOT_SUPPORTED;
        }
        break;
    //case 0x07://LU Control
    default://invalid power condition
        fieldPointer = 4;
        bitPointer = 7;
        sntl_Set_Sense_Key_Specific_Descriptor_Invalid_Field(senseKeySpecificDescriptor, true, true, bitPointer, fieldPointer);
        ret = NOT_SUPPORTED;
        sntl_Set_Sense_Data_For_Translation(scsiIoCtx->psense, scsiIoCtx->senseDataSize, SENSE_KEY_ILLEGAL_REQUEST, 0x24, 0, device->drive_info.softSATFlags.senseDataDescriptorFormat, senseKeySpecificDescriptor, 1);
        break;
    }
    return ret;
}

static int sntl_Translate_SCSI_Unmap_Command(tDevice *device, ScsiIoCtx *scsiIoCtx)
{
    int ret = SUCCESS;
    uint8_t senseKeySpecificDescriptor[8] = { 0 };
    uint8_t bitPointer = 0;
    uint16_t fieldPointer = 0;
    //not supporting the ancor bit
    //group number should be zero
    uint16_t parameterListLength = M_BytesTo2ByteValue(scsiIoCtx->cdb[7], scsiIoCtx->cdb[8]);
    //filter out invalid fields
    if (((fieldPointer = 1) != 0 && scsiIoCtx->cdb[1] != 0)
        || ((fieldPointer = 2) != 0 && scsiIoCtx->cdb[2] != 0)
        || ((fieldPointer = 3) != 0 && scsiIoCtx->cdb[3] != 0)
        || ((fieldPointer = 4) != 0 && scsiIoCtx->cdb[4] != 0)
        || ((fieldPointer = 5) != 0 && scsiIoCtx->cdb[5] != 0)
        || ((fieldPointer = 6) != 0 && scsiIoCtx->cdb[6] != 0)
        )
    {
        if (bitPointer == 0)
        {
            uint8_t reservedByteVal = scsiIoCtx->cdb[fieldPointer];
            uint8_t counter = 0;
            while (reservedByteVal > 0 && counter < 8)
            {
                reservedByteVal >>= 1;
                ++counter;
            }
            bitPointer = counter - 1;//because we should always get a count of at least 1 if here and bits are zero indexed
            if (fieldPointer == 6 && bitPointer < 5)
            {
                bitPointer = 5;//setting group number as invalid field
            }
        }
        sntl_Set_Sense_Key_Specific_Descriptor_Invalid_Field(senseKeySpecificDescriptor, true, true, bitPointer, fieldPointer);
        //invalid field in CDB
        ret = NOT_SUPPORTED;
        sntl_Set_Sense_Data_For_Translation(scsiIoCtx->psense, scsiIoCtx->senseDataSize, SENSE_KEY_ILLEGAL_REQUEST, 0x24, 0, device->drive_info.softSATFlags.senseDataDescriptorFormat, senseKeySpecificDescriptor, 1);
        return ret;
    }
    if (parameterListLength > 0 && parameterListLength < 8)
    {
        fieldPointer = 7;
        bitPointer = 7;
        sntl_Set_Sense_Key_Specific_Descriptor_Invalid_Field(senseKeySpecificDescriptor, true, true, bitPointer, fieldPointer);
        //parameter list length error
        sntl_Set_Sense_Data_For_Translation(scsiIoCtx->psense, scsiIoCtx->senseDataSize, SENSE_KEY_ILLEGAL_REQUEST, 0x1A, 0, device->drive_info.softSATFlags.senseDataDescriptorFormat, senseKeySpecificDescriptor, 1);
    }
    else if (parameterListLength != 0 && scsiIoCtx->pdata)
    {
        //process the contents of the parameter data and send some commands to the drive
        uint16_t unmapBlockDescriptorLength = (M_BytesTo2ByteValue(scsiIoCtx->pdata[2], scsiIoCtx->pdata[3]) / 16) * 16;//this can be set to zero, which is NOT an error. Also, I'm making sure this is a multiple of 16 to avoid partial block descriptors-TJE
        if (unmapBlockDescriptorLength > 0)
        {
            uint8_t *dsmBuffer = C_CAST(uint8_t*, calloc_aligned(4096, sizeof(uint8_t), device->os_info.minimumAlignment));//allocate the max size the device supports...we'll fill in as much as we need to
            //need to check to make sure there weren't any truncated block descriptors before we begin
            uint16_t minBlockDescriptorLength = M_Min(unmapBlockDescriptorLength + 8, parameterListLength);
            uint16_t unmapBlockDescriptorIter = 8;
            uint64_t numberOfLBAsToDeallocate = 0;//this will be checked later to make sure it isn't greater than what we reported on the VPD pages
            uint16_t numberOfBlockDescriptors = 0;//this will be checked later to make sure it isn't greater than what we reported on the VPD pages
            uint16_t nvmeDSMOffset = 0;
            uint8_t numberOfRanges = 0;
            if (!dsmBuffer)
            {
                //lets just set this error for now...-TJE
                fieldPointer = 7;
                bitPointer = 7;
                sntl_Set_Sense_Key_Specific_Descriptor_Invalid_Field(senseKeySpecificDescriptor, true, true, bitPointer, fieldPointer);
                sntl_Set_Sense_Data_For_Translation(scsiIoCtx->psense, scsiIoCtx->senseDataSize, SENSE_KEY_ILLEGAL_REQUEST, 0x1A, 0, device->drive_info.softSATFlags.senseDataDescriptorFormat, senseKeySpecificDescriptor, 1);
                return MEMORY_FAILURE;
            }
            //start building the buffer to transfer with data set management
            for (; unmapBlockDescriptorIter < minBlockDescriptorLength; unmapBlockDescriptorIter += 16, numberOfBlockDescriptors++)
            {
                bool exitLoop = false;
                uint64_t unmapLogicalBlockAddress = M_BytesTo8ByteValue(scsiIoCtx->pdata[unmapBlockDescriptorIter + 0], scsiIoCtx->pdata[unmapBlockDescriptorIter + 1], scsiIoCtx->pdata[unmapBlockDescriptorIter + 2], scsiIoCtx->pdata[unmapBlockDescriptorIter + 3], scsiIoCtx->pdata[unmapBlockDescriptorIter + 4], scsiIoCtx->pdata[unmapBlockDescriptorIter + 5], scsiIoCtx->pdata[unmapBlockDescriptorIter + 6], scsiIoCtx->pdata[unmapBlockDescriptorIter + 7]);
                uint32_t unmapNumberOfLogicalBlocks = M_BytesTo4ByteValue(scsiIoCtx->pdata[unmapBlockDescriptorIter + 8], scsiIoCtx->pdata[unmapBlockDescriptorIter + 9], scsiIoCtx->pdata[unmapBlockDescriptorIter + 10], scsiIoCtx->pdata[unmapBlockDescriptorIter + 11]);
                if (unmapNumberOfLogicalBlocks == 0)
                {
                    //nothing to unmap...
                    continue;
                }
                //increment this so we can check if we were given more to do than we support (to be checked after the loop)
                numberOfLBAsToDeallocate += unmapNumberOfLogicalBlocks;
                //check we aren't trying to go over the end of the drive
                if (unmapLogicalBlockAddress > device->drive_info.deviceMaxLba)
                {
                    fieldPointer = unmapBlockDescriptorIter + 0;
                    bitPointer = 7;
                    sntl_Set_Sense_Key_Specific_Descriptor_Invalid_Field(senseKeySpecificDescriptor, false, true, bitPointer, fieldPointer);
                    ret = FAILURE;
                    sntl_Set_Sense_Data_For_Translation(scsiIoCtx->psense, scsiIoCtx->senseDataSize, SENSE_KEY_ILLEGAL_REQUEST, 0x21, 0, device->drive_info.softSATFlags.senseDataDescriptorFormat, senseKeySpecificDescriptor, 1);
                    exitLoop = true;
                    break;
                }
                else if (unmapLogicalBlockAddress + unmapNumberOfLogicalBlocks > device->drive_info.deviceMaxLba)
                {
                    fieldPointer = unmapBlockDescriptorIter + 8;
                    bitPointer = 7;
                    sntl_Set_Sense_Key_Specific_Descriptor_Invalid_Field(senseKeySpecificDescriptor, false, true, bitPointer, fieldPointer);
                    ret = FAILURE;
                    sntl_Set_Sense_Data_For_Translation(scsiIoCtx->psense, scsiIoCtx->senseDataSize, SENSE_KEY_ILLEGAL_REQUEST, 0x21, 0, device->drive_info.softSATFlags.senseDataDescriptorFormat, senseKeySpecificDescriptor, 1);
                    exitLoop = true;
                    break;
                }
                //check that we haven't had too many block descriptors yet
                if (numberOfBlockDescriptors > (255))//max of 255 ranges
                {
                    //not setting sense key specific information because it's not clear in this condition what error we should point to
                    ret = FAILURE;
                    sntl_Set_Sense_Data_For_Translation(scsiIoCtx->psense, scsiIoCtx->senseDataSize, SENSE_KEY_ILLEGAL_REQUEST, 0x26, 0, device->drive_info.softSATFlags.senseDataDescriptorFormat, NULL, 0);
                    exitLoop = true;
                    break;
                }
                //check that we haven't been asked to TRIM more LBAs than we care to support in this code
                if (numberOfLBAsToDeallocate > (UINT64_C(255) * UINT32_MAX))//max of 255 ranges * UINT32_MAX for number LBAs in each range
                {
                    //not setting sense key specific information because it's not clear in this condition what error we should point to
                    ret = FAILURE;
                    sntl_Set_Sense_Data_For_Translation(scsiIoCtx->psense, scsiIoCtx->senseDataSize, SENSE_KEY_ILLEGAL_REQUEST, 0x26, 0, device->drive_info.softSATFlags.senseDataDescriptorFormat, NULL, 0);
                    exitLoop = true;
                    break;
                }
                //now that we've done all of our checks so far, start setting up the buffer
                //break this block descriptor into multiple ATA entries if necessary
                while (unmapNumberOfLogicalBlocks > 0)
                {
                    //range
                    dsmBuffer[nvmeDSMOffset + 4] = M_Byte3(unmapNumberOfLogicalBlocks);
                    dsmBuffer[nvmeDSMOffset + 5] = M_Byte2(unmapNumberOfLogicalBlocks);
                    dsmBuffer[nvmeDSMOffset + 6] = M_Byte1(unmapNumberOfLogicalBlocks);
                    dsmBuffer[nvmeDSMOffset + 7] = M_Byte0(unmapNumberOfLogicalBlocks);
                    ++numberOfRanges;
                    //lba
                    dsmBuffer[nvmeDSMOffset + 8] = M_Byte7(unmapLogicalBlockAddress);
                    dsmBuffer[nvmeDSMOffset + 9] = M_Byte6(unmapLogicalBlockAddress);
                    dsmBuffer[nvmeDSMOffset + 10] = M_Byte5(unmapLogicalBlockAddress);
                    dsmBuffer[nvmeDSMOffset + 11] = M_Byte4(unmapLogicalBlockAddress);
                    dsmBuffer[nvmeDSMOffset + 12] = M_Byte3(unmapLogicalBlockAddress);
                    dsmBuffer[nvmeDSMOffset + 13] = M_Byte2(unmapLogicalBlockAddress);
                    dsmBuffer[nvmeDSMOffset + 14] = M_Byte1(unmapLogicalBlockAddress);
                    dsmBuffer[nvmeDSMOffset + 15] = M_Byte0(unmapLogicalBlockAddress);
                    
                    //now increment the nvmeDSMOffset
                    nvmeDSMOffset += 16;
                    //check if the NVMe DSM buffer is full...if it is and there are more or potentially more block descriptors, send the command now
                    if ((nvmeDSMOffset > 4096) && ((unmapBlockDescriptorIter + 16) < minBlockDescriptorLength))
                    {
                        if(SUCCESS == nvme_Dataset_Management(device, numberOfRanges, true, false, false, dsmBuffer, 4096))
                        {
                            //clear the buffer for reuse
                            memset(dsmBuffer, 0, device->drive_info.IdentifyData.ata.Word105 * LEGACY_DRIVE_SEC_SIZE);
                            //reset the ataTrimOffset
                            nvmeDSMOffset = 0;
                            numberOfRanges = 0;
                        }
                        else
                        {
                            ret = FAILURE;
                            set_Sense_Data_By_NVMe_Status(device, device->drive_info.lastNVMeResult.lastNVMeStatus, scsiIoCtx->psense, scsiIoCtx->senseDataSize);
                            exitLoop = true;
                            break;
                        }
                    }
                }
                if (exitLoop)
                {
                    break;
                }
            }
            if (ret == SUCCESS)
            {
                //send the data set management command with whatever is in the trim buffer at this point (all zeros is safe to send if we do get that)
                if (SUCCESS != nvme_Dataset_Management(device, numberOfRanges, true, false, false, dsmBuffer, 4096))
                {
                    ret = FAILURE;
                    set_Sense_Data_By_NVMe_Status(device, device->drive_info.lastNVMeResult.lastNVMeStatus, scsiIoCtx->psense, scsiIoCtx->senseDataSize);
                }
            }
            safe_Free_aligned(dsmBuffer)
        }
    }
    return ret;
}

//TODO: Add support for Format in progress
//Add support sanitize commands with our extensions
//Add detecting when background self test is in progress and reporting progress from that
//TODO: Figure out other ways to improve what happens in here to pass back out that would be useful. SNTL spec doesn't really say much about what to do here.
static int sntl_Translate_SCSI_Request_Sense_Command(tDevice *device, ScsiIoCtx *scsiIoCtx)
{
    int ret = SUCCESS;
    uint8_t senseData[SPC3_SENSE_LEN] = { 0 };
    bool descriptorFormat = false;
    uint8_t senseKeySpecificDescriptor[8] = { 0 };
    uint8_t bitPointer = 0;
    uint16_t fieldPointer = 0;
    //filter out invalid fields
    if (((fieldPointer = 1) != 0 && M_GETBITRANGE(scsiIoCtx->cdb[1], 7, 1) != 0)
        || ((fieldPointer = 2) != 0 && scsiIoCtx->cdb[2] != 0)
        || ((fieldPointer = 3) != 0 && scsiIoCtx->cdb[3] != 0)
        )
    {
        if (bitPointer == 0)
        {
            uint8_t reservedByteVal = scsiIoCtx->cdb[fieldPointer];
            uint8_t counter = 0;
            while (reservedByteVal > 0 && counter < 8)
            {
                reservedByteVal >>= 1;
                ++counter;
            }
            bitPointer = counter - 1;//because we should always get a count of at least 1 if here and bits are zero indexed
        }
        sntl_Set_Sense_Key_Specific_Descriptor_Invalid_Field(senseKeySpecificDescriptor, true, true, bitPointer, fieldPointer);
        //invalid field in CDB
        ret = NOT_SUPPORTED;
        sntl_Set_Sense_Data_For_Translation(scsiIoCtx->psense, scsiIoCtx->senseDataSize, SENSE_KEY_ILLEGAL_REQUEST, 0x24, 0, device->drive_info.softSATFlags.senseDataDescriptorFormat, senseKeySpecificDescriptor, 1);
        return ret;
    }
    if (scsiIoCtx->cdb[1] & BIT0)
    {
        descriptorFormat = true;
    }
#if defined (SNTL_EXT)
    if (scsiIoCtx->device->drive_info.IdentifyData.nvme.ctrl.sanicap != 0)
    {
        //sanitize is supported. Check if sanitize is currently running or not
        uint8_t logPage[512] = { 0 };
        nvmeGetLogPageCmdOpts sanitizeLog;
        memset(&sanitizeLog, 0, sizeof(nvmeGetLogPageCmdOpts));
        sanitizeLog.addr = logPage;
        sanitizeLog.dataLen = 512;
        sanitizeLog.lid = NVME_LOG_SANITIZE_ID;
        if (SUCCESS == nvme_Get_Log_Page(device, &sanitizeLog))
        {
            uint16_t sstat = M_BytesTo2ByteValue(logPage[3], logPage[2]);
            uint8_t sanitizeStatus = M_GETBITRANGE(sstat, 2, 0);
            if (sanitizeStatus == 0x2)//sanitize in progress
            {
                //set sense data to in progress and set a progress indicator!
                sntl_Set_Sense_Key_Specific_Descriptor_Progress_Indicator(senseKeySpecificDescriptor, M_BytesTo2ByteValue(logPage[1], logPage[0]));
                sntl_Set_Sense_Data_For_Translation(scsiIoCtx->psense, scsiIoCtx->senseDataSize, SENSE_KEY_NOT_READY, 0x04, 0x1B, descriptorFormat, senseKeySpecificDescriptor, 1);
                if (scsiIoCtx->pdata)
                {
                    memcpy(scsiIoCtx->pdata, senseData, M_Min(scsiIoCtx->cdb[4], SPC3_SENSE_LEN));
                }
                return SUCCESS;
            }
            else if (sanitizeStatus == 0x3)//sanitize failed
            {
                sntl_Set_Sense_Data_For_Translation(scsiIoCtx->psense, scsiIoCtx->senseDataSize, SENSE_KEY_MEDIUM_ERROR, 0x31, 0x03, descriptorFormat, NULL, 0);
                if (scsiIoCtx->pdata)
                {
                    memcpy(scsiIoCtx->pdata, senseData, M_Min(scsiIoCtx->cdb[4], SPC3_SENSE_LEN));
                }
                return SUCCESS;
            }
        }//no need for an else. We shouldn't fail just because this log read failed.
    }
    //NOTE: DST progress should only report like this under request sense. In test unit ready, DST in progress should only happen for foreground mode (i.e. captive) which isn't supported on NVMe
    if (scsiIoCtx->device->drive_info.IdentifyData.nvme.ctrl.oacs & BIT4)//DST is supported
    {
        uint8_t logPage[564] = { 0 };
        nvmeGetLogPageCmdOpts dstLog;
        memset(&dstLog, 0, sizeof(nvmeGetLogPageCmdOpts));
        dstLog.addr = logPage;
        dstLog.dataLen = 512;
        dstLog.lid = NVME_LOG_DEV_SELF_TEST_ID;
        if (SUCCESS == nvme_Get_Log_Page(device, &dstLog))
        {
            uint8_t currentSelfTest = M_Nibble0(logPage[0]);
            if (currentSelfTest == 0x1 || currentSelfTest == 0x2)//DST in progress
            {
                //convert progress into a value whose divisor is 65535
                uint16_t dstProgress = 656 * M_GETBITRANGE(logPage[1], 6, 0);//This comes out very close to the actual percent...close enough anyways. There is probably a way to scale it to more even round numbers but this will do fine.
                sntl_Set_Sense_Key_Specific_Descriptor_Progress_Indicator(senseKeySpecificDescriptor, dstProgress);
                sntl_Set_Sense_Data_For_Translation(scsiIoCtx->psense, scsiIoCtx->senseDataSize, SENSE_KEY_NOT_READY, 0x04, 0x09, descriptorFormat, senseKeySpecificDescriptor, 1);
                if (scsiIoCtx->pdata)
                {
                    memcpy(scsiIoCtx->pdata, senseData, M_Min(scsiIoCtx->cdb[4], SPC3_SENSE_LEN));
                }
                return SUCCESS;
            }
        }//no need for else for failure...just fall through
    }
#endif
    //read the current power state
    nvmeFeaturesCmdOpt powerState;
    memset(&powerState, 0, sizeof(nvmeFeaturesCmdOpt));
    powerState.fid = 0x02;
    if (SUCCESS != nvme_Get_Features(device, &powerState))
    {
        //TODO: set error based on status code translation
        set_Sense_Data_By_NVMe_Status(device, device->drive_info.lastNVMeResult.lastNVMeStatus, scsiIoCtx->psense, scsiIoCtx->senseDataSize);
        return ret;
    }
    uint8_t currentPowerState = M_GETBITRANGE(powerState.featSetGetValue, 4, 0);
    if (currentPowerState == 0)
    {
        //low power condition on
        sntl_Set_Sense_Data_For_Translation(&senseData[0], SPC3_SENSE_LEN, SENSE_KEY_NO_ERROR, 0x5E, 0, descriptorFormat, NULL, 0);
    }
    else
    {
        sntl_Set_Sense_Data_For_Translation(&senseData[0], SPC3_SENSE_LEN, SENSE_KEY_NO_ERROR, 0, 0, descriptorFormat, NULL, 0);
    }
    //copy back whatever data we set
    if (scsiIoCtx->pdata)
    {
        memcpy(scsiIoCtx->pdata, senseData, M_Min(scsiIoCtx->cdb[4], SPC3_SENSE_LEN));
    }
    return ret;
}

static int sntl_Translate_Persistent_Reserve_In(tDevice * device, ScsiIoCtx * scsiIoCtx)
{
    int ret = SUCCESS;
    uint8_t *persistentReserveData = NULL;
    uint32_t persistentReserveDataLength = 8;//start with this...it could change.
    uint8_t senseKeySpecificDescriptor[8] = { 0 };
    uint8_t bitPointer = 0;
    uint16_t fieldPointer = 0;
    uint8_t serviceAction = M_GETBITRANGE(scsiIoCtx->cdb[1], 4, 0);
    uint16_t allocationLength = M_BytesTo2ByteValue(scsiIoCtx->cdb[7], scsiIoCtx->cdb[8]);
    //filter out invalid fields
    if (((fieldPointer = 1) != 0 && M_GETBITRANGE(scsiIoCtx->cdb[1], 7, 5) != 0)
        || ((fieldPointer = 2) != 0 && scsiIoCtx->cdb[2] != 0)
        || ((fieldPointer = 3) != 0 && scsiIoCtx->cdb[3] != 0)
        || ((fieldPointer = 4) != 0 && scsiIoCtx->cdb[4] != 0)
        || ((fieldPointer = 5) != 0 && scsiIoCtx->cdb[5] != 0)
        || ((fieldPointer = 6) != 0 && scsiIoCtx->cdb[6] != 0)
        )
    {
        if (bitPointer == 0)
        {
            uint8_t reservedByteVal = scsiIoCtx->cdb[fieldPointer];
            uint8_t counter = 0;
            if (fieldPointer == 1)
            {
                reservedByteVal &= 0xE0;//strip off the service action bits since those are usable.
            }
            while (reservedByteVal > 0 && counter < 8)
            {
                reservedByteVal >>= 1;
                ++counter;
            }
            bitPointer = counter - 1;//because we should always get a count of at least 1 if here and bits are zero indexed
        }
        sntl_Set_Sense_Key_Specific_Descriptor_Invalid_Field(senseKeySpecificDescriptor, true, true, bitPointer, fieldPointer);
        //invalid field in CDB
        ret = NOT_SUPPORTED;
        sntl_Set_Sense_Data_For_Translation(scsiIoCtx->psense, scsiIoCtx->senseDataSize, SENSE_KEY_ILLEGAL_REQUEST, 0x24, 0, device->drive_info.softSATFlags.senseDataDescriptorFormat, senseKeySpecificDescriptor, 1);
        return ret;
    }
    //process based on service action
    switch (serviceAction)
    {
    case 0://read keys
    {
        uint8_t nvmeReportKeys[4096] = { 0 };//I hope this is big enough...may need to redo this!
        if (SUCCESS != nvme_Reservation_Report(device, false, nvmeReportKeys, 4096))
        {
            //Set error based on the status the controller replied with!!!
            set_Sense_Data_By_NVMe_Status(device, device->drive_info.lastNVMeResult.lastNVMeStatus, scsiIoCtx->psense, scsiIoCtx->senseDataSize);
            return ret;
        }
        uint16_t numberOfRegisteredControllers = M_BytesTo2ByteValue(nvmeReportKeys[5], nvmeReportKeys[6]);
        persistentReserveDataLength = (numberOfRegisteredControllers * 8) + 8;
        //allocate the memory we need.
        persistentReserveData = C_CAST(uint8_t*, calloc(persistentReserveDataLength, sizeof(uint8_t)));
        if (persistentReserveData)
        {
            //set PRGeneration (remember, the endianness is different!)
            persistentReserveData[0] = nvmeReportKeys[3];
            persistentReserveData[1] = nvmeReportKeys[2];
            persistentReserveData[2] = nvmeReportKeys[1];
            persistentReserveData[3] = nvmeReportKeys[0];
            //set the additional length
            persistentReserveData[4] = M_Byte3(persistentReserveDataLength - 8);
            persistentReserveData[5] = M_Byte2(persistentReserveDataLength - 8);
            persistentReserveData[6] = M_Byte1(persistentReserveDataLength - 8);
            persistentReserveData[7] = M_Byte0(persistentReserveDataLength - 8);
            //now set the keys in the list.
            uint32_t persistentReseverOffset = 8;//each key is 8 bytes and starts at this offset
            uint32_t nvmeReportOffset = 24;//increment by 24 for each key due to extra data NVMe returns
            for (; persistentReseverOffset < persistentReserveDataLength && nvmeReportOffset < 4096; persistentReseverOffset += 8, nvmeReportOffset += 24)
            {
                persistentReserveData[persistentReseverOffset + 0] = nvmeReportKeys[nvmeReportOffset + 23];
                persistentReserveData[persistentReseverOffset + 1] = nvmeReportKeys[nvmeReportOffset + 22];
                persistentReserveData[persistentReseverOffset + 2] = nvmeReportKeys[nvmeReportOffset + 21];
                persistentReserveData[persistentReseverOffset + 3] = nvmeReportKeys[nvmeReportOffset + 20];
                persistentReserveData[persistentReseverOffset + 4] = nvmeReportKeys[nvmeReportOffset + 19];
                persistentReserveData[persistentReseverOffset + 5] = nvmeReportKeys[nvmeReportOffset + 18];
                persistentReserveData[persistentReseverOffset + 6] = nvmeReportKeys[nvmeReportOffset + 17];
                persistentReserveData[persistentReseverOffset + 7] = nvmeReportKeys[nvmeReportOffset + 16];
            }
        }
        else
        {
            ret = MEMORY_FAILURE;
        }
    }
        break;
    case 1://read reservation
    {
        uint8_t nvmeReport[4096] = { 0 };//I hope this is big enough...may need to redo this!
        if (SUCCESS != nvme_Reservation_Report(device, false, nvmeReport, 4096))
        {
            //Set error based on the status the controller replied with!!!
            set_Sense_Data_By_NVMe_Status(device, device->drive_info.lastNVMeResult.lastNVMeStatus, scsiIoCtx->psense, scsiIoCtx->senseDataSize);
            return ret;
        }
        //uint16_t numberOfRegisteredControllers = M_BytesTo2ByteValue(nvmeReport[5], nvmeReport[6]);
        //figure out what, if any controller is holding a reservation
        bool foundReservationActive = false;
        uint32_t nvmeReportOffset = 24;//increment by 24 for each key due to extra data NVMe returns
        for (; nvmeReportOffset < 4096; nvmeReportOffset += 24)
        {
            if (nvmeReport[nvmeReportOffset + 2] & BIT2)
            {
                foundReservationActive = true;
                break;
            }
        }
        persistentReserveDataLength = 8;
        if (foundReservationActive)
        {
            persistentReserveDataLength += 16;
        }
        //allocate the memory we need.
        persistentReserveData = C_CAST(uint8_t*, calloc(persistentReserveDataLength, sizeof(uint8_t)));
        if (persistentReserveData)
        {
            //set PRGeneration (remember, the endianness is different!)
            persistentReserveData[0] = nvmeReport[3];
            persistentReserveData[1] = nvmeReport[2];
            persistentReserveData[2] = nvmeReport[1];
            persistentReserveData[3] = nvmeReport[0];
            //set the additional length
            persistentReserveData[4] = M_Byte3(persistentReserveDataLength - 8);
            persistentReserveData[5] = M_Byte2(persistentReserveDataLength - 8);
            persistentReserveData[6] = M_Byte1(persistentReserveDataLength - 8);
            persistentReserveData[7] = M_Byte0(persistentReserveDataLength - 8);
            if (foundReservationActive)
            {
                //set the key from controller holding reservation
                persistentReserveData[8] = nvmeReport[nvmeReportOffset + 23];
                persistentReserveData[9] = nvmeReport[nvmeReportOffset + 22];
                persistentReserveData[10] = nvmeReport[nvmeReportOffset + 21];
                persistentReserveData[11] = nvmeReport[nvmeReportOffset + 20];
                persistentReserveData[12] = nvmeReport[nvmeReportOffset + 19];
                persistentReserveData[13] = nvmeReport[nvmeReportOffset + 18];
                persistentReserveData[14] = nvmeReport[nvmeReportOffset + 17];
                persistentReserveData[15] = nvmeReport[nvmeReportOffset + 16];
                //set scope (0) and type (R-Type - translate to SCSI)
                switch (nvmeReport[4])
                {
                case 0:
                    persistentReserveData[21] = 0;
                    break;
                case 1:
                    persistentReserveData[21] = 1;
                    break;
                case 2:
                    persistentReserveData[21] = 3;
                    break;
                case 3:
                    persistentReserveData[21] = 5;
                    break;
                case 4:
                    persistentReserveData[21] = 6;
                    break;
                case 5:
                    persistentReserveData[21] = 7;
                    break;
                case 6:
                    persistentReserveData[21] = 8;
                    break;
                default:
                    persistentReserveData[21] = 0x0F;//set to something invalid..we should be able to get this right
                    break;
                }
            }
        }
        else
        {
            ret = MEMORY_FAILURE;
        }
    }
        break;
    case 2://report capabilities
    {
        //send NVMe identify command, CNS set to 0, current namespace being queried.
        if (SUCCESS != nvme_Identify(device, (uint8_t*)&device->drive_info.IdentifyData.nvme.ns, device->drive_info.namespaceID, 0))
        {
            set_Sense_Data_By_NVMe_Status(device, device->drive_info.lastNVMeResult.lastNVMeStatus, scsiIoCtx->psense, scsiIoCtx->senseDataSize);
            return ret;
        }
        //then do a get features with FID set to 83h (reservation persistence)
        nvmeFeaturesCmdOpt getReservationPersistence;
        memset(&getReservationPersistence, 0, sizeof(nvmeFeaturesCmdOpt));
        getReservationPersistence.fid = 0x83;
        if (SUCCESS != nvme_Get_Features(device, &getReservationPersistence))
        {
            set_Sense_Data_By_NVMe_Status(device, device->drive_info.lastNVMeResult.lastNVMeStatus, scsiIoCtx->psense, scsiIoCtx->senseDataSize);
            return ret;
        }
        //Both commands must complete before translating!
        persistentReserveDataLength = 8;
        persistentReserveData = C_CAST(uint8_t*, calloc(persistentReserveDataLength, sizeof(uint8_t)));
        if (persistentReserveData)
        {
            //length
            persistentReserveData[0] = 0;
            persistentReserveData[1] = 0x08;
            //set ATP_C bit
            persistentReserveData[2] |= BIT2;
            //set PTPL_C bit
            if (device->drive_info.IdentifyData.nvme.ns.rescap & BIT0)
            {
                persistentReserveData[2] |= BIT0;
            }
            //TMV set to 1
            persistentReserveData[3] |= BIT7;
            //allowed commands set to zero
            //set PTL_A
            if (getReservationPersistence.featSetGetValue & BIT0)
            {
                persistentReserveData[3] |= BIT0;
            }
            //set the type mask
            if (device->drive_info.IdentifyData.nvme.ns.rescap & BIT1)
            {
                //wr_ex
                persistentReserveData[4] |= BIT1;
            }
            if (device->drive_info.IdentifyData.nvme.ns.rescap & BIT2)
            {
                //ex_ac
                persistentReserveData[4] |= BIT3;
            }
            if (device->drive_info.IdentifyData.nvme.ns.rescap & BIT3)
            {
                //wr_ex_ro
                persistentReserveData[4] |= BIT5;
            }
            if (device->drive_info.IdentifyData.nvme.ns.rescap & BIT4)
            {
                //ex_ac_ro
                persistentReserveData[4] |= BIT6;
            }
            if (device->drive_info.IdentifyData.nvme.ns.rescap & BIT5)
            {
                //wr_ex_ar
                persistentReserveData[4] |= BIT7;
            }
            if (device->drive_info.IdentifyData.nvme.ns.rescap & BIT6)
            {
                //ex_ac_ar
                persistentReserveData[5] |= BIT0;
            }
        }
        else
        {
            ret = MEMORY_FAILURE;
        }
    }
        break;
    case 3://read full status
    {
        uint8_t nvmeReport[4096] = { 0 };//I hope this is big enough...may need to redo this!
        if (SUCCESS != nvme_Reservation_Report(device, false, nvmeReport, 4096))
        {
            set_Sense_Data_By_NVMe_Status(device, device->drive_info.lastNVMeResult.lastNVMeStatus, scsiIoCtx->psense, scsiIoCtx->senseDataSize);
            return ret;
        }
        uint16_t numberOfRegisteredControllers = M_BytesTo2ByteValue(nvmeReport[5], nvmeReport[6]);
        persistentReserveDataLength = (numberOfRegisteredControllers * 32) + 8;//data structure size for full status is 32 bytes
        //allocate the memory we need.
        persistentReserveData = C_CAST(uint8_t*, calloc(persistentReserveDataLength, sizeof(uint8_t)));
        if (persistentReserveData)
        {
            //set PRGeneration (remember, the endianness is different!)
            persistentReserveData[0] = nvmeReport[3];
            persistentReserveData[1] = nvmeReport[2];
            persistentReserveData[2] = nvmeReport[1];
            persistentReserveData[3] = nvmeReport[0];
            //set the additional length
            persistentReserveData[4] = M_Byte3(persistentReserveDataLength - 8);
            persistentReserveData[5] = M_Byte2(persistentReserveDataLength - 8);
            persistentReserveData[6] = M_Byte1(persistentReserveDataLength - 8);
            persistentReserveData[7] = M_Byte0(persistentReserveDataLength - 8);
            //now set the keys in the list.
            uint32_t persistentReseverOffset = 8;//each key is 32 bytes and starts at this offset
            uint32_t nvmeReportOffset = 24;//nvme structures start here. each is 24 bytes in size
            for (; persistentReseverOffset < persistentReserveDataLength && nvmeReportOffset < 4096; persistentReseverOffset += 32, nvmeReportOffset += 24)
            {
                //set reservation key
                persistentReserveData[persistentReseverOffset + 0] = nvmeReport[nvmeReportOffset + 23];
                persistentReserveData[persistentReseverOffset + 1] = nvmeReport[nvmeReportOffset + 22];
                persistentReserveData[persistentReseverOffset + 2] = nvmeReport[nvmeReportOffset + 21];
                persistentReserveData[persistentReseverOffset + 3] = nvmeReport[nvmeReportOffset + 20];
                persistentReserveData[persistentReseverOffset + 4] = nvmeReport[nvmeReportOffset + 19];
                persistentReserveData[persistentReseverOffset + 5] = nvmeReport[nvmeReportOffset + 18];
                persistentReserveData[persistentReseverOffset + 6] = nvmeReport[nvmeReportOffset + 17];
                persistentReserveData[persistentReseverOffset + 7] = nvmeReport[nvmeReportOffset + 16];
                //bytes 8 - 11 are reserved
                //set all_tg_pt to 1
                persistentReserveData[persistentReseverOffset + 12] |= BIT1;
                //set r_holder
                if (nvmeReport[nvmeReportOffset + 2] & BIT0)//SNTL says bit 1, but that is not correct as that bit is still reserved...
                {
                    persistentReserveData[persistentReseverOffset + 12] |= BIT0;
                }
                //scope = 0, type is translated
                //set scope (0) and type (R-Type - translate to SCSI)
                switch (nvmeReport[4])
                {
                case 0:
                    persistentReserveData[persistentReseverOffset + 13] = 0;
                    break;
                case 1:
                    persistentReserveData[persistentReseverOffset + 13] = 1;
                    break;
                case 2:
                    persistentReserveData[persistentReseverOffset + 13] = 3;
                    break;
                case 3:
                    persistentReserveData[persistentReseverOffset + 13] = 5;
                    break;
                case 4:
                    persistentReserveData[persistentReseverOffset + 13] = 6;
                    break;
                case 5:
                    persistentReserveData[persistentReseverOffset + 13] = 7;
                    break;
                case 6:
                    persistentReserveData[persistentReseverOffset + 13] = 8;
                    break;
                default:
                    persistentReserveData[persistentReseverOffset + 13] = 0x0F;//set to something invalid..we should be able to get this right
                    break;
                }
                //set relative target port identifier to nvme host identifier (swap endianness)
                persistentReserveData[persistentReseverOffset + 18] = nvmeReport[nvmeReportOffset + 1];
                persistentReserveData[persistentReseverOffset + 19] = nvmeReport[nvmeReportOffset + 0];
                //set additional descriptor length to 8 for transport ID
                persistentReserveData[persistentReseverOffset + 20] = 0;
                persistentReserveData[persistentReseverOffset + 21] = 0;
                persistentReserveData[persistentReseverOffset + 22] = 0;
                persistentReserveData[persistentReseverOffset + 23] = 0x08;
                //set transport ID to nvme host idnetifier (remember diffferent endianness...)
                persistentReserveData[persistentReseverOffset + 24] = nvmeReport[nvmeReportOffset + 15];
                persistentReserveData[persistentReseverOffset + 25] = nvmeReport[nvmeReportOffset + 14];
                persistentReserveData[persistentReseverOffset + 26] = nvmeReport[nvmeReportOffset + 13];
                persistentReserveData[persistentReseverOffset + 27] = nvmeReport[nvmeReportOffset + 12];
                persistentReserveData[persistentReseverOffset + 28] = nvmeReport[nvmeReportOffset + 11];
                persistentReserveData[persistentReseverOffset + 29] = nvmeReport[nvmeReportOffset + 10];
                persistentReserveData[persistentReseverOffset + 30] = nvmeReport[nvmeReportOffset + 9];
                persistentReserveData[persistentReseverOffset + 31] = nvmeReport[nvmeReportOffset + 8];
            }
        }
        else
        {
            ret = FAILURE;
        }
    }
        break;
    default:
        //invalid field in cdb (service action is not valid)
        bitPointer = 4;
        fieldPointer = 1;
        sntl_Set_Sense_Key_Specific_Descriptor_Invalid_Field(senseKeySpecificDescriptor, true, true, bitPointer, fieldPointer);
        //invalid field in CDB
        ret = NOT_SUPPORTED;
        sntl_Set_Sense_Data_For_Translation(scsiIoCtx->psense, scsiIoCtx->senseDataSize, SENSE_KEY_ILLEGAL_REQUEST, 0x24, 0, device->drive_info.softSATFlags.senseDataDescriptorFormat, senseKeySpecificDescriptor, 1);
        return ret;
    }
    if (scsiIoCtx->pdata && persistentReserveData)
    {
        memcpy(scsiIoCtx->pdata, persistentReserveData, M_Min(persistentReserveDataLength, allocationLength));
    }
    safe_Free(persistentReserveData)
    return ret;
}

static int sntl_Translate_Persistent_Reserve_Out(tDevice * device, ScsiIoCtx * scsiIoCtx)
{
    int ret = SUCCESS;
    uint8_t *persistentReserveData = NULL;
    uint32_t persistentReserveDataLength = 8;//start with this...it could change.
    uint8_t senseKeySpecificDescriptor[8] = { 0 };
    uint8_t bitPointer = 0;
    uint16_t fieldPointer = 0;
    uint8_t serviceAction = M_GETBITRANGE(scsiIoCtx->cdb[1], 4, 0);
    uint32_t parameterListLength = M_BytesTo4ByteValue(scsiIoCtx->cdb[5], scsiIoCtx->cdb[6], scsiIoCtx->cdb[7], scsiIoCtx->cdb[8]);
    uint8_t scope = M_Nibble1(scsiIoCtx->cdb[2]);//must be set to zero
    uint8_t type = M_Nibble0(scsiIoCtx->cdb[2]);//used for some actions, ignored for others
    //filter out invalid fields
    if (((fieldPointer = 1) != 0 && M_GETBITRANGE(scsiIoCtx->cdb[1], 7, 5) != 0)
        || ((fieldPointer = 2) != 0 && (bitPointer = 7) != 0 && scope != 0)
        || ((fieldPointer = 3) != 0 && (bitPointer = 0) == 0 && scsiIoCtx->cdb[3] != 0)
        || ((fieldPointer = 4) != 0 && (bitPointer = 0) == 0 && scsiIoCtx->cdb[4] != 0)
        )
    {
        if (bitPointer == 0)
        {
            uint8_t reservedByteVal = scsiIoCtx->cdb[fieldPointer];
            uint8_t counter = 0;
            if (fieldPointer == 1)
            {
                reservedByteVal &= 0xE0;//strip off the service action bits since those are usable.
            }
            while (reservedByteVal > 0 && counter < 8)
            {
                reservedByteVal >>= 1;
                ++counter;
            }
            bitPointer = counter - 1;//because we should always get a count of at least 1 if here and bits are zero indexed
        }
        sntl_Set_Sense_Key_Specific_Descriptor_Invalid_Field(senseKeySpecificDescriptor, true, true, bitPointer, fieldPointer);
        //invalid field in CDB
        ret = NOT_SUPPORTED;
        sntl_Set_Sense_Data_For_Translation(scsiIoCtx->psense, scsiIoCtx->senseDataSize, SENSE_KEY_ILLEGAL_REQUEST, 0x24, 0, device->drive_info.softSATFlags.senseDataDescriptorFormat, senseKeySpecificDescriptor, 1);
        return ret;
    }
    //process based on service action
    //check that parameter length is at least 24 bytes...
    if (parameterListLength < 24)
    {
        //invalid field in cdb (parameter list length)
        bitPointer = 7;
        fieldPointer = 5;
        sntl_Set_Sense_Key_Specific_Descriptor_Invalid_Field(senseKeySpecificDescriptor, true, true, bitPointer, fieldPointer);
        //invalid field in CDB
        ret = NOT_SUPPORTED;
        sntl_Set_Sense_Data_For_Translation(scsiIoCtx->psense, scsiIoCtx->senseDataSize, SENSE_KEY_ILLEGAL_REQUEST, 0x24, 0, device->drive_info.softSATFlags.senseDataDescriptorFormat, senseKeySpecificDescriptor, 1);
        return ret;
    }
    if (serviceAction == 7)
    {
        //different parameter data format...handle it separate of other translations.
        //check if any reserved fields are set.
        if (((fieldPointer = 16) != 0 && (bitPointer = 0) == 0 && scsiIoCtx->pdata[16] != 0) //reserved
            || ((fieldPointer = 17) != 0 && (bitPointer = 0) == 0 && M_GETBITRANGE(scsiIoCtx->pdata[17], 7, 1) != 0)//reserved and unreg bit...not supporting unreg since it isn't mentioned in SNTL
            )
        {
            if (bitPointer == 0)
            {
                uint8_t reservedByteVal = scsiIoCtx->pdata[fieldPointer];
                uint8_t counter = 0;
                if (fieldPointer == 17)
                {
                    reservedByteVal = scsiIoCtx->pdata[fieldPointer] & 0xFE;//remove lower bits since they may be valid
                }
                while (reservedByteVal > 0 && counter < 8)
                {
                    reservedByteVal >>= 1;
                    ++counter;
                }
                bitPointer = counter - 1;//because we should always get a count of at least 1 if here and bits are zero indexed
            }
            sntl_Set_Sense_Key_Specific_Descriptor_Invalid_Field(senseKeySpecificDescriptor, false, true, bitPointer, fieldPointer);
            //invalid field in CDB
            ret = NOT_SUPPORTED;
            sntl_Set_Sense_Data_For_Translation(scsiIoCtx->psense, scsiIoCtx->senseDataSize, SENSE_KEY_ILLEGAL_REQUEST, 0x26, 0, device->drive_info.softSATFlags.senseDataDescriptorFormat, senseKeySpecificDescriptor, 1);
            return ret;
        }
        //TODO: the SNTL doesn't mention what, if anything, to do with the transport ID that can be provided here...ignoring it for now since I don't see a way to send that to the nvme drive.
        //NOTE: NVMe spec doesn't mention the unreg bit or the relative target port identifier...should it be an error?
        //now translate to the register command with the correct inputs for the NVMe data
        //iekey = 0, rrega = 010 (replace)
        uint8_t buffer[16] = { 0 };
        uint8_t changeThroughPowerLoss = 0;//no change
        //set the reservation key
        buffer[0] = scsiIoCtx->pdata[7];
        buffer[1] = scsiIoCtx->pdata[6];
        buffer[2] = scsiIoCtx->pdata[5];
        buffer[3] = scsiIoCtx->pdata[4];
        buffer[4] = scsiIoCtx->pdata[3];
        buffer[5] = scsiIoCtx->pdata[2];
        buffer[6] = scsiIoCtx->pdata[1];
        buffer[7] = scsiIoCtx->pdata[0];
        //set the service action reservation key to new reservation key field
        buffer[8] = scsiIoCtx->pdata[15];
        buffer[9] = scsiIoCtx->pdata[14];
        buffer[10] = scsiIoCtx->pdata[13];
        buffer[11] = scsiIoCtx->pdata[12];
        buffer[12] = scsiIoCtx->pdata[11];
        buffer[13] = scsiIoCtx->pdata[10];
        buffer[14] = scsiIoCtx->pdata[9];
        buffer[15] = scsiIoCtx->pdata[8];
        //aptpl is unused in this translation
        if (SUCCESS != nvme_Reservation_Register(device, changeThroughPowerLoss, false, 0x02, buffer, 16))
        {
            set_Sense_Data_By_NVMe_Status(device, device->drive_info.lastNVMeResult.lastNVMeStatus, scsiIoCtx->psense, scsiIoCtx->senseDataSize);
            return ret;
        }
    }
    else
    {
        //check if bytes 16 though 19 are set...they are obsolete and not supported.
        if (((fieldPointer = 16) != 0 && (bitPointer = 7) != 0 && scsiIoCtx->pdata[16] != 0) //obsolete (scope specific address)
            || ((fieldPointer = 16) != 0 && (bitPointer = 7) != 0 && scsiIoCtx->pdata[17] != 0)//obsolete (scope specific address)
            || ((fieldPointer = 16) != 0 && (bitPointer = 7) != 0 && scsiIoCtx->pdata[18] != 0)//obsolete (scope specific address)
            || ((fieldPointer = 16) != 0 && (bitPointer = 7) != 0 && scsiIoCtx->pdata[19] != 0)//obsolete (scope specific address)
            || ((fieldPointer = 20) != 0 && (bitPointer = 3) != 0 && M_GETBITRANGE(scsiIoCtx->pdata[20],7, 4) != 0)
            || ((fieldPointer = 20) != 0 && (bitPointer = 3) != 0 && scsiIoCtx->pdata[20] & BIT3)//SPEC_I_PT bit
            || ((fieldPointer = 20) != 0 && (bitPointer = 1) != 0 && scsiIoCtx->pdata[20] & BIT1)//reserved bit
            || ((fieldPointer = 21) != 0 && (bitPointer = 0) == 0 && scsiIoCtx->pdata[21])//reserved
            || ((fieldPointer = 22) != 0 && (bitPointer = 7) != 0 && scsiIoCtx->pdata[22])//obsolete (extent length)
            || ((fieldPointer = 22) != 0 && (bitPointer = 7) != 0 && scsiIoCtx->pdata[23])//obsolete (extent length)
            )
        {
            if (bitPointer == 0)
            {
                uint8_t reservedByteVal = scsiIoCtx->pdata[fieldPointer];
                uint8_t counter = 0;
                if (fieldPointer == 20)
                {
                    reservedByteVal = scsiIoCtx->pdata[fieldPointer] & 0xF0;//remove lower bits since they may be valid
                }
                while (reservedByteVal > 0 && counter < 8)
                {
                    reservedByteVal >>= 1;
                    ++counter;
                }
                bitPointer = counter - 1;//because we should always get a count of at least 1 if here and bits are zero indexed
            }
            sntl_Set_Sense_Key_Specific_Descriptor_Invalid_Field(senseKeySpecificDescriptor, false, true, bitPointer, fieldPointer);
            //invalid field in CDB
            ret = NOT_SUPPORTED;
            sntl_Set_Sense_Data_For_Translation(scsiIoCtx->psense, scsiIoCtx->senseDataSize, SENSE_KEY_ILLEGAL_REQUEST, 0x26, 0, device->drive_info.softSATFlags.senseDataDescriptorFormat, senseKeySpecificDescriptor, 1);
            return ret;
        }
        bool aptpl = scsiIoCtx->pdata[20] & BIT0;//used on register and register and ignore existing key actions. ignored otherwise
        //NOTE: parameter data is DIFFERENT for register and move. Everything else uses the same format
        switch (serviceAction)
        {
        case 0://register
        case 6://register and ignore existing key
        {
            uint8_t buffer[16] = { 0 };
            uint8_t zeros[8] = { 0 };
            //iekey = 0. (register), iekey = 1 register and ignore existing key
            bool iekey = false;
            uint8_t changeThroughPowerLoss = 2;//10b
            uint8_t rrega = 0;
            if (serviceAction == 6)
            {
                iekey = true;
            }
            //setup the buffer.
            //rrega is zero OR 1 depending on service action key.
            //if service action key is zero, set rrega to 001 (unregister) and set CRKEY to the reservation key.
            //else reservation key is ignored. CRKEY is as though it is reserved. RREGA set to zero
            if (memcmp(zeros, &scsiIoCtx->pdata[8], 8) == 0)
            {
                //service action reservation key is zero
                //crkey = reservation key
                rrega = 1;//unregister
                //set the reservation key
                buffer[0] = scsiIoCtx->pdata[7];
                buffer[1] = scsiIoCtx->pdata[6];
                buffer[2] = scsiIoCtx->pdata[5];
                buffer[3] = scsiIoCtx->pdata[4];
                buffer[4] = scsiIoCtx->pdata[3];
                buffer[5] = scsiIoCtx->pdata[2];
                buffer[6] = scsiIoCtx->pdata[1];
                buffer[7] = scsiIoCtx->pdata[0];
                //set the service action reservation key to new reservation key field (can safely do this as it's just setting zeros)
                buffer[8] = scsiIoCtx->pdata[15];
                buffer[9] = scsiIoCtx->pdata[14];
                buffer[10] = scsiIoCtx->pdata[13];
                buffer[11] = scsiIoCtx->pdata[12];
                buffer[12] = scsiIoCtx->pdata[11];
                buffer[13] = scsiIoCtx->pdata[10];
                buffer[14] = scsiIoCtx->pdata[9];
                buffer[15] = scsiIoCtx->pdata[8];
            }
            else
            {
                //service action reservation key is non-zero
                //crkey is reserved (leave set to zero, ignoring any provided reservation key)
                rrega = 0;//register
                //NRKEY - service action reservation key
                //set the service action reservation key to new reservation key field
                buffer[8] = scsiIoCtx->pdata[15];
                buffer[9] = scsiIoCtx->pdata[14];
                buffer[10] = scsiIoCtx->pdata[13];
                buffer[11] = scsiIoCtx->pdata[12];
                buffer[12] = scsiIoCtx->pdata[11];
                buffer[13] = scsiIoCtx->pdata[10];
                buffer[14] = scsiIoCtx->pdata[9];
                buffer[15] = scsiIoCtx->pdata[8];
            }
            if (aptpl)//aptpl
            {
                //=1
                changeThroughPowerLoss = 3;//11b
                if (device->drive_info.IdentifyData.nvme.ns.rescap & BIT0)
                {
                    //send a set features for reservation persistence with PTPL set to 1 before sending the reservation register command
                    nvmeFeaturesCmdOpt setPTPL;
                    memset(&setPTPL, 0, sizeof(nvmeFeaturesCmdOpt));
                    setPTPL.fid = 0x83;
                    setPTPL.featSetGetValue = BIT0;
                    if (SUCCESS != nvme_Set_Features(device, &setPTPL))
                    {
                        set_Sense_Data_By_NVMe_Status(device, device->drive_info.lastNVMeResult.lastNVMeStatus, scsiIoCtx->psense, scsiIoCtx->senseDataSize);
                        return ret;
                    }
                }
                else
                {
                    //ERROR! Invalid field in parameter list since the drive doesn't support this mode!
                    bitPointer = 0;
                    fieldPointer = 17;
                    sntl_Set_Sense_Key_Specific_Descriptor_Invalid_Field(senseKeySpecificDescriptor, false, true, bitPointer, fieldPointer);
                    //invalid field in CDB
                    ret = NOT_SUPPORTED;
                    sntl_Set_Sense_Data_For_Translation(scsiIoCtx->psense, scsiIoCtx->senseDataSize, SENSE_KEY_ILLEGAL_REQUEST, 0x26, 0, device->drive_info.softSATFlags.senseDataDescriptorFormat, senseKeySpecificDescriptor, 1);
                    return ret;
                }
            }
            //send the reservation register command
            if (SUCCESS != nvme_Reservation_Register(device, changeThroughPowerLoss, iekey, rrega, buffer, 16))
            {
                set_Sense_Data_By_NVMe_Status(device, device->drive_info.lastNVMeResult.lastNVMeStatus, scsiIoCtx->psense, scsiIoCtx->senseDataSize);
                return ret;
            }
        }
            break;
        case 1://reserve
        case 4://preempt
        case 5://preempt and abort
        {
            uint8_t buffer[16] = { 0 };
            //translate type field
            uint8_t rtype = 0;
            uint8_t racqa = 0;
            switch (type)
            {
            case 0:
                rtype = 0;
                break;
            case 1:
                rtype = 1;
                break;
            case 3:
                rtype = 2;
                break;
            case 5:
                rtype = 3;
                break;
            case 6:
                rtype = 4;
                break;
            case 7:
                rtype = 5;
                break;
            case 8:
                rtype = 6;
                break;
            default:
                //Invalid field in parameter cdb!
                bitPointer = 3;
                fieldPointer = 2;
                sntl_Set_Sense_Key_Specific_Descriptor_Invalid_Field(senseKeySpecificDescriptor, true, true, bitPointer, fieldPointer);
                //invalid field in CDB
                ret = NOT_SUPPORTED;
                sntl_Set_Sense_Data_For_Translation(scsiIoCtx->psense, scsiIoCtx->senseDataSize, SENSE_KEY_ILLEGAL_REQUEST, 0x24, 0, device->drive_info.softSATFlags.senseDataDescriptorFormat, senseKeySpecificDescriptor, 1);
                return ret;
            }
            switch (serviceAction)
            {
            case 1://reserve
                racqa = 0;
                break;
            case 4://preempt
                racqa = 1;
                break;
            case 5://preempt and abort
                racqa = 2;
                break;
            }
            //set the reservation key
            buffer[0] = scsiIoCtx->pdata[7];
            buffer[1] = scsiIoCtx->pdata[6];
            buffer[2] = scsiIoCtx->pdata[5];
            buffer[3] = scsiIoCtx->pdata[4];
            buffer[4] = scsiIoCtx->pdata[3];
            buffer[5] = scsiIoCtx->pdata[2];
            buffer[6] = scsiIoCtx->pdata[1];
            buffer[7] = scsiIoCtx->pdata[0];
            if (serviceAction != 1)
            {
                //set the PRKEY to service action reservation key field
                buffer[8] = scsiIoCtx->pdata[15];
                buffer[9] = scsiIoCtx->pdata[14];
                buffer[10] = scsiIoCtx->pdata[13];
                buffer[11] = scsiIoCtx->pdata[12];
                buffer[12] = scsiIoCtx->pdata[11];
                buffer[13] = scsiIoCtx->pdata[10];
                buffer[14] = scsiIoCtx->pdata[9];
                buffer[15] = scsiIoCtx->pdata[8];
            }
            if (SUCCESS != nvme_Reservation_Acquire(device, rtype, false, racqa, buffer, 16))
            {
                set_Sense_Data_By_NVMe_Status(device, device->drive_info.lastNVMeResult.lastNVMeStatus, scsiIoCtx->psense, scsiIoCtx->senseDataSize);
                return ret;
            }
        }
            break;
        case 2://release
        case 3://clear
        {
            //reservation release IEKEY = 0, RRELA = 0 (release)
            //reservation release IEKEY = 0, RRELA = 1 (clear)
            uint8_t buffer[8] = { 0 };
            uint8_t rrela = 0;
            uint8_t rtype = 0;
            //translate type field
            if (serviceAction != 2)
            {
                rrela = 1;//clear
            }
            switch (type)
            {
            case 0:
                rtype = 0;
                break;
            case 1:
                rtype = 1;
                break;
            case 3:
                rtype = 2;
                break;
            case 5:
                rtype = 3;
                break;
            case 6:
                rtype = 4;
                break;
            case 7:
                rtype = 5;
                break;
            case 8:
                rtype = 6;
                break;
            default:
                //Invalid field in parameter cdb!
                bitPointer = 3;
                fieldPointer = 2;
                sntl_Set_Sense_Key_Specific_Descriptor_Invalid_Field(senseKeySpecificDescriptor, true, true, bitPointer, fieldPointer);
                //invalid field in CDB
                ret = NOT_SUPPORTED;
                sntl_Set_Sense_Data_For_Translation(scsiIoCtx->psense, scsiIoCtx->senseDataSize, SENSE_KEY_ILLEGAL_REQUEST, 0x24, 0, device->drive_info.softSATFlags.senseDataDescriptorFormat, senseKeySpecificDescriptor, 1);
                return ret;
            }
            //set the reservation key
            buffer[0] = scsiIoCtx->pdata[7];
            buffer[1] = scsiIoCtx->pdata[6];
            buffer[2] = scsiIoCtx->pdata[5];
            buffer[3] = scsiIoCtx->pdata[4];
            buffer[4] = scsiIoCtx->pdata[3];
            buffer[5] = scsiIoCtx->pdata[2];
            buffer[6] = scsiIoCtx->pdata[1];
            buffer[7] = scsiIoCtx->pdata[0];
            if (SUCCESS != nvme_Reservation_Release(device, rtype, false, rrela, buffer, 8))
            {
                set_Sense_Data_By_NVMe_Status(device, device->drive_info.lastNVMeResult.lastNVMeStatus, scsiIoCtx->psense, scsiIoCtx->senseDataSize);
                return ret;
            }
        }
        break;
        //case 7://register and move <- handled above in if since parameter data is different
        case 8://replace lost reservation (no translation available)
        default:
            //invalid field in cdb (service action is not valid)
            bitPointer = 4;
            fieldPointer = 1;
            sntl_Set_Sense_Key_Specific_Descriptor_Invalid_Field(senseKeySpecificDescriptor, true, true, bitPointer, fieldPointer);
            //invalid field in CDB
            ret = NOT_SUPPORTED;
            sntl_Set_Sense_Data_For_Translation(scsiIoCtx->psense, scsiIoCtx->senseDataSize, SENSE_KEY_ILLEGAL_REQUEST, 0x24, 0, device->drive_info.softSATFlags.senseDataDescriptorFormat, senseKeySpecificDescriptor, 1);
            return ret;
        }
    }
    if (scsiIoCtx->pdata && persistentReserveData)
    {
        memcpy(scsiIoCtx->pdata, persistentReserveData, M_Min(persistentReserveDataLength, parameterListLength));
    }
    safe_Free(persistentReserveData)
    return ret;
}

#if defined (SNTL_EXT)
static int sntl_Translate_SCSI_Sanitize_Command(tDevice * device, ScsiIoCtx * scsiIoCtx)
{
    int ret = SUCCESS;
    uint8_t senseKeySpecificDescriptor[8] = { 0 };
    uint8_t bitPointer = 0;
    uint16_t fieldPointer = 0;
    //filter out invalid fields
    if (
        ((fieldPointer = 1) != 0 && (bitPointer = 6) != 0 && scsiIoCtx->cdb[1] & BIT6) || //ZNR bit
        ((fieldPointer = 2) != 0 && (bitPointer = 0) == 0 && scsiIoCtx->cdb[2] != 0)
        || ((fieldPointer = 3) != 0 && (bitPointer = 0) == 0 && scsiIoCtx->cdb[3] != 0)
        || ((fieldPointer = 4) != 0 && (bitPointer = 0) == 0 && scsiIoCtx->cdb[4] != 0)
        || ((fieldPointer = 5) != 0 && (bitPointer = 0) == 0 && scsiIoCtx->cdb[5] != 0)
        || ((fieldPointer = 6) != 0 && (bitPointer = 0) == 0 && scsiIoCtx->cdb[6] != 0)
        )
    {
        if (bitPointer == 0)
        {
            uint8_t reservedByteVal = scsiIoCtx->cdb[fieldPointer];
            uint8_t counter = 0;
            while (reservedByteVal > 0 && counter < 8)
            {
                reservedByteVal >>= 1;
                ++counter;
            }
            bitPointer = counter - 1;//because we should always get a count of at least 1 if here and bits are zero indexed
        }
        sntl_Set_Sense_Key_Specific_Descriptor_Invalid_Field(senseKeySpecificDescriptor, true, true, bitPointer, fieldPointer);
        //invalid field in CDB
        ret = NOT_SUPPORTED;
        sntl_Set_Sense_Data_For_Translation(scsiIoCtx->psense, scsiIoCtx->senseDataSize, SENSE_KEY_ILLEGAL_REQUEST, 0x24, 0, device->drive_info.softSATFlags.senseDataDescriptorFormat, senseKeySpecificDescriptor, 1);
        return ret;
    }
    if (device->drive_info.IdentifyData.nvme.ctrl.sanicap > 0)
    {
        uint8_t serviceAction = 0x1F & scsiIoCtx->cdb[1];
        bool immediate = false;//this is ignored for now since there is no way to handle this without multi-threading
        //bool znr = false;
        bool ause = false;
        uint16_t parameterListLength = M_BytesTo2ByteValue(scsiIoCtx->cdb[7], scsiIoCtx->cdb[8]);
        if (scsiIoCtx->cdb[1] & BIT7)
        {
            immediate = true;
        }
        /*if (scsiIoCtx->cdb[1] & BIT6)
        {
            znr = true;
        }*/
        if (scsiIoCtx->cdb[1] & BIT5)
        {
            ause = true;
        }
        //begin validating the parameters
        switch (serviceAction)
        {
        case 0x01://overwrite
            if (parameterListLength != 0x0008)
            {
                fieldPointer = 7;
                bitPointer = 7;
                sntl_Set_Sense_Key_Specific_Descriptor_Invalid_Field(senseKeySpecificDescriptor, true, true, bitPointer, fieldPointer);
                sntl_Set_Sense_Data_For_Translation(scsiIoCtx->psense, scsiIoCtx->senseDataSize, SENSE_KEY_ILLEGAL_REQUEST, 0x24, 0, device->drive_info.softSATFlags.senseDataDescriptorFormat, senseKeySpecificDescriptor, 1);
                ret = NOT_SUPPORTED;
            }
            else if (!scsiIoCtx->pdata)//if this pointer is invalid set sense data saying the cdb list is invalid...which shouldn't ever happen, but just in case...
            {
                fieldPointer = 7;
                bitPointer = 7;
                sntl_Set_Sense_Key_Specific_Descriptor_Invalid_Field(senseKeySpecificDescriptor, true, true, bitPointer, fieldPointer);
                sntl_Set_Sense_Data_For_Translation(scsiIoCtx->psense, scsiIoCtx->senseDataSize, SENSE_KEY_ILLEGAL_REQUEST, 0x24, 0, device->drive_info.softSATFlags.senseDataDescriptorFormat, senseKeySpecificDescriptor, 1);
                ret = BAD_PARAMETER;
            }
            else
            {
                if (device->drive_info.IdentifyData.nvme.ctrl.sanicap & BIT2)
                {
                    //check the parameter data
                    bool invert = false;
                    uint8_t numberOfPasses = scsiIoCtx->pdata[0] & 0x1F;
                    uint32_t pattern = M_BytesTo4ByteValue(scsiIoCtx->pdata[4], scsiIoCtx->pdata[5], scsiIoCtx->pdata[6], scsiIoCtx->pdata[7]);
                    if (scsiIoCtx->pdata[0] & BIT7)
                    {
                        invert = true;
                    }
                    //validate the parameter data for the number of passes and pattern length according to SAT
                    if (
                        ((fieldPointer = 0) == 0 && (bitPointer = 6) != 0 && scsiIoCtx->pdata[0] & BIT6)
                        || ((fieldPointer = 0) == 0 && (bitPointer = 5) != 0 && scsiIoCtx->pdata[0] & BIT5)
                        || ((fieldPointer = 1) != 0 && (bitPointer = 0) != 0 && scsiIoCtx->pdata[1] != 0)
                        || ((fieldPointer = 0) != 0 && (bitPointer = 4) != 0 && (numberOfPasses == 0 || numberOfPasses > 0x10))
                        || ((fieldPointer = 2) != 0 && (bitPointer = 7) != 0 && 0x0004 != M_BytesTo2ByteValue(scsiIoCtx->pdata[2], scsiIoCtx->pdata[3]))
                        )
                    {
                        if (bitPointer == 0)
                        {
                            uint8_t reservedByteVal = scsiIoCtx->pdata[fieldPointer];
                            uint8_t counter = 0;
                            while (reservedByteVal > 0 && counter < 8)
                            {
                                reservedByteVal >>= 1;
                                ++counter;
                            }
                            bitPointer = counter - 1;//because we should always get a count of at least 1 if here and bits are zero indexed
                        }
                        sntl_Set_Sense_Key_Specific_Descriptor_Invalid_Field(senseKeySpecificDescriptor, false, true, bitPointer, fieldPointer);
                        sntl_Set_Sense_Data_For_Translation(scsiIoCtx->psense, scsiIoCtx->senseDataSize, SENSE_KEY_ILLEGAL_REQUEST, 0x26, 0, device->drive_info.softSATFlags.senseDataDescriptorFormat, senseKeySpecificDescriptor, 1);
                        return NOT_SUPPORTED;
                    }
                    if (numberOfPasses == 0x10)
                    {
                        numberOfPasses = 0;//this needs to be set to zero to specify 16 passes as this is how ATA does it.
                    }
                    if (SUCCESS != nvme_Sanitize(device, false, invert, numberOfPasses, ause, SANITIZE_NVM_OVERWRITE, pattern) && !immediate)
                    {
                        ret = FAILURE;
                        set_Sense_Data_By_NVMe_Status(device, device->drive_info.lastNVMeResult.lastNVMeStatus, scsiIoCtx->psense, scsiIoCtx->senseDataSize);
                    }
                    else if (!immediate)
                    {
                        //poll until there is no longer a sanitize command in progress
                        uint8_t logPage[512] = { 0 };
                        uint8_t sanitizeStatus = 0x02;//start as in progress
                        nvmeGetLogPageCmdOpts sanitizeLog;
                        memset(&sanitizeLog, 0, sizeof(nvmeGetLogPageCmdOpts));
                        sanitizeLog.addr = logPage;
                        sanitizeLog.dataLen = 512;
                        sanitizeLog.lid = NVME_LOG_SANITIZE_ID;
                        while (sanitizeStatus == 0x2)
                        {
                            delay_Seconds(5);
                            if (SUCCESS == nvme_Get_Log_Page(device, &sanitizeLog))
                            {
                                uint16_t sstat = M_BytesTo2ByteValue(logPage[3], logPage[2]);
                                sanitizeStatus = M_GETBITRANGE(sstat, 2, 0);
                                if (sanitizeStatus == 0x3)//sanitize failed
                                {
                                    sntl_Set_Sense_Data_For_Translation(scsiIoCtx->psense, scsiIoCtx->senseDataSize, SENSE_KEY_MEDIUM_ERROR, 0x31, 0x03, device->drive_info.softSATFlags.senseDataDescriptorFormat, NULL, 0);
                                    break;
                                }
                            }
                            else
                            {
                                //set failure for command failing to work
                                set_Sense_Data_By_NVMe_Status(device, device->drive_info.lastNVMeResult.lastNVMeStatus, scsiIoCtx->psense, scsiIoCtx->senseDataSize);
                                break;
                            }
                        }
                        if (sanitizeStatus == 0x03)
                        {
                            sntl_Set_Sense_Data_For_Translation(scsiIoCtx->psense, scsiIoCtx->senseDataSize, SENSE_KEY_MEDIUM_ERROR, 0x31, 0x03, device->drive_info.softSATFlags.senseDataDescriptorFormat, NULL, 0);
                        }
                    }
                }
                else
                {
                    fieldPointer = 1;
                    bitPointer = 4;
                    sntl_Set_Sense_Key_Specific_Descriptor_Invalid_Field(senseKeySpecificDescriptor, true, true, bitPointer, fieldPointer);
                    sntl_Set_Sense_Data_For_Translation(scsiIoCtx->psense, scsiIoCtx->senseDataSize, SENSE_KEY_ILLEGAL_REQUEST, 0x24, 0, device->drive_info.softSATFlags.senseDataDescriptorFormat, senseKeySpecificDescriptor, 1);
                    ret = NOT_SUPPORTED;
                }
            }
            break;
        case 0x02://block erase
            if (parameterListLength != 0)
            {
                fieldPointer = 7;
                bitPointer = 7;
                sntl_Set_Sense_Key_Specific_Descriptor_Invalid_Field(senseKeySpecificDescriptor, true, true, bitPointer, fieldPointer);
                sntl_Set_Sense_Data_For_Translation(scsiIoCtx->psense, scsiIoCtx->senseDataSize, SENSE_KEY_ILLEGAL_REQUEST, 0x24, 0, device->drive_info.softSATFlags.senseDataDescriptorFormat, senseKeySpecificDescriptor, 1);
                ret = NOT_SUPPORTED;
            }
            else
            {
                if (device->drive_info.IdentifyData.nvme.ctrl.sanicap & BIT1)
                {
                    if (SUCCESS != nvme_Sanitize(device, false, false, 0, ause, SANITIZE_NVM_BLOCK_ERASE, 0) && !immediate)
                    {
                        ret = FAILURE;
                        set_Sense_Data_By_NVMe_Status(device, device->drive_info.lastNVMeResult.lastNVMeStatus, scsiIoCtx->psense, scsiIoCtx->senseDataSize);
                    }
                    else if (!immediate)
                    {
                        //poll until there is no longer a sanitize command in progress
                        uint8_t logPage[512] = { 0 };
                        uint8_t sanitizeStatus = 0x02;//start as in progress
                        nvmeGetLogPageCmdOpts sanitizeLog;
                        memset(&sanitizeLog, 0, sizeof(nvmeGetLogPageCmdOpts));
                        sanitizeLog.addr = logPage;
                        sanitizeLog.dataLen = 512;
                        sanitizeLog.lid = NVME_LOG_SANITIZE_ID;
                        while (sanitizeStatus == 0x2)
                        {
                            delay_Seconds(5);
                            if (SUCCESS == nvme_Get_Log_Page(device, &sanitizeLog))
                            {
                                uint16_t sstat = M_BytesTo2ByteValue(logPage[3], logPage[2]);
                                sanitizeStatus = M_GETBITRANGE(sstat, 2, 0);
                                if (sanitizeStatus == 0x3)//sanitize failed
                                {
                                    sntl_Set_Sense_Data_For_Translation(scsiIoCtx->psense, scsiIoCtx->senseDataSize, SENSE_KEY_MEDIUM_ERROR, 0x31, 0x03, device->drive_info.softSATFlags.senseDataDescriptorFormat, NULL, 0);
                                    break;
                                }
                            }
                            else
                            {
                                //set failure for command failing to work
                                set_Sense_Data_By_NVMe_Status(device, device->drive_info.lastNVMeResult.lastNVMeStatus, scsiIoCtx->psense, scsiIoCtx->senseDataSize);
                                break;
                            }
                        }
                        if (sanitizeStatus == 0x03)
                        {
                            sntl_Set_Sense_Data_For_Translation(scsiIoCtx->psense, scsiIoCtx->senseDataSize, SENSE_KEY_MEDIUM_ERROR, 0x31, 0x03, device->drive_info.softSATFlags.senseDataDescriptorFormat, NULL, 0);
                        }
                    }
                }
                else
                {
                    fieldPointer = 1;
                    bitPointer = 4;
                    sntl_Set_Sense_Key_Specific_Descriptor_Invalid_Field(senseKeySpecificDescriptor, true, true, bitPointer, fieldPointer);
                    sntl_Set_Sense_Data_For_Translation(scsiIoCtx->psense, scsiIoCtx->senseDataSize, SENSE_KEY_ILLEGAL_REQUEST, 0x24, 0, device->drive_info.softSATFlags.senseDataDescriptorFormat, senseKeySpecificDescriptor, 1);
                    ret = NOT_SUPPORTED;
                }
            }
            break;
        case 0x03://cryptographic erase
            if (parameterListLength != 0)
            {
                fieldPointer = 7;
                bitPointer = 7;
                sntl_Set_Sense_Key_Specific_Descriptor_Invalid_Field(senseKeySpecificDescriptor, true, true, bitPointer, fieldPointer);
                sntl_Set_Sense_Data_For_Translation(scsiIoCtx->psense, scsiIoCtx->senseDataSize, SENSE_KEY_ILLEGAL_REQUEST, 0x24, 0, device->drive_info.softSATFlags.senseDataDescriptorFormat, senseKeySpecificDescriptor, 1);
                ret = NOT_SUPPORTED;
            }
            else
            {
                if (device->drive_info.IdentifyData.nvme.ctrl.sanicap & BIT0)
                {
                    if (SUCCESS != nvme_Sanitize(device, false, false, 0, ause, SANITIZE_NVM_CRYPTO, 0) && !immediate)
                    {
                        ret = FAILURE;
                        set_Sense_Data_By_NVMe_Status(device, device->drive_info.lastNVMeResult.lastNVMeStatus, scsiIoCtx->psense, scsiIoCtx->senseDataSize);
                    }
                    else if (!immediate)
                    {
                        //poll until there is no longer a sanitize command in progress
                        uint8_t logPage[512] = { 0 };
                        uint8_t sanitizeStatus = 0x02;//start as in progress
                        nvmeGetLogPageCmdOpts sanitizeLog;
                        memset(&sanitizeLog, 0, sizeof(nvmeGetLogPageCmdOpts));
                        sanitizeLog.addr = logPage;
                        sanitizeLog.dataLen = 512;
                        sanitizeLog.lid = NVME_LOG_SANITIZE_ID;
                        while (sanitizeStatus == 0x2)
                        {
                            delay_Seconds(5);
                            if (SUCCESS == nvme_Get_Log_Page(device, &sanitizeLog))
                            {
                                uint16_t sstat = M_BytesTo2ByteValue(logPage[3], logPage[2]);
                                sanitizeStatus = M_GETBITRANGE(sstat, 2, 0);
                                if (sanitizeStatus == 0x3)//sanitize failed
                                {
                                    sntl_Set_Sense_Data_For_Translation(scsiIoCtx->psense, scsiIoCtx->senseDataSize, SENSE_KEY_MEDIUM_ERROR, 0x31, 0x03, device->drive_info.softSATFlags.senseDataDescriptorFormat, NULL, 0);
                                    break;
                                }
                            }
                            else
                            {
                                //set failure for command failing to work
                                set_Sense_Data_By_NVMe_Status(device, device->drive_info.lastNVMeResult.lastNVMeStatus, scsiIoCtx->psense, scsiIoCtx->senseDataSize);
                                break;
                            }
                        }
                        if (sanitizeStatus == 0x03)
                        {
                            sntl_Set_Sense_Data_For_Translation(scsiIoCtx->psense, scsiIoCtx->senseDataSize, SENSE_KEY_MEDIUM_ERROR, 0x31, 0x03, device->drive_info.softSATFlags.senseDataDescriptorFormat, NULL, 0);
                        }
                    }
                }
                else
                {
                    fieldPointer = 1;
                    bitPointer = 4;
                    sntl_Set_Sense_Key_Specific_Descriptor_Invalid_Field(senseKeySpecificDescriptor, true, true, bitPointer, fieldPointer);
                    sntl_Set_Sense_Data_For_Translation(scsiIoCtx->psense, scsiIoCtx->senseDataSize, SENSE_KEY_ILLEGAL_REQUEST, 0x24, 0, device->drive_info.softSATFlags.senseDataDescriptorFormat, senseKeySpecificDescriptor, 1);
                    ret = NOT_SUPPORTED;
                }
            }
            break;
        case 0x1F://exit failure mode
            if (parameterListLength != 0)
            {
                fieldPointer = 7;
                bitPointer = 7;
                sntl_Set_Sense_Key_Specific_Descriptor_Invalid_Field(senseKeySpecificDescriptor, true, true, bitPointer, fieldPointer);
                sntl_Set_Sense_Data_For_Translation(scsiIoCtx->psense, scsiIoCtx->senseDataSize, SENSE_KEY_ILLEGAL_REQUEST, 0x24, 0, device->drive_info.softSATFlags.senseDataDescriptorFormat, senseKeySpecificDescriptor, 1);
                ret = NOT_SUPPORTED;
            }
            else
            {
                if (SUCCESS != nvme_Sanitize(device, false, false, 0, ause, SANITIZE_NVM_EXIT_FAILURE_MODE, 0) && !immediate)
                {
                    ret = FAILURE;
                    set_Sense_Data_By_NVMe_Status(device, device->drive_info.lastNVMeResult.lastNVMeStatus, scsiIoCtx->psense, scsiIoCtx->senseDataSize);
                }
                else if (!immediate)
                {
                    //poll until there is no longer a sanitize command in progress
                    uint8_t logPage[512] = { 0 };
                    uint8_t sanitizeStatus = 0x02;//start as in progress
                    nvmeGetLogPageCmdOpts sanitizeLog;
                    memset(&sanitizeLog, 0, sizeof(nvmeGetLogPageCmdOpts));
                    sanitizeLog.addr = logPage;
                    sanitizeLog.dataLen = 512;
                    sanitizeLog.lid = NVME_LOG_SANITIZE_ID;
                    while (sanitizeStatus == 0x2)
                    {
                        delay_Seconds(5);
                        if (SUCCESS == nvme_Get_Log_Page(device, &sanitizeLog))
                        {
                            uint16_t sstat = M_BytesTo2ByteValue(logPage[3], logPage[2]);
                            sanitizeStatus = M_GETBITRANGE(sstat, 2, 0);
                            if (sanitizeStatus == 0x3)//sanitize failed
                            {
                                sntl_Set_Sense_Data_For_Translation(scsiIoCtx->psense, scsiIoCtx->senseDataSize, SENSE_KEY_MEDIUM_ERROR, 0x31, 0x03, device->drive_info.softSATFlags.senseDataDescriptorFormat, NULL, 0);
                                break;
                            }
                        }
                        else
                        {
                            //set failure for command failing to work
                            set_Sense_Data_By_NVMe_Status(device, device->drive_info.lastNVMeResult.lastNVMeStatus, scsiIoCtx->psense, scsiIoCtx->senseDataSize);
                            break;
                        }
                    }
                    if (sanitizeStatus == 0x03)
                    {
                        sntl_Set_Sense_Data_For_Translation(scsiIoCtx->psense, scsiIoCtx->senseDataSize, SENSE_KEY_MEDIUM_ERROR, 0x31, 0x03, device->drive_info.softSATFlags.senseDataDescriptorFormat, NULL, 0);
                    }
                }
            }
            break;
        default:
            fieldPointer = 1;
            bitPointer = 4;
            sntl_Set_Sense_Key_Specific_Descriptor_Invalid_Field(senseKeySpecificDescriptor, true, true, bitPointer, fieldPointer);
            sntl_Set_Sense_Data_For_Translation(scsiIoCtx->psense, scsiIoCtx->senseDataSize, SENSE_KEY_ILLEGAL_REQUEST, 0x24, 0, device->drive_info.softSATFlags.senseDataDescriptorFormat, senseKeySpecificDescriptor, 1);
            ret = NOT_SUPPORTED;
        }
    }
    else //sanitize feature not supported.
    {
        fieldPointer = 0;
        bitPointer = 7;
        sntl_Set_Sense_Key_Specific_Descriptor_Invalid_Field(senseKeySpecificDescriptor, true, true, bitPointer, fieldPointer);
        ret = NOT_SUPPORTED;
        sntl_Set_Sense_Data_For_Translation(scsiIoCtx->psense, scsiIoCtx->senseDataSize, SENSE_KEY_ILLEGAL_REQUEST, 0x20, 0, device->drive_info.softSATFlags.senseDataDescriptorFormat, senseKeySpecificDescriptor, 1);
    }
    return ret;
}
#endif

static void sntl_Set_Command_Timeouts_Descriptor(uint32_t nominalCommandProcessingTimeout, uint32_t recommendedCommandProcessingTimeout, uint8_t *pdata, uint32_t *offset)
{
    pdata[*offset + 0] = 0x00;
    pdata[*offset + 1] = 0x0A;
    pdata[*offset + 2] = RESERVED;
    //command specfic
    pdata[*offset + 3] = 0x00;
    //nominal command processing timeout
    pdata[*offset + 4] = M_Byte3(nominalCommandProcessingTimeout);
    pdata[*offset + 5] = M_Byte2(nominalCommandProcessingTimeout);
    pdata[*offset + 6] = M_Byte1(nominalCommandProcessingTimeout);
    pdata[*offset + 7] = M_Byte0(nominalCommandProcessingTimeout);
    //recommended command timeout
    pdata[*offset + 8] = M_Byte3(recommendedCommandProcessingTimeout);
    pdata[*offset + 9] = M_Byte2(recommendedCommandProcessingTimeout);
    pdata[*offset + 10] = M_Byte1(recommendedCommandProcessingTimeout);
    pdata[*offset + 11] = M_Byte0(recommendedCommandProcessingTimeout);
    //increment the offset
    *offset += 12;
}

//TODO: add in support info for immediate bits (requires command support via threading)
static int sntl_Check_Operation_Code(tDevice *device, uint8_t operationCode, bool rctd, uint8_t **pdata, uint32_t *dataLength)
{
    int ret = SUCCESS;
    *dataLength = 4;//add onto this for each of the different commands below, then allocate memory accordingly
    uint32_t offset = 4;//use to keep track and setup the buffer
    uint16_t cdbLength = 1;//set to 1 for the default case
    uint8_t controlByte = 0;
    bool commandSupported = true;
    if (rctd)
    {
        //add 12 bytes for room for the command timeouts descriptor to be setup
        dataLength += 12;
    }
    switch (operationCode)
    {
    case INQUIRY_CMD:
        cdbLength = 6;
        *dataLength += cdbLength;
        *pdata = C_CAST(uint8_t*, calloc(*dataLength, sizeof(uint8_t)));
        if (!*pdata)
        {
            return MEMORY_FAILURE;
        }
        pdata[0][offset + 0] = operationCode;
        pdata[0][offset + 1] = BIT0;
        pdata[0][offset + 2] = 0xFF;
        pdata[0][offset + 3] = 0xFF;
        pdata[0][offset + 4] = 0xFF;
        pdata[0][offset + 5] = controlByte;//control byte
        break;
    case READ_CAPACITY_10:
        cdbLength = 10;
        *dataLength += cdbLength;
        *pdata = C_CAST(uint8_t*, calloc(*dataLength, sizeof(uint8_t)));
        if (!*pdata)
        {
            return MEMORY_FAILURE;
        }
        pdata[0][offset + 0] = operationCode;
        pdata[0][offset + 1] = 0;
        pdata[0][offset + 2] = OBSOLETE;
        pdata[0][offset + 3] = OBSOLETE;
        pdata[0][offset + 4] = OBSOLETE;
        pdata[0][offset + 5] = OBSOLETE;
        pdata[0][offset + 6] = RESERVED;
        pdata[0][offset + 7] = RESERVED;
        pdata[0][offset + 8] = 0;
        pdata[0][offset + 9] = controlByte;//control byte
        break;
    
    case LOG_SENSE_CMD:
        cdbLength = 10;
        *dataLength += cdbLength;
        *pdata = C_CAST(uint8_t*, calloc(*dataLength, sizeof(uint8_t)));
        if (!*pdata)
        {
            return MEMORY_FAILURE;
        }
        pdata[0][offset + 0] = operationCode;
        pdata[0][offset + 1] = 0;//leave at zero since sp bit is ignored in translation
        pdata[0][offset + 2] = 0x7F;//PC only supports 01h, hence 7F instead of FF
        pdata[0][offset + 3] = 0xFF;
        pdata[0][offset + 4] = RESERVED;
        pdata[0][offset + 5] = 0xFF;
        pdata[0][offset + 6] = 0xFF;
        pdata[0][offset + 7] = 0xFF;
        pdata[0][offset + 8] = 0xFF;
        pdata[0][offset + 9] = controlByte;//control byte
        break;
    case MODE_SENSE_6_CMD:
        cdbLength = 6;
        *dataLength += cdbLength;
        *pdata = C_CAST(uint8_t*, calloc(*dataLength, sizeof(uint8_t)));
        if (!*pdata)
        {
            return MEMORY_FAILURE;
        }
        pdata[0][offset + 0] = operationCode;
        pdata[0][offset + 1] = BIT3;
        pdata[0][offset + 2] = 0x3F;//PC only valid for 00 (current mode page)
        pdata[0][offset + 3] = 0xFF;
        pdata[0][offset + 4] = 0xFF;
        pdata[0][offset + 5] = controlByte;//control byte
        break;
    case MODE_SENSE10:
        cdbLength = 10;
        *dataLength += cdbLength;
        *pdata = C_CAST(uint8_t*, calloc(*dataLength, sizeof(uint8_t)));
        if (!*pdata)
        {
            return MEMORY_FAILURE;
        }
        pdata[0][offset + 0] = operationCode;
        pdata[0][offset + 1] = BIT3 | BIT4;
        pdata[0][offset + 2] = 0x3F;//PC only valid for 00 (current mode page)
        pdata[0][offset + 3] = 0xFF;
        pdata[0][offset + 4] = RESERVED;
        pdata[0][offset + 5] = RESERVED;
        pdata[0][offset + 6] = RESERVED;
        pdata[0][offset + 7] = 0xFF;
        pdata[0][offset + 8] = 0xFF;
        pdata[0][offset + 9] = controlByte;//control byte
        break;
    case MODE_SELECT_6_CMD:
        cdbLength = 6;
        *dataLength += cdbLength;
        *pdata = C_CAST(uint8_t*, calloc(*dataLength, sizeof(uint8_t)));
        if (!*pdata)
        {
            return MEMORY_FAILURE;
        }
        pdata[0][offset + 0] = operationCode;
        pdata[0][offset + 1] = BIT4 | BIT0;
        pdata[0][offset + 2] = RESERVED;
        pdata[0][offset + 3] = RESERVED;
        pdata[0][offset + 4] = 0xFF;
        pdata[0][offset + 5] = controlByte;//control byte
        break;
    case MODE_SELECT10:
        cdbLength = 10;
        *dataLength += cdbLength;
        *pdata = C_CAST(uint8_t*, calloc(*dataLength, sizeof(uint8_t)));
        if (!*pdata)
        {
            return MEMORY_FAILURE;
        }
        pdata[0][offset + 0] = operationCode;
        pdata[0][offset + 1] = BIT4 | BIT0;
        pdata[0][offset + 2] = RESERVED;
        pdata[0][offset + 3] = RESERVED;
        pdata[0][offset + 4] = RESERVED;
        pdata[0][offset + 5] = RESERVED;
        pdata[0][offset + 6] = RESERVED;
        pdata[0][offset + 7] = 0xFF;
        pdata[0][offset + 8] = 0xFF;
        pdata[0][offset + 9] = controlByte;//control byte
        break;
    case READ6:
        cdbLength = 6;
        *dataLength += cdbLength;
        *pdata = C_CAST(uint8_t*, calloc(*dataLength, sizeof(uint8_t)));
        if (!*pdata)
        {
            return MEMORY_FAILURE;
        }
        pdata[0][offset + 0] = operationCode;
        pdata[0][offset + 1] = 0x1F;
        pdata[0][offset + 2] = 0xFF;
        pdata[0][offset + 3] = 0xFF;
        pdata[0][offset + 4] = 0xFF;
        pdata[0][offset + 5] = 0xFF;
        pdata[0][offset + 6] = controlByte;
        break;
    case READ10:
        cdbLength = 10;
        *dataLength += cdbLength;
        *pdata = C_CAST(uint8_t*, calloc(*dataLength, sizeof(uint8_t)));
        if (!*pdata)
        {
            return MEMORY_FAILURE;
        }
        pdata[0][offset + 0] = operationCode;
        pdata[0][offset + 1] = BIT3;//RARC bit support to be added later, dpo ignored
        pdata[0][offset + 2] = 0xFF;
        pdata[0][offset + 3] = 0xFF;
        pdata[0][offset + 4] = 0xFF;
        pdata[0][offset + 5] = 0xFF;
        pdata[0][offset + 6] = 0;//group number should be zero
        pdata[0][offset + 7] = 0xFF;
        pdata[0][offset + 8] = 0xFF;
        pdata[0][offset + 9] = controlByte;//control byte
        break;
    case READ12:
        cdbLength = 12;
        *dataLength += cdbLength;
        *pdata = C_CAST(uint8_t*, calloc(*dataLength, sizeof(uint8_t)));
        if (!*pdata)
        {
            return MEMORY_FAILURE;
        }
        pdata[0][offset + 0] = operationCode;
        pdata[0][offset + 1] = BIT3;//RARC bit support to be added later, dpo ignored
        pdata[0][offset + 2] = 0xFF;
        pdata[0][offset + 3] = 0xFF;
        pdata[0][offset + 4] = 0xFF;
        pdata[0][offset + 5] = 0xFF;
        pdata[0][offset + 6] = 0xFF;
        pdata[0][offset + 7] = 0xFF;
        pdata[0][offset + 8] = 0xFF;
        pdata[0][offset + 9] = 0xFF;
        pdata[0][offset + 10] = 0;//group number should be zero
        pdata[0][offset + 11] = controlByte;//control byte
        break;
    case READ16:
        cdbLength = 16;
        *dataLength += cdbLength;
        *pdata = C_CAST(uint8_t*, calloc(*dataLength, sizeof(uint8_t)));
        if (!*pdata)
        {
            return MEMORY_FAILURE;
        }
        pdata[0][offset + 0] = operationCode;
        pdata[0][offset + 1] = BIT3;//RARC bit support to be added later, dpo ignored
        pdata[0][offset + 2] = 0xFF;
        pdata[0][offset + 3] = 0xFF;
        pdata[0][offset + 4] = 0xFF;
        pdata[0][offset + 5] = 0xFF;
        pdata[0][offset + 6] = 0xFF;
        pdata[0][offset + 7] = 0xFF;
        pdata[0][offset + 8] = 0xFF;
        pdata[0][offset + 9] = 0xFF;
        pdata[0][offset + 10] = 0xFF;
        pdata[0][offset + 11] = 0xFF;
        pdata[0][offset + 12] = 0xFF;
        pdata[0][offset + 13] = 0xFF;
        pdata[0][offset + 14] = 0;//group number should be zero
        pdata[0][offset + 15] = controlByte;//control byte
        break;
    case REPORT_LUNS_CMD:
        cdbLength = 12;
        *dataLength += cdbLength;
        *pdata = C_CAST(uint8_t*, calloc(*dataLength, sizeof(uint8_t)));
        if (!*pdata)
        {
            return MEMORY_FAILURE;
        }
        pdata[0][offset + 0] = operationCode;
        pdata[0][offset + 1] = RESERVED;
        pdata[0][offset + 2] = BIT4 | BIT0 | BIT1;
        pdata[0][offset + 3] = RESERVED;
        pdata[0][offset + 4] = RESERVED;
        pdata[0][offset + 5] = RESERVED;
        pdata[0][offset + 6] = 0xFF;
        pdata[0][offset + 7] = 0xFF;
        pdata[0][offset + 8] = 0xFF;
        pdata[0][offset + 9] = 0xFF;
        pdata[0][offset + 10] = RESERVED;
        pdata[0][offset + 11] = controlByte;//control byte
        break;
    case REQUEST_SENSE_CMD:
        cdbLength = 6;
        *dataLength += cdbLength;
        *pdata = C_CAST(uint8_t*, calloc(*dataLength, sizeof(uint8_t)));
        if (!*pdata)
        {
            return MEMORY_FAILURE;
        }
        pdata[0][offset + 0] = operationCode;
        pdata[0][offset + 1] = BIT1;
        pdata[0][offset + 2] = RESERVED;
        pdata[0][offset + 3] = RESERVED;
        pdata[0][offset + 4] = 0xFF;
        pdata[0][offset + 5] = controlByte;//control byte
        break;
    case SECURITY_PROTOCOL_IN://fallthrough
    case SECURITY_PROTOCOL_OUT:
        if (device->drive_info.IdentifyData.nvme.ctrl.oacs & BIT0)
        {
            cdbLength = 12;
            *dataLength += cdbLength;
            *pdata = C_CAST(uint8_t*, calloc(*dataLength, sizeof(uint8_t)));
            if (!*pdata)
            {
                return MEMORY_FAILURE;
            }
            pdata[0][offset + 0] = operationCode;
            pdata[0][offset + 1] = 0xFF;//security protocol
            pdata[0][offset + 2] = 0xFF;//security protocol specific
            pdata[0][offset + 3] = 0xFF;//security protocol specific
            pdata[0][offset + 4] = BIT7;//inc512 bit
            pdata[0][offset + 5] = RESERVED;
            pdata[0][offset + 6] = 0xFF;
            pdata[0][offset + 7] = 0xFF;
            pdata[0][offset + 8] = 0xFF;
            pdata[0][offset + 9] = 0xFF;
            pdata[0][offset + 10] = RESERVED;
            pdata[0][offset + 11] = controlByte;//control byte
        }
        else
        {
            commandSupported = false;
        }
        break;
    case SEND_DIAGNOSTIC_CMD:
        cdbLength = 6;
        *dataLength += cdbLength;
        *pdata = C_CAST(uint8_t*, calloc(*dataLength, sizeof(uint8_t)));
        if (!*pdata)
        {
            return MEMORY_FAILURE;
        }
        pdata[0][offset + 0] = operationCode;
        pdata[0][offset + 1] = BIT7 | BIT6 | BIT5 | BIT2;//self test bit and self test code field
        pdata[0][offset + 2] = RESERVED;
        pdata[0][offset + 3] = 0;
        pdata[0][offset + 4] = 0;
        pdata[0][offset + 5] = controlByte;//control byte
        break;
    case START_STOP_UNIT_CMD:
        cdbLength = 6;
        *dataLength += cdbLength;
        *pdata = C_CAST(uint8_t*, calloc(*dataLength, sizeof(uint8_t)));
        if (!*pdata)
        {
            return MEMORY_FAILURE;
        }
        pdata[0][offset + 0] = operationCode;
        pdata[0][offset + 1] = 0;//TODO: add immediate bit support in here....for now returning that it's not supported
        pdata[0][offset + 2] = RESERVED;
        pdata[0][offset + 3] = 0x0F;//power condition modifier supported
        pdata[0][offset + 4] = 0xF7;//power condition and no_flush and loej and start supported
        pdata[0][offset + 5] = controlByte;//control byte
        break;
    case SYNCHRONIZE_CACHE_10:
        cdbLength = 10;
        *dataLength += cdbLength;
        *pdata = C_CAST(uint8_t*, calloc(*dataLength, sizeof(uint8_t)));
        if (!*pdata)
        {
            return MEMORY_FAILURE;
        }
        pdata[0][offset + 0] = operationCode;
        pdata[0][offset + 1] = 0;//TODO: add Immediate bit support
        pdata[0][offset + 2] = 0xFF;
        pdata[0][offset + 3] = 0xFF;
        pdata[0][offset + 4] = 0xFF;
        pdata[0][offset + 5] = 0xFF;
        pdata[0][offset + 6] = 0;//group number should be zero
        pdata[0][offset + 7] = 0xFF;
        pdata[0][offset + 8] = 0xFF;
        pdata[0][offset + 9] = controlByte;//control byte
        break;
    case SYNCHRONIZE_CACHE_16_CMD:
        cdbLength = 16;
        *dataLength += cdbLength;
        *pdata = C_CAST(uint8_t*, calloc(*dataLength, sizeof(uint8_t)));
        if (!*pdata)
        {
            return MEMORY_FAILURE;
        }
        pdata[0][offset + 0] = operationCode;
        pdata[0][offset + 1] = 0;//TODO: add Immediate bit support
        pdata[0][offset + 2] = 0xFF;
        pdata[0][offset + 3] = 0xFF;
        pdata[0][offset + 4] = 0xFF;
        pdata[0][offset + 5] = 0xFF;
        pdata[0][offset + 6] = 0xFF;
        pdata[0][offset + 7] = 0xFF;
        pdata[0][offset + 8] = 0xFF;
        pdata[0][offset + 9] = 0xFF;
        pdata[0][offset + 10] = 0xFF;
        pdata[0][offset + 11] = 0xFF;
        pdata[0][offset + 12] = 0xFF;
        pdata[0][offset + 13] = 0xFF;
        pdata[0][offset + 14] = 0;//group number should be zero
        pdata[0][offset + 15] = controlByte;//control byte
        break;
    case TEST_UNIT_READY_CMD:
        cdbLength = 6;
        *dataLength += cdbLength;
        *pdata = C_CAST(uint8_t*, calloc(*dataLength, sizeof(uint8_t)));
        if (!*pdata)
        {
            return MEMORY_FAILURE;
        }
        pdata[0][offset + 0] = operationCode;
        pdata[0][offset + 1] = RESERVED;
        pdata[0][offset + 2] = RESERVED;
        pdata[0][offset + 3] = RESERVED;
        pdata[0][offset + 4] = RESERVED;
        pdata[0][offset + 5] = controlByte;//control byte
        break;
    case UNMAP_CMD:
        if (device->drive_info.IdentifyData.nvme.ctrl.oncs & BIT2)
        {
            cdbLength = 10;
            *dataLength += cdbLength;
            *pdata = C_CAST(uint8_t*, calloc(*dataLength, sizeof(uint8_t)));
            if (!*pdata)
            {
                return MEMORY_FAILURE;
            }
            pdata[0][offset + 0] = operationCode;
            pdata[0][offset + 1] = 0;//anchor bit ignored
            pdata[0][offset + 2] = RESERVED;
            pdata[0][offset + 3] = RESERVED;
            pdata[0][offset + 4] = RESERVED;
            pdata[0][offset + 5] = RESERVED;
            pdata[0][offset + 6] = 0;//group number should be zero
            pdata[0][offset + 7] = 0xFF;
            pdata[0][offset + 8] = 0xFF;
            pdata[0][offset + 9] = controlByte;//control byte
        }
        else //not supported
        {
            commandSupported = false;
        }
        break;
    case VERIFY10:
        cdbLength = 10;
        *dataLength += cdbLength;
        *pdata = C_CAST(uint8_t*, calloc(*dataLength, sizeof(uint8_t)));
        if (!*pdata)
        {
            return MEMORY_FAILURE;
        }
        pdata[0][offset + 0] = operationCode;
        pdata[0][offset + 1] = BIT2 | BIT1;//bytecheck 11 supported
        pdata[0][offset + 2] = 0xFF;
        pdata[0][offset + 3] = 0xFF;
        pdata[0][offset + 4] = 0xFF;
        pdata[0][offset + 5] = 0xFF;
        pdata[0][offset + 6] = 0;//group number should be zero
        pdata[0][offset + 7] = 0xFF;
        pdata[0][offset + 8] = 0xFF;
        pdata[0][offset + 9] = controlByte;//control byte
        break;
    case VERIFY12:
        cdbLength = 12;
        *dataLength += cdbLength;
        *pdata = C_CAST(uint8_t*, calloc(*dataLength, sizeof(uint8_t)));
        if (!*pdata)
        {
            return MEMORY_FAILURE;
        }
        pdata[0][offset + 0] = operationCode;
        pdata[0][offset + 1] = BIT2 | BIT1;//bytecheck 11 supported
        pdata[0][offset + 2] = 0xFF;
        pdata[0][offset + 3] = 0xFF;
        pdata[0][offset + 4] = 0xFF;
        pdata[0][offset + 5] = 0xFF;
        pdata[0][offset + 6] = 0xFF;
        pdata[0][offset + 7] = 0xFF;
        pdata[0][offset + 8] = 0xFF;
        pdata[0][offset + 9] = 0xFF;
        pdata[0][offset + 10] = 0;//group number should be zero
        pdata[0][offset + 11] = controlByte;//control byte
        break;
    case VERIFY16:
        cdbLength = 16;
        *dataLength += cdbLength;
        *pdata = C_CAST(uint8_t*, calloc(*dataLength, sizeof(uint8_t)));
        if (!*pdata)
        {
            return MEMORY_FAILURE;
        }
        pdata[0][offset + 0] = operationCode;
        pdata[0][offset + 1] = BIT2 | BIT1;//bytecheck 11 supported
        pdata[0][offset + 2] = 0xFF;
        pdata[0][offset + 3] = 0xFF;
        pdata[0][offset + 4] = 0xFF;
        pdata[0][offset + 5] = 0xFF;
        pdata[0][offset + 6] = 0xFF;
        pdata[0][offset + 7] = 0xFF;
        pdata[0][offset + 8] = 0xFF;
        pdata[0][offset + 9] = 0xFF;
        pdata[0][offset + 10] = 0xFF;
        pdata[0][offset + 11] = 0xFF;
        pdata[0][offset + 12] = 0xFF;
        pdata[0][offset + 13] = 0xFF;
        pdata[0][offset + 14] = 0;//group number should be zero
        pdata[0][offset + 15] = controlByte;//control byte
        break;
    case WRITE6:
        cdbLength = 6;
        *dataLength += cdbLength;
        *pdata = C_CAST(uint8_t*, calloc(*dataLength, sizeof(uint8_t)));
        if (!*pdata)
        {
            return MEMORY_FAILURE;
        }
        pdata[0][offset + 0] = operationCode;
        pdata[0][offset + 1] = 0x1F;
        pdata[0][offset + 2] = 0xFF;
        pdata[0][offset + 3] = 0xFF;
        pdata[0][offset + 4] = 0xFF;
        pdata[0][offset + 5] = 0xFF;
        pdata[0][offset + 6] = controlByte;
        break;
    case WRITE10:
        cdbLength = 10;
        *dataLength += cdbLength;
        *pdata = C_CAST(uint8_t*, calloc(*dataLength, sizeof(uint8_t)));
        if (!*pdata)
        {
            return MEMORY_FAILURE;
        }
        pdata[0][offset + 0] = operationCode;
        pdata[0][offset + 1] = BIT3;//dpo ignored
        pdata[0][offset + 2] = 0xFF;
        pdata[0][offset + 3] = 0xFF;
        pdata[0][offset + 4] = 0xFF;
        pdata[0][offset + 5] = 0xFF;
        pdata[0][offset + 6] = 0;//group number should be zero
        pdata[0][offset + 7] = 0xFF;
        pdata[0][offset + 8] = 0xFF;
        pdata[0][offset + 9] = controlByte;//control byte
        break;
    case WRITE12:
        cdbLength = 12;
        *dataLength += cdbLength;
        *pdata = C_CAST(uint8_t*, calloc(*dataLength, sizeof(uint8_t)));
        if (!*pdata)
        {
            return MEMORY_FAILURE;
        }
        pdata[0][offset + 0] = operationCode;
        pdata[0][offset + 1] = BIT3;//dpo ignored
        pdata[0][offset + 2] = 0xFF;
        pdata[0][offset + 3] = 0xFF;
        pdata[0][offset + 4] = 0xFF;
        pdata[0][offset + 5] = 0xFF;
        pdata[0][offset + 6] = 0xFF;
        pdata[0][offset + 7] = 0xFF;
        pdata[0][offset + 8] = 0xFF;
        pdata[0][offset + 9] = 0xFF;
        pdata[0][offset + 10] = 0;//group number should be zero
        pdata[0][offset + 11] = controlByte;//control byte
        break;
    case WRITE16:
        cdbLength = 16;
        *dataLength += cdbLength;
        *pdata = C_CAST(uint8_t*, calloc(*dataLength, sizeof(uint8_t)));
        if (!*pdata)
        {
            return MEMORY_FAILURE;
        }
        pdata[0][offset + 0] = operationCode;
        pdata[0][offset + 1] = BIT3;//dpo ignored
        pdata[0][offset + 2] = 0xFF;
        pdata[0][offset + 3] = 0xFF;
        pdata[0][offset + 4] = 0xFF;
        pdata[0][offset + 5] = 0xFF;
        pdata[0][offset + 6] = 0xFF;
        pdata[0][offset + 7] = 0xFF;
        pdata[0][offset + 8] = 0xFF;
        pdata[0][offset + 9] = 0xFF;
        pdata[0][offset + 10] = 0xFF;
        pdata[0][offset + 11] = 0xFF;
        pdata[0][offset + 12] = 0xFF;
        pdata[0][offset + 13] = 0xFF;
        pdata[0][offset + 14] = 0;//group number should be zero
        pdata[0][offset + 15] = controlByte;//control byte
        break;
    //case WRITE_AND_VERIFY_10:
    //    cdbLength = 10;
    //    *dataLength += cdbLength;
    //    *pdata = C_CAST(uint8_t*, calloc(*dataLength, sizeof(uint8_t)));
    //    if (!*pdata)
    //    {
    //        return MEMORY_FAILURE;
    //    }
    //    pdata[0][offset + 0] = operationCode;
    //    pdata[0][offset + 1] = BIT2 | BIT1;//bytecheck 11 supported
    //    pdata[0][offset + 2] = 0xFF;
    //    pdata[0][offset + 3] = 0xFF;
    //    pdata[0][offset + 4] = 0xFF;
    //    pdata[0][offset + 5] = 0xFF;
    //    pdata[0][offset + 6] = 0;//group number should be zero
    //    pdata[0][offset + 7] = 0xFF;
    //    pdata[0][offset + 8] = 0xFF;
    //    pdata[0][offset + 9] = controlByte;//control byte
    //    break;
    //case WRITE_AND_VERIFY_12:
    //    cdbLength = 12;
    //    *dataLength += cdbLength;
    //    *pdata = C_CAST(uint8_t*, calloc(*dataLength, sizeof(uint8_t)));
    //    if (!*pdata)
    //    {
    //        return MEMORY_FAILURE;
    //    }
    //    pdata[0][offset + 0] = operationCode;
    //    pdata[0][offset + 1] = BIT2 | BIT1;//bytecheck 11 supported
    //    pdata[0][offset + 2] = 0xFF;
    //    pdata[0][offset + 3] = 0xFF;
    //    pdata[0][offset + 4] = 0xFF;
    //    pdata[0][offset + 5] = 0xFF;
    //    pdata[0][offset + 6] = 0xFF;
    //    pdata[0][offset + 7] = 0xFF;
    //    pdata[0][offset + 8] = 0xFF;
    //    pdata[0][offset + 9] = 0xFF;
    //    pdata[0][offset + 10] = 0;//group number should be zero
    //    pdata[0][offset + 11] = controlByte;//control byte
    //    break;
    //case WRITE_AND_VERIFY_16:
    //    cdbLength = 16;
    //    *dataLength += cdbLength;
    //    *pdata = C_CAST(uint8_t*, calloc(*dataLength, sizeof(uint8_t)));
    //    if (!*pdata)
    //    {
    //        return MEMORY_FAILURE;
    //    }
    //    pdata[0][offset + 0] = operationCode;
    //    pdata[0][offset + 1] = BIT2 | BIT1;//bytecheck 11 supported
    //    pdata[0][offset + 2] = 0xFF;
    //    pdata[0][offset + 3] = 0xFF;
    //    pdata[0][offset + 4] = 0xFF;
    //    pdata[0][offset + 5] = 0xFF;
    //    pdata[0][offset + 6] = 0xFF;
    //    pdata[0][offset + 7] = 0xFF;
    //    pdata[0][offset + 8] = 0xFF;
    //    pdata[0][offset + 9] = 0xFF;
    //    pdata[0][offset + 10] = 0xFF;
    //    pdata[0][offset + 11] = 0xFF;
    //    pdata[0][offset + 12] = 0xFF;
    //    pdata[0][offset + 13] = 0xFF;
    //    pdata[0][offset + 14] = 0;//group number should be zero
    //    pdata[0][offset + 15] = controlByte;//control byte
    //    break;
    case WRITE_LONG_10_CMD:
        if (device->drive_info.IdentifyData.nvme.ctrl.oncs & BIT1)
        {
            cdbLength = 10;
            *dataLength += cdbLength;
            *pdata = C_CAST(uint8_t*, calloc(*dataLength, sizeof(uint8_t)));
            if (!*pdata)
            {
                return MEMORY_FAILURE;
            }
            pdata[0][offset + 0] = operationCode;
            pdata[0][offset + 1] = BIT7 | BIT6;
            pdata[0][offset + 2] = 0xFF;
            pdata[0][offset + 3] = 0xFF;
            pdata[0][offset + 4] = 0xFF;
            pdata[0][offset + 5] = 0xFF;
            pdata[0][offset + 6] = 0;//group number should be zero
            pdata[0][offset + 7] = 0;
            pdata[0][offset + 8] = 0;
            pdata[0][offset + 9] = controlByte;//control byte
        }
        else
        {
            commandSupported = false;
        }
        break;
    //case SCSI_FORMAT_UNIT_CMD:
    //    cdbLength = 6;
    //    *dataLength += cdbLength;
    //    *pdata = C_CAST(uint8_t*, calloc(*dataLength, sizeof(uint8_t)));
    //    if (!*pdata)
    //    {
    //        return MEMORY_FAILURE;
    //    }
    //    pdata[0][offset + 0] = operationCode;
    //    pdata[0][offset + 1] = 0x37;//protection information is not supported, complete list is not supported, but we are supposed to be able to take 2 different defect list formats even though we don't use them - TJE
    //    pdata[0][offset + 2] = RESERVED;
    //    pdata[0][offset + 3] = RESERVED;
    //    pdata[0][offset + 4] = RESERVED;
    //    pdata[0][offset + 5] = controlByte;//control byte
    //    break;
    //case WRITE_SAME_10_CMD://TODO: add in once the command is supported
    //case WRITE_SAME_16_CMD://TODO: add in once the command is supported
    default:
        commandSupported = false;
        break;
    }
    if (!commandSupported)
    {
        //allocate memory
        *dataLength += cdbLength;
        *pdata = C_CAST(uint8_t*, calloc(*dataLength, sizeof(uint8_t)));
        if (!*pdata)
        {
            return MEMORY_FAILURE;
        }
        pdata[0][offset] = operationCode;
    }
    //set up the common data
    pdata[0][0] = RESERVED;
    if (commandSupported)
    {
        pdata[0][1] |= BIT0 | BIT1;//command supported by standard
    }
    else
    {
        pdata[0][1] |= BIT0;//command not supported
    }
    pdata[0][2] = M_Byte1(cdbLength);
    pdata[0][3] = M_Byte0(cdbLength);
    //increment the offset by the cdb length
    offset += cdbLength;
    if (rctd && ret == SUCCESS)
    {
        //set CTDP to 1
        pdata[0][1] |= BIT7;
        //set up timeouts descriptor
        sntl_Set_Command_Timeouts_Descriptor(0, 0, *pdata, &offset);
    }
    return ret;
}

//TODO: add in support info for immediate bits (requires command support via threading)
static int sntl_Check_Operation_Code_and_Service_Action(tDevice *device, uint8_t operationCode, uint16_t serviceAction, bool rctd, uint8_t **pdata, uint32_t *dataLength)
{
    int ret = SUCCESS;
    *dataLength = 4;//add onto this for each of the different commands below, then allocate memory accordingly
    uint32_t offset = 4;//use to keep track and setup the buffer
    uint16_t cdbLength = 1;//set to 1 for the default case
    uint8_t controlByte = 0;
    bool commandSupported = true;
    if (rctd)
    {
        //add 12 bytes for room for the command timeouts descriptor to be setup
        dataLength += 12;
    }
    switch (operationCode)
    {
    case 0x9E:
        switch (serviceAction)
        {
        case 0x10://read capacity 16
            cdbLength = 16;
            *dataLength += cdbLength;
            *pdata = C_CAST(uint8_t*, calloc(*dataLength, sizeof(uint8_t)));
            if (!*pdata)
            {
                return MEMORY_FAILURE;
            }
            pdata[0][offset + 0] = operationCode;
            pdata[0][offset + 1] = serviceAction & 0x001F;
            pdata[0][offset + 2] = OBSOLETE;
            pdata[0][offset + 3] = OBSOLETE;
            pdata[0][offset + 4] = OBSOLETE;
            pdata[0][offset + 5] = OBSOLETE;
            pdata[0][offset + 6] = OBSOLETE;
            pdata[0][offset + 7] = OBSOLETE;
            pdata[0][offset + 8] = OBSOLETE;
            pdata[0][offset + 9] = OBSOLETE;
            pdata[0][offset + 10] = 0xFF;
            pdata[0][offset + 11] = 0xFF;
            pdata[0][offset + 12] = 0xFF;
            pdata[0][offset + 13] = 0xFF;
            pdata[0][offset + 14] = 0;//bit 0 is obsolete
            pdata[0][offset + 15] = controlByte;//control byte
            break;
        default:
            commandSupported = false;
            break;
        }
        break;
    case 0xA3:
        switch (serviceAction)
        {
        case 0x0C://report supported op codes
            cdbLength = 12;
            *dataLength += cdbLength;
            *pdata = C_CAST(uint8_t*, calloc(*dataLength, sizeof(uint8_t)));
            if (!*pdata)
            {
                return MEMORY_FAILURE;
            }
            pdata[0][offset + 0] = operationCode;
            pdata[0][offset + 1] = serviceAction & 0x001F;
            pdata[0][offset + 2] = 0x87;//bits 0-2 & bit7
            pdata[0][offset + 3] = 0xFF;
            pdata[0][offset + 4] = 0xFF;
            pdata[0][offset + 5] = 0xFF;
            pdata[0][offset + 6] = 0xFF;
            pdata[0][offset + 7] = 0xFF;
            pdata[0][offset + 8] = 0xFF;
            pdata[0][offset + 9] = 0xFF;
            pdata[0][offset + 10] = RESERVED;
            pdata[0][offset + 11] = controlByte;//control byte
            break;
        default:
            commandSupported = false;
            break;
        }
        break;
#if defined (SNTL_EXT)
    case SANITIZE_CMD:
        if (device->drive_info.IdentifyData.nvme.ctrl.sanicap > 0)
        {
            switch (serviceAction)
            {
            case 1://overwrite
                if (device->drive_info.IdentifyData.nvme.ctrl.sanicap & BIT2)
                {
                    cdbLength = 10;
                    *dataLength += cdbLength;
                    *pdata = C_CAST(uint8_t*, calloc(*dataLength, sizeof(uint8_t)));
                    if (!*pdata)
                    {
                        return MEMORY_FAILURE;
                    }
                    pdata[0][offset + 0] = operationCode;
                    pdata[0][offset + 1] = (serviceAction & 0x001F) | BIT5;//TODO: add immediate bit support
                    pdata[0][offset + 2] = RESERVED;
                    pdata[0][offset + 3] = RESERVED;
                    pdata[0][offset + 4] = RESERVED;
                    pdata[0][offset + 5] = RESERVED;
                    pdata[0][offset + 6] = RESERVED;
                    pdata[0][offset + 7] = 0xFF;
                    pdata[0][offset + 8] = 0xFF;
                    pdata[0][offset + 9] = controlByte;//control byte
                }
                else
                {
                    commandSupported = false;
                }
                break;
            case 2://block erase
                if (!(device->drive_info.IdentifyData.nvme.ctrl.sanicap & BIT1))
                {
                    commandSupported = false;
                    break;
                }
                M_FALLTHROUGH
            case 3://cryptographic erase
                if (!(device->drive_info.IdentifyData.nvme.ctrl.sanicap & BIT0))
                {
                    commandSupported = false;
                    break;
                }
                M_FALLTHROUGH
            case 0x1F://exit failure mode
                cdbLength = 10;
                *dataLength += cdbLength;
                *pdata = C_CAST(uint8_t*, calloc(*dataLength, sizeof(uint8_t)));
                if (!*pdata)
                {
                    return MEMORY_FAILURE;
                }
                pdata[0][offset + 0] = operationCode;
                pdata[0][offset + 1] = (serviceAction & 0x001F) | BIT5;//TODO: add immediate bit support
                pdata[0][offset + 2] = RESERVED;
                pdata[0][offset + 3] = RESERVED;
                pdata[0][offset + 4] = RESERVED;
                pdata[0][offset + 5] = RESERVED;
                pdata[0][offset + 6] = RESERVED;
                pdata[0][offset + 7] = 0;
                pdata[0][offset + 8] = 0;
                pdata[0][offset + 9] = controlByte;//control byte
                break;
            default:
                commandSupported = false;
                break;
            }
        }
        else
        {
            commandSupported = false;
        }
        break;
#endif
    case WRITE_BUFFER_CMD:
    {
        if (device->drive_info.IdentifyData.nvme.ctrl.oacs & BIT2)
        {
            switch (serviceAction)
            {
            case 0x05://download
                cdbLength = 10;
                *dataLength += cdbLength;
                *pdata = C_CAST(uint8_t*, calloc(*dataLength, sizeof(uint8_t)));
                if (!*pdata)
                {
                    return MEMORY_FAILURE;
                }
                pdata[0][offset + 0] = operationCode;
                pdata[0][offset + 1] = serviceAction & 0x001F;
                pdata[0][offset + 2] = 0;
                pdata[0][offset + 3] = 0;
                pdata[0][offset + 4] = 0;
                pdata[0][offset + 5] = 0;
                pdata[0][offset + 6] = 0xFF;
                pdata[0][offset + 7] = 0xFF;
                pdata[0][offset + 8] = 0xFF;
                pdata[0][offset + 9] = controlByte;//control byte
                break;
                //Mode 7 not supported since we don't always know when we are at the final download segment.
                //case 0x07://download offsets
                //        cdbLength = 10;
                //        *dataLength += cdbLength;
                //        *pdata = C_CAST(uint8_t*, calloc(*dataLength, sizeof(uint8_t)));
                //        if (!*pdata)
                //        {
                //            return MEMORY_FAILURE;
                //        }
                //        pdata[0][offset + 0] = operationCode;
                //        pdata[0][offset + 1] = serviceAction & 0x001F;
                //        pdata[0][offset + 2] = 0;
                //        pdata[0][offset + 3] = 0;
                //        pdata[0][offset + 4] = 0;
                //        pdata[0][offset + 5] = 0;
                //        pdata[0][offset + 6] = 0x3F;
                //        pdata[0][offset + 7] = 0xFE;
                //        pdata[0][offset + 8] = 0x00;
                //        pdata[0][offset + 9] = controlByte;//control byte
                //    break;
#if defined (SNTL_EXT)
            case 0x0D://download offsets defer
                cdbLength = 10;
                *dataLength += cdbLength;
                *pdata = C_CAST(uint8_t*, calloc(*dataLength, sizeof(uint8_t)));
                if (!*pdata)
                {
                    return MEMORY_FAILURE;
                }
                pdata[0][offset + 0] = operationCode;
                pdata[0][offset + 1] = (serviceAction & 0x001F) | BIT7;//service action plus mode specific set for power cycle activation
                pdata[0][offset + 2] = 0;
                pdata[0][offset + 3] = 0x3F;
                pdata[0][offset + 4] = 0xFE;
                pdata[0][offset + 5] = 0x00;
                pdata[0][offset + 6] = 0x3F;
                pdata[0][offset + 7] = 0xFE;
                pdata[0][offset + 8] = 0x00;
                pdata[0][offset + 9] = controlByte;//control byte
                break;
#endif
            case 0x0E://download offsets defer
                cdbLength = 10;
                *dataLength += cdbLength;
                *pdata = C_CAST(uint8_t*, calloc(*dataLength, sizeof(uint8_t)));
                if (!*pdata)
                {
                    return MEMORY_FAILURE;
                }
                pdata[0][offset + 0] = operationCode;
                pdata[0][offset + 1] = serviceAction & 0x001F;
                pdata[0][offset + 2] = 0;
                pdata[0][offset + 3] = 0x3F;
                pdata[0][offset + 4] = 0xFE;
                pdata[0][offset + 5] = 0x00;
                pdata[0][offset + 6] = 0x3F;
                pdata[0][offset + 7] = 0xFE;
                pdata[0][offset + 8] = 0x00;
                pdata[0][offset + 9] = controlByte;//control byte
                break;
            case 0x0F://activate deferred code
                cdbLength = 10;
                *dataLength += cdbLength;
                *pdata = C_CAST(uint8_t*, calloc(*dataLength, sizeof(uint8_t)));
                if (!*pdata)
                {
                    return MEMORY_FAILURE;
                }
                pdata[0][offset + 0] = operationCode;
                pdata[0][offset + 1] = serviceAction & 0x001F;
                pdata[0][offset + 2] = 0;
                pdata[0][offset + 3] = 0x3F;
                pdata[0][offset + 4] = 0xFE;
                pdata[0][offset + 5] = 0x00;
                pdata[0][offset + 6] = 0x3F;
                pdata[0][offset + 7] = 0xFE;
                pdata[0][offset + 8] = 0x00;
                pdata[0][offset + 9] = controlByte;//control byte
                break;
            default:
                commandSupported = false;
                break;
            }
        }
        else
        {
            commandSupported = false;
        }
    }
    break;//Write buffer cmd
#if defined SNTL_EXT
    //case READ_BUFFER_CMD:
    //    switch (serviceAction)
    //    {
    //    case 0x02://read buffer command
    //        //fall through
    //    case 0x03://descriptor
    //        cdbLength = 10;
    //        *dataLength += cdbLength;
    //        *pdata = C_CAST(uint8_t*, calloc(*dataLength, sizeof(uint8_t)));
    //        if (!*pdata)
    //        {
    //            return MEMORY_FAILURE;
    //        }
    //        pdata[0][offset + 0] = operationCode;
    //        pdata[0][offset + 1] = serviceAction & 0x001F;
    //        pdata[0][offset + 2] = 0;
    //        pdata[0][offset + 3] = 0;
    //        pdata[0][offset + 4] = 0;
    //        pdata[0][offset + 5] = 0;
    //        pdata[0][offset + 6] = 0;
    //        pdata[0][offset + 7] = 0x03;
    //        pdata[0][offset + 8] = 0xFF;
    //        pdata[0][offset + 9] = controlByte;//control byte
    //        break;
        //case 0x1C://TODO: only show this when ISL log is supported...for now this should be ok
        //    if (device->drive_info.softSATFlags.currentInternalStatusLogSupported || device->drive_info.softSATFlags.savedInternalStatusLogSupported)
        //    {
        //        cdbLength = 10;
        //        *dataLength += cdbLength;
        //        *pdata = C_CAST(uint8_t*, calloc(*dataLength, sizeof(uint8_t)));
        //        if (!*pdata)
        //        {
        //            return MEMORY_FAILURE;
        //        }
        //        pdata[0][offset + 0] = operationCode;
        //        pdata[0][offset + 1] = serviceAction & 0x001F;
        //        pdata[0][offset + 2] = 0;
        //        pdata[0][offset + 3] = 0;
        //        pdata[0][offset + 4] = 0;
        //        pdata[0][offset + 5] = 0;
        //        pdata[0][offset + 6] = 0;
        //        pdata[0][offset + 7] = 0x03;
        //        pdata[0][offset + 8] = 0xFF;
        //        pdata[0][offset + 9] = controlByte;//control byte
        //    }
        //    else
        //    {
        //        commandSupported = false;
        //    }
        //    break;
        /*default:
            commandSupported = false;
            break;
        }
        break;*/
#endif
    case 0x9F:
        switch (serviceAction)
        {
        case 0x11://write long 16
            if (device->drive_info.IdentifyData.nvme.ctrl.oncs & BIT1)
            {
                cdbLength = 16;
                *dataLength += cdbLength;
                *pdata = C_CAST(uint8_t*, calloc(*dataLength, sizeof(uint8_t)));
                if (!*pdata)
                {
                    return MEMORY_FAILURE;
                }
                pdata[0][offset + 0] = operationCode;
                pdata[0][offset + 1] = (serviceAction & 0x001F) | BIT7 | BIT6;
                pdata[0][offset + 2] = 0xFF;
                pdata[0][offset + 3] = 0xFF;
                pdata[0][offset + 4] = 0xFF;
                pdata[0][offset + 5] = 0xFF;
                pdata[0][offset + 6] = 0xFF;
                pdata[0][offset + 7] = 0xFF;
                pdata[0][offset + 8] = 0xFF;
                pdata[0][offset + 9] = 0xFF;
                pdata[0][offset + 10] = RESERVED;
                pdata[0][offset + 11] = RESERVED;
                pdata[0][offset + 12] = 0;
                pdata[0][offset + 13] = 0;
                pdata[0][offset + 14] = RESERVED;
                pdata[0][offset + 15] = controlByte;//control byte
            }
            else
            {
                commandSupported = false;
            }
            break;
        default:
            commandSupported = false;
            break;
        }
        break;
    default:
        commandSupported = false;
        break;
    }
    if (!commandSupported)
    {
        //allocate memory
        *dataLength += cdbLength;
        *pdata = C_CAST(uint8_t*, calloc(*dataLength, sizeof(uint8_t)));
        if (!*pdata)
        {
            return MEMORY_FAILURE;
        }
        pdata[0][offset] = operationCode;
    }
    //set up the common data
    pdata[0][0] = RESERVED;
    if (commandSupported)
    {
        pdata[0][1] |= BIT0 | BIT1;//command supported by standard
    }
    else
    {
        pdata[0][1] |= BIT0;//command not supported
    }
    pdata[0][2] = M_Byte1(cdbLength);
    pdata[0][3] = M_Byte0(cdbLength);
    //increment the offset by the cdb length
    offset += cdbLength;
    if (rctd && ret == SUCCESS)
    {
        //set CTDP to 1
        pdata[0][1] |= BIT7;
        //set up timeouts descriptor
        sntl_Set_Command_Timeouts_Descriptor(0, 0, *pdata, &offset);
    }
    return ret;
}

static int sntl_Create_All_Supported_Op_Codes_Buffer(tDevice *device, bool rctd, uint8_t **pdata, uint32_t *dataLength)
{
    int ret = SUCCESS;
    uint32_t reportAllMaxLength = 4 * LEGACY_DRIVE_SEC_SIZE;
    uint32_t offset = 4;
    *pdata = C_CAST(uint8_t*, calloc(reportAllMaxLength, sizeof(uint8_t)));
    if (!*pdata)
    {
        return MEMORY_FAILURE;
    }
    //go through supported op codes &| service actions in order
    //TEST_UNIT_READY_CMD = 0x00
    pdata[0][offset + 0] = TEST_UNIT_READY_CMD;
    pdata[0][offset + 1] = RESERVED;
    pdata[0][offset + 2] = M_Byte1(0);//service action msb
    pdata[0][offset + 3] = M_Byte0(0);//service action lsb if non zero set byte 5, bit0
    pdata[0][offset + 4] = RESERVED;
    //skipping offset 5 for this
    pdata[0][offset + 6] = M_Byte1(CDB_LEN_6);
    pdata[0][offset + 7] = M_Byte0(CDB_LEN_6);
    offset += 8;
    if (rctd)
    {
        //set CTPD to 1
        pdata[0][offset - 8 + 5] |= BIT1;
        //set up timeouts descriptor
        sntl_Set_Command_Timeouts_Descriptor(0, 0, pdata[0], &offset);
    }
    //REQUEST_SENSE_CMD = 0x03
    pdata[0][offset + 0] = REQUEST_SENSE_CMD;
    pdata[0][offset + 1] = RESERVED;
    pdata[0][offset + 2] = M_Byte1(0);//service action msb
    pdata[0][offset + 3] = M_Byte0(0);//service action lsb if non zero set byte 5, bit0
    pdata[0][offset + 4] = RESERVED;
    //skipping offset 5 for this
    pdata[0][offset + 6] = M_Byte1(CDB_LEN_6);
    pdata[0][offset + 7] = M_Byte0(CDB_LEN_6);
    offset += 8;
    if (rctd)
    {
        //set CTPD to 1
        pdata[0][offset - 8 + 5] |= BIT1;
        //set up timeouts descriptor
        sntl_Set_Command_Timeouts_Descriptor(0, 0, pdata[0], &offset);
    }
    //SCSI_FORMAT_UNIT_CMD = 0x04
    //pdata[0][offset + 0] = SCSI_FORMAT_UNIT_CMD;
    //pdata[0][offset + 1] = RESERVED;
    //pdata[0][offset + 2] = M_Byte1(0);//service action msb
    //pdata[0][offset + 3] = M_Byte0(0);//service action lsb if non zero set byte 5, bit0
    //pdata[0][offset + 4] = RESERVED;
    ////skipping offset 5 for this
    //pdata[0][offset + 6] = M_Byte1(CDB_LEN_6);
    //pdata[0][offset + 7] = M_Byte0(CDB_LEN_6);
    //offset += 8;
    //if (rctd)
    //{
    //    //set CTPD to 1
    //    pdata[0][offset - 8 + 5] |= BIT1;
    //    //set up timeouts descriptor
    //    sntl_Set_Command_Timeouts_Descriptor(0, 0, pdata[0], &offset);
    //}
    //READ6 = 0x08
    pdata[0][offset + 0] = READ6;
    pdata[0][offset + 1] = RESERVED;
    pdata[0][offset + 2] = M_Byte1(0);//service action msb
    pdata[0][offset + 3] = M_Byte0(0);//service action lsb if non zero set byte 5, bit0
    pdata[0][offset + 4] = RESERVED;
    //skipping offset 5 for this
    pdata[0][offset + 6] = M_Byte1(CDB_LEN_6);
    pdata[0][offset + 7] = M_Byte0(CDB_LEN_6);
    offset += 8;
    if (rctd)
    {
        //set CTPD to 1
        pdata[0][offset - 8 + 5] |= BIT1;
        //set up timeouts descriptor
        sntl_Set_Command_Timeouts_Descriptor(0, 0, pdata[0], &offset);
    }
    //WRITE6 = 0x0A
    pdata[0][offset + 0] = WRITE6;
    pdata[0][offset + 1] = RESERVED;
    pdata[0][offset + 2] = M_Byte1(0);//service action msb
    pdata[0][offset + 3] = M_Byte0(0);//service action lsb if non zero set byte 5, bit0
    pdata[0][offset + 4] = RESERVED;
    //skipping offset 5 for this
    pdata[0][offset + 6] = M_Byte1(CDB_LEN_6);
    pdata[0][offset + 7] = M_Byte0(CDB_LEN_6);
    offset += 8;
    if (rctd)
    {
        //set CTPD to 1
        pdata[0][offset - 8 + 5] |= BIT1;
        //set up timeouts descriptor
        sntl_Set_Command_Timeouts_Descriptor(0, 0, pdata[0], &offset);
    }
    //INQUIRY_CMD = 0x12
    pdata[0][offset + 0] = INQUIRY_CMD;
    pdata[0][offset + 1] = RESERVED;
    pdata[0][offset + 2] = M_Byte1(0);//service action msb
    pdata[0][offset + 3] = M_Byte0(0);//service action lsb if non zero set byte 5, bit0
    pdata[0][offset + 4] = RESERVED;
    //skipping offset 5 for this
    pdata[0][offset + 6] = M_Byte1(CDB_LEN_6);
    pdata[0][offset + 7] = M_Byte0(CDB_LEN_6);
    offset += 8;
    if (rctd)
    {
        //set CTPD to 1
        pdata[0][offset - 8 + 5] |= BIT1;
        //set up timeouts descriptor
        sntl_Set_Command_Timeouts_Descriptor(0, 0, pdata[0], &offset);
    }
    //MODE_SELECT_6_CMD = 0x15
    pdata[0][offset + 0] = MODE_SELECT_6_CMD;
    pdata[0][offset + 1] = RESERVED;
    pdata[0][offset + 2] = M_Byte1(0);//service action msb
    pdata[0][offset + 3] = M_Byte0(0);//service action lsb if non zero set byte 5, bit0
    pdata[0][offset + 4] = RESERVED;
    //skipping offset 5 for this
    pdata[0][offset + 6] = M_Byte1(CDB_LEN_6);
    pdata[0][offset + 7] = M_Byte0(CDB_LEN_6);
    offset += 8;
    if (rctd)
    {
        //set CTPD to 1
        pdata[0][offset - 8 + 5] |= BIT1;
        //set up timeouts descriptor
        sntl_Set_Command_Timeouts_Descriptor(0, 0, pdata[0], &offset);
    }
    //MODE_SENSE_6_CMD = 0x1A
    pdata[0][offset + 0] = MODE_SENSE_6_CMD;
    pdata[0][offset + 1] = RESERVED;
    pdata[0][offset + 2] = M_Byte1(0);//service action msb
    pdata[0][offset + 3] = M_Byte0(0);//service action lsb if non zero set byte 5, bit0
    pdata[0][offset + 4] = RESERVED;
    //skipping offset 5 for this
    pdata[0][offset + 6] = M_Byte1(CDB_LEN_6);
    pdata[0][offset + 7] = M_Byte0(CDB_LEN_6);
    offset += 8;
    if (rctd)
    {
        //set CTPD to 1
        pdata[0][offset - 8 + 5] |= BIT1;
        //set up timeouts descriptor
        sntl_Set_Command_Timeouts_Descriptor(0, 0, pdata[0], &offset);
    }
    //START_STOP_UNIT_CMD = 0x1B
    pdata[0][offset + 0] = START_STOP_UNIT_CMD;
    pdata[0][offset + 1] = RESERVED;
    pdata[0][offset + 2] = M_Byte1(0);//service action msb
    pdata[0][offset + 3] = M_Byte0(0);//service action lsb if non zero set byte 5, bit0
    pdata[0][offset + 4] = RESERVED;
    //skipping offset 5 for this
    pdata[0][offset + 6] = M_Byte1(CDB_LEN_6);
    pdata[0][offset + 7] = M_Byte0(CDB_LEN_6);
    offset += 8;
    if (rctd)
    {
        //set CTPD to 1
        pdata[0][offset - 8 + 5] |= BIT1;
        //set up timeouts descriptor
        sntl_Set_Command_Timeouts_Descriptor(0, 0, pdata[0], &offset);
    }
    //SEND_DIAGNOSTIC_CMD = 0x1D
    pdata[0][offset + 0] = SEND_DIAGNOSTIC_CMD;
    pdata[0][offset + 1] = RESERVED;
    pdata[0][offset + 2] = M_Byte1(0);//service action msb
    pdata[0][offset + 3] = M_Byte0(0);//service action lsb if non zero set byte 5, bit0
    pdata[0][offset + 4] = RESERVED;
    //skipping offset 5 for this
    pdata[0][offset + 6] = M_Byte1(CDB_LEN_6);
    pdata[0][offset + 7] = M_Byte0(CDB_LEN_6);
    offset += 8;
    if (rctd)
    {
        //set CTPD to 1
        pdata[0][offset - 8 + 5] |= BIT1;
        //set up timeouts descriptor
        sntl_Set_Command_Timeouts_Descriptor(0, 0, pdata[0], &offset);
    }
    //READ_CAPACITY_10 = 0x25
    pdata[0][offset + 0] = READ_CAPACITY_10;
    pdata[0][offset + 1] = RESERVED;
    pdata[0][offset + 2] = M_Byte1(0);//service action msb
    pdata[0][offset + 3] = M_Byte0(0);//service action lsb if non zero set byte 5, bit0
    pdata[0][offset + 4] = RESERVED;
    //skipping offset 5 for this
    pdata[0][offset + 6] = M_Byte1(CDB_LEN_10);
    pdata[0][offset + 7] = M_Byte0(CDB_LEN_10);
    offset += 8;
    if (rctd)
    {
        //set CTPD to 1
        pdata[0][offset - 8 + 5] |= BIT1;
        //set up timeouts descriptor
        sntl_Set_Command_Timeouts_Descriptor(0, 0, pdata[0], &offset);
    }
    //READ10 = 0x28
    pdata[0][offset + 0] = READ10;
    pdata[0][offset + 1] = RESERVED;
    pdata[0][offset + 2] = M_Byte1(0);//service action msb
    pdata[0][offset + 3] = M_Byte0(0);//service action lsb if non zero set byte 5, bit0
    pdata[0][offset + 4] = RESERVED;
    //skipping offset 5 for this
    pdata[0][offset + 6] = M_Byte1(CDB_LEN_10);
    pdata[0][offset + 7] = M_Byte0(CDB_LEN_10);
    offset += 8;
    if (rctd)
    {
        //set CTPD to 1
        pdata[0][offset - 8 + 5] |= BIT1;
        //set up timeouts descriptor
        sntl_Set_Command_Timeouts_Descriptor(0, 0, pdata[0], &offset);
    }
    //WRITE10 = 0x2A
    pdata[0][offset + 0] = WRITE10;
    pdata[0][offset + 1] = RESERVED;
    pdata[0][offset + 2] = M_Byte1(0);//service action msb
    pdata[0][offset + 3] = M_Byte0(0);//service action lsb if non zero set byte 5, bit0
    pdata[0][offset + 4] = RESERVED;
    //skipping offset 5 for this
    pdata[0][offset + 6] = M_Byte1(CDB_LEN_10);
    pdata[0][offset + 7] = M_Byte0(CDB_LEN_10);
    offset += 8;
    if (rctd)
    {
        //set CTPD to 1
        pdata[0][offset - 8 + 5] |= BIT1;
        //set up timeouts descriptor
        sntl_Set_Command_Timeouts_Descriptor(0, 0, pdata[0], &offset);
    }
    //WRITE_AND_VERIFY_10 = 0x2E
    //pdata[0][offset + 0] = WRITE_AND_VERIFY_10;
    //pdata[0][offset + 1] = RESERVED;
    //pdata[0][offset + 2] = M_Byte1(0);//service action msb
    //pdata[0][offset + 3] = M_Byte0(0);//service action lsb if non zero set byte 5, bit0
    //pdata[0][offset + 4] = RESERVED;
    ////skipping offset 5 for this
    //pdata[0][offset + 6] = M_Byte1(CDB_LEN_10);
    //pdata[0][offset + 7] = M_Byte0(CDB_LEN_10);
    //offset += 8;
    //if (rctd)
    //{
    //    //set CTPD to 1
    //    pdata[0][offset - 8 + 5] |= BIT1;
    //    //set up timeouts descriptor
    //    sntl_Set_Command_Timeouts_Descriptor(0, 0, pdata[0], &offset);
    //}
    //VERIFY10 = 0x2F
    pdata[0][offset + 0] = VERIFY10;
    pdata[0][offset + 1] = RESERVED;
    pdata[0][offset + 2] = M_Byte1(0);//service action msb
    pdata[0][offset + 3] = M_Byte0(0);//service action lsb if non zero set byte 5, bit0
    pdata[0][offset + 4] = RESERVED;
    //skipping offset 5 for this
    pdata[0][offset + 6] = M_Byte1(CDB_LEN_10);
    pdata[0][offset + 7] = M_Byte0(CDB_LEN_10);
    offset += 8;
    if (rctd)
    {
        //set CTPD to 1
        pdata[0][offset - 8 + 5] |= BIT1;
        //set up timeouts descriptor
        sntl_Set_Command_Timeouts_Descriptor(0, 0, pdata[0], &offset);
    }
    //SYNCHRONIZE_CACHE_10 = 0x35
    pdata[0][offset + 0] = SYNCHRONIZE_CACHE_10;
    pdata[0][offset + 1] = RESERVED;
    pdata[0][offset + 2] = M_Byte1(0);//service action msb
    pdata[0][offset + 3] = M_Byte0(0);//service action lsb if non zero set byte 5, bit0
    pdata[0][offset + 4] = RESERVED;
    //skipping offset 5 for this
    pdata[0][offset + 6] = M_Byte1(CDB_LEN_10);
    pdata[0][offset + 7] = M_Byte0(CDB_LEN_10);
    offset += 8;
    if (rctd)
    {
        //set CTPD to 1
        pdata[0][offset - 8 + 5] |= BIT1;
        //set up timeouts descriptor
        sntl_Set_Command_Timeouts_Descriptor(0, 0, pdata[0], &offset);
    }
    //WRITE_BUFFER_CMD = 0x3B + modes
    if (device->drive_info.IdentifyData.nvme.ctrl.oacs & BIT2)
    {
        pdata[0][offset + 0] = WRITE_BUFFER_CMD;
        pdata[0][offset + 1] = RESERVED;
        pdata[0][offset + 2] = M_Byte1(0x05);//service action msb
        pdata[0][offset + 3] = M_Byte0(0x05);//service action lsb if non zero set byte 5, bit0
        pdata[0][offset + 4] = RESERVED;
        pdata[0][offset + 5] = BIT0;
        pdata[0][offset + 6] = M_Byte1(CDB_LEN_12);
        pdata[0][offset + 7] = M_Byte0(CDB_LEN_12);
        offset += 8;
        if (rctd)
        {
            //set CTPD to 1
            pdata[0][offset - 8 + 5] |= BIT1;
            //set up timeouts descriptor
            sntl_Set_Command_Timeouts_Descriptor(0, 0, pdata[0], &offset);
        }
        //Not supported since we don't know when we get the final segment
        //if (downloadMode3Supported)
        //{
        //    pdata[0][offset + 0] = WRITE_BUFFER_CMD;
        //    pdata[0][offset + 1] = RESERVED;
        //    pdata[0][offset + 2] = M_Byte1(0x07);//service action msb
        //    pdata[0][offset + 3] = M_Byte0(0x07);//service action lsb if non zero set byte 5, bit0
        //    pdata[0][offset + 4] = RESERVED;
        //    pdata[0][offset + 5] = BIT0;
        //    pdata[0][offset + 6] = M_Byte1(CDB_LEN_12);
        //    pdata[0][offset + 7] = M_Byte0(CDB_LEN_12);
        //    offset += 8;
        //    if (rctd)
        //    {
        //        //set CTPD to 1
        //        pdata[0][offset - 8 + 5] |= BIT1;
        //        //set up timeouts descriptor
        //        sntl_Set_Command_Timeouts_Descriptor(0, 0, pdata[0], &offset);
        //    }
        //}
#if defined (SNTL_EXT)
        pdata[0][offset + 0] = WRITE_BUFFER_CMD;
        pdata[0][offset + 1] = RESERVED;
        pdata[0][offset + 2] = M_Byte1(0x0D);//service action msb
        pdata[0][offset + 3] = M_Byte0(0x0D);//service action lsb if non zero set byte 5, bit0
        pdata[0][offset + 4] = RESERVED;
        pdata[0][offset + 5] = BIT0;
        pdata[0][offset + 6] = M_Byte1(CDB_LEN_12);
        pdata[0][offset + 7] = M_Byte0(CDB_LEN_12);
        offset += 8;
        if (rctd)
        {
            //set CTPD to 1
            pdata[0][offset - 8 + 5] |= BIT1;
            //set up timeouts descriptor
            sntl_Set_Command_Timeouts_Descriptor(0, 0, pdata[0], &offset);
        }
#endif
        pdata[0][offset + 0] = WRITE_BUFFER_CMD;
        pdata[0][offset + 1] = RESERVED;
        pdata[0][offset + 2] = M_Byte1(0x0E);//service action msb
        pdata[0][offset + 3] = M_Byte0(0x0E);//service action lsb if non zero set byte 5, bit0
        pdata[0][offset + 4] = RESERVED;
        pdata[0][offset + 5] = BIT0;
        pdata[0][offset + 6] = M_Byte1(CDB_LEN_12);
        pdata[0][offset + 7] = M_Byte0(CDB_LEN_12);
        offset += 8;
        if (rctd)
        {
            //set CTPD to 1
            pdata[0][offset - 8 + 5] |= BIT1;
            //set up timeouts descriptor
            sntl_Set_Command_Timeouts_Descriptor(0, 0, pdata[0], &offset);
        }
        pdata[0][offset + 0] = WRITE_BUFFER_CMD;
        pdata[0][offset + 1] = RESERVED;
        pdata[0][offset + 2] = M_Byte1(0x0F);//service action msb
        pdata[0][offset + 3] = M_Byte0(0x0F);//service action lsb if non zero set byte 5, bit0
        pdata[0][offset + 4] = RESERVED;
        pdata[0][offset + 5] = BIT0;
        pdata[0][offset + 6] = M_Byte1(CDB_LEN_12);
        pdata[0][offset + 7] = M_Byte0(CDB_LEN_12);
        offset += 8;
        if (rctd)
        {
            //set CTPD to 1
            pdata[0][offset - 8 + 5] |= BIT1;
            //set up timeouts descriptor
            sntl_Set_Command_Timeouts_Descriptor(0, 0, pdata[0], &offset);
        }
    }
#if defined (SNTL_EXT)
    //READ_BUFFER_CMD = 0x3C + modes
    //not able to support normal read buffer since there is no translation...but maybe the descriptor since it could tell us offset requirements for downloads???
    //pdata[0][offset + 0] = READ_BUFFER_CMD;
    //pdata[0][offset + 1] = RESERVED;
    //pdata[0][offset + 2] = M_Byte1(0x02);//service action msb
    //pdata[0][offset + 3] = M_Byte0(0x02);//service action lsb if non zero set byte 5, bit0
    //pdata[0][offset + 4] = RESERVED;
    //pdata[0][offset + 5] = BIT0;
    //pdata[0][offset + 6] = M_Byte1(CDB_LEN_12);
    //pdata[0][offset + 7] = M_Byte0(CDB_LEN_12);
    //offset += 8;
    //if (rctd)
    //{
    //    //set CTPD to 1
    //    pdata[0][offset - 8 + 5] |= BIT1;
    //    //set up timeouts descriptor
    //    sntl_Set_Command_Timeouts_Descriptor(0, 0, pdata[0], &offset);
    //}
    //pdata[0][offset + 0] = READ_BUFFER_CMD;
    //pdata[0][offset + 1] = RESERVED;
    //pdata[0][offset + 2] = M_Byte1(0x03);//service action msb
    //pdata[0][offset + 3] = M_Byte0(0x03);//service action lsb if non zero set byte 5, bit0
    //pdata[0][offset + 4] = RESERVED;
    //pdata[0][offset + 5] = BIT0;
    //pdata[0][offset + 6] = M_Byte1(CDB_LEN_12);
    //pdata[0][offset + 7] = M_Byte0(CDB_LEN_12);
    //offset += 8;
    //if (rctd)
    //{
    //    //set CTPD to 1
    //    pdata[0][offset - 8 + 5] |= BIT1;
    //    //set up timeouts descriptor
    //    sntl_Set_Command_Timeouts_Descriptor(0, 0, pdata[0], &offset);
    //}
    //TODO: add in support for error history sntl extention
//#if SAT_4_ERROR_HISTORY_FEATURE
//    if (device->drive_info.softSATFlags.currentInternalStatusLogSupported || device->drive_info.softSATFlags.savedInternalStatusLogSupported)
//    {
//        pdata[0][offset + 0] = READ_BUFFER_CMD;
//        pdata[0][offset + 1] = RESERVED;
//        pdata[0][offset + 2] = M_Byte1(0x1C);//service action msb
//        pdata[0][offset + 3] = M_Byte0(0x1C);//service action lsb if non zero set byte 5, bit0
//        pdata[0][offset + 4] = RESERVED;
//        pdata[0][offset + 5] = BIT0;
//        pdata[0][offset + 6] = M_Byte1(CDB_LEN_12);
//        pdata[0][offset + 7] = M_Byte0(CDB_LEN_12);
//        offset += 8;
//        if (rctd)
//        {
//            //set CTPD to 1
//            pdata[0][offset - 8 + 5] |= BIT1;
//            //set up timeouts descriptor
//            sntl_Set_Command_Timeouts_Descriptor(0, 0, pdata[0], &offset);
//        }
//    }
//#endif
#endif
    if (device->drive_info.IdentifyData.nvme.ctrl.oncs & BIT1)
    {
        //WRITE_LONG_10_CMD = 0x3F
        pdata[0][offset + 0] = WRITE_LONG_10_CMD;
        pdata[0][offset + 1] = RESERVED;
        pdata[0][offset + 2] = M_Byte1(0);//service action msb
        pdata[0][offset + 3] = M_Byte0(0);//service action lsb if non zero set byte 5, bit0
        pdata[0][offset + 4] = RESERVED;
        //skipping offset 5 for this
        pdata[0][offset + 6] = M_Byte1(CDB_LEN_10);
        pdata[0][offset + 7] = M_Byte0(CDB_LEN_10);
        offset += 8;
        if (rctd)
        {
            //set CTPD to 1
            pdata[0][offset - 8 + 5] |= BIT1;
            //set up timeouts descriptor
            sntl_Set_Command_Timeouts_Descriptor(0, 0, pdata[0], &offset);
        }
    }
    //TODO: write same support
    ////WRITE_SAME_10_CMD = 0x41
    //pdata[0][offset + 0] = WRITE_SAME_10_CMD;
    //pdata[0][offset + 1] = RESERVED;
    //pdata[0][offset + 2] = M_Byte1(0);//service action msb
    //pdata[0][offset + 3] = M_Byte0(0);//service action lsb if non zero set byte 5, bit0
    //pdata[0][offset + 4] = RESERVED;
    ////skipping offset 5 for this
    //pdata[0][offset + 6] = M_Byte1(CDB_LEN_10);
    //pdata[0][offset + 7] = M_Byte0(CDB_LEN_10);
    //offset += 8;
    //if (rctd)
    //{
    //    //set CTPD to 1
    //    pdata[0][offset - 8 + 5] |= BIT1;
    //    //set up timeouts descriptor
    //    sntl_Set_Command_Timeouts_Descriptor(0, 0, pdata[0], &offset);
    //}
    //UNMAP_CMD = 0x42
    if (device->drive_info.IdentifyData.nvme.ctrl.oncs & BIT2)
    {
        pdata[0][offset + 0] = UNMAP_CMD;
        pdata[0][offset + 1] = RESERVED;
        pdata[0][offset + 2] = M_Byte1(0);//service action msb
        pdata[0][offset + 3] = M_Byte0(0);//service action lsb if non zero set byte 5, bit0
        pdata[0][offset + 4] = RESERVED;
        //skipping offset 5 for this
        pdata[0][offset + 6] = M_Byte1(CDB_LEN_10);
        pdata[0][offset + 7] = M_Byte0(CDB_LEN_10);
        offset += 8;
        if (rctd)
        {
            //set CTPD to 1
            pdata[0][offset - 8 + 5] |= BIT1;
            //set up timeouts descriptor
            sntl_Set_Command_Timeouts_Descriptor(0, 0, pdata[0], &offset);
        }
    }
#if defined (SNTL_EXT) //SNTL sanitize extension
    //SANITIZE_CMD = 0x48//4 possible service actions
    if (device->drive_info.IdentifyData.ata.Word059 & BIT12)
    {
        //check overwrite
        if (device->drive_info.IdentifyData.ata.Word059 & BIT14)
        {
            pdata[0][offset + 0] = SANITIZE_CMD;
            pdata[0][offset + 1] = RESERVED;
            pdata[0][offset + 2] = M_Byte1(0x01);//service action msb
            pdata[0][offset + 3] = M_Byte0(0x01);//service action lsb if non zero set byte 5, bit0
            pdata[0][offset + 4] = RESERVED;
            pdata[0][offset + 5] = BIT0;
            pdata[0][offset + 6] = M_Byte1(CDB_LEN_10);
            pdata[0][offset + 7] = M_Byte0(CDB_LEN_10);
            offset += 8;
            if (rctd)
            {
                //set CTPD to 1
                pdata[0][offset - 8 + 5] |= BIT1;
                //set up timeouts descriptor
                sntl_Set_Command_Timeouts_Descriptor(0, 0, pdata[0], &offset);
            }
        }
        //check block erase
        if (device->drive_info.IdentifyData.ata.Word059 & BIT15)
        {
            pdata[0][offset + 0] = SANITIZE_CMD;
            pdata[0][offset + 1] = RESERVED;
            pdata[0][offset + 2] = M_Byte1(0x02);//service action msb
            pdata[0][offset + 3] = M_Byte0(0x02);//service action lsb if non zero set byte 5, bit0
            pdata[0][offset + 4] = RESERVED;
            pdata[0][offset + 5] = BIT0;
            pdata[0][offset + 6] = M_Byte1(CDB_LEN_10);
            pdata[0][offset + 7] = M_Byte0(CDB_LEN_10);
            offset += 8;
            if (rctd)
            {
                //set CTPD to 1
                pdata[0][offset - 8 + 5] |= BIT1;
                //set up timeouts descriptor
                sntl_Set_Command_Timeouts_Descriptor(0, 0, pdata[0], &offset);
            }
        }
        //check crypto erase
        if (device->drive_info.IdentifyData.ata.Word059 & BIT13)
        {
            pdata[0][offset + 0] = SANITIZE_CMD;
            pdata[0][offset + 1] = RESERVED;
            pdata[0][offset + 2] = M_Byte1(0x03);//service action msb
            pdata[0][offset + 3] = M_Byte0(0x03);//service action lsb if non zero set byte 5, bit0
            pdata[0][offset + 4] = RESERVED;
            pdata[0][offset + 5] = BIT0;
            pdata[0][offset + 6] = M_Byte1(CDB_LEN_10);
            pdata[0][offset + 7] = M_Byte0(CDB_LEN_10);
            offset += 8;
            if (rctd)
            {
                //set CTPD to 1
                pdata[0][offset - 8 + 5] |= BIT1;
                //set up timeouts descriptor
                sntl_Set_Command_Timeouts_Descriptor(0, 0, pdata[0], &offset);
            }
        }
        //set exit failure mode since it's always available
        pdata[0][offset + 0] = SANITIZE_CMD;
        pdata[0][offset + 1] = RESERVED;
        pdata[0][offset + 2] = M_Byte1(0x1F);//service action msb
        pdata[0][offset + 3] = M_Byte0(0x1F);//service action lsb if non zero set byte 5, bit0
        pdata[0][offset + 4] = RESERVED;
        pdata[0][offset + 5] = BIT0;
        pdata[0][offset + 6] = M_Byte1(CDB_LEN_10);
        pdata[0][offset + 7] = M_Byte0(CDB_LEN_10);
        offset += 8;
        if (rctd)
        {
            //set CTPD to 1
            pdata[0][offset - 8 + 5] |= BIT1;
            //set up timeouts descriptor
            sntl_Set_Command_Timeouts_Descriptor(0, 0, pdata[0], &offset);
        }
    }
#endif
    //LOG_SENSE_CMD = 0x4D
    pdata[0][offset + 0] = LOG_SENSE_CMD;
    pdata[0][offset + 1] = RESERVED;
    pdata[0][offset + 2] = M_Byte1(0);//service action msb
    pdata[0][offset + 3] = M_Byte0(0);//service action lsb if non zero set byte 5, bit0
    pdata[0][offset + 4] = RESERVED;
    //skipping offset 5 for this
    pdata[0][offset + 6] = M_Byte1(CDB_LEN_10);
    pdata[0][offset + 7] = M_Byte0(CDB_LEN_10);
    offset += 8;
    if (rctd)
    {
        //set CTPD to 1
        pdata[0][offset - 8 + 5] |= BIT1;
        //set up timeouts descriptor
        sntl_Set_Command_Timeouts_Descriptor(0, 0, pdata[0], &offset);
    }
    //MODE_SELECT10 = 0x55
    pdata[0][offset + 0] = MODE_SELECT10;
    pdata[0][offset + 1] = RESERVED;
    pdata[0][offset + 2] = M_Byte1(0);//service action msb
    pdata[0][offset + 3] = M_Byte0(0);//service action lsb if non zero set byte 5, bit0
    pdata[0][offset + 4] = RESERVED;
    //skipping offset 5 for this
    pdata[0][offset + 6] = M_Byte1(CDB_LEN_10);
    pdata[0][offset + 7] = M_Byte0(CDB_LEN_10);
    offset += 8;
    if (rctd)
    {
        //set CTPD to 1
        pdata[0][offset - 8 + 5] |= BIT1;
        //set up timeouts descriptor
        sntl_Set_Command_Timeouts_Descriptor(0, 0, pdata[0], &offset);
    }
    //MODE_SENSE10 = 0x5A
    pdata[0][offset + 0] = MODE_SENSE10;
    pdata[0][offset + 1] = RESERVED;
    pdata[0][offset + 2] = M_Byte1(0);//service action msb
    pdata[0][offset + 3] = M_Byte0(0);//service action lsb if non zero set byte 5, bit0
    pdata[0][offset + 4] = RESERVED;
    //skipping offset 5 for this
    pdata[0][offset + 6] = M_Byte1(CDB_LEN_10);
    pdata[0][offset + 7] = M_Byte0(CDB_LEN_10);
    offset += 8;
    if (rctd)
    {
        //set CTPD to 1
        pdata[0][offset - 8 + 5] |= BIT1;
        //set up timeouts descriptor
        sntl_Set_Command_Timeouts_Descriptor(0, 0, pdata[0], &offset);
    }
    //READ16 = 0x88
    pdata[0][offset + 0] = READ16;
    pdata[0][offset + 1] = RESERVED;
    pdata[0][offset + 2] = M_Byte1(0);//service action msb
    pdata[0][offset + 3] = M_Byte0(0);//service action lsb if non zero set byte 5, bit0
    pdata[0][offset + 4] = RESERVED;
    //skipping offset 5 for this
    pdata[0][offset + 6] = M_Byte1(CDB_LEN_16);
    pdata[0][offset + 7] = M_Byte0(CDB_LEN_16);
    offset += 8;
    if (rctd)
    {
        //set CTPD to 1
        pdata[0][offset - 8 + 5] |= BIT1;
        //set up timeouts descriptor
        sntl_Set_Command_Timeouts_Descriptor(0, 0, pdata[0], &offset);
    }
    //WRITE16 = 0x8A
    pdata[0][offset + 0] = WRITE16;
    pdata[0][offset + 1] = RESERVED;
    pdata[0][offset + 2] = M_Byte1(0);//service action msb
    pdata[0][offset + 3] = M_Byte0(0);//service action lsb if non zero set byte 5, bit0
    pdata[0][offset + 4] = RESERVED;
    //skipping offset 5 for this
    pdata[0][offset + 6] = M_Byte1(CDB_LEN_16);
    pdata[0][offset + 7] = M_Byte0(CDB_LEN_16);
    offset += 8;
    if (rctd)
    {
        //set CTPD to 1
        pdata[0][offset - 8 + 5] |= BIT1;
        //set up timeouts descriptor
        sntl_Set_Command_Timeouts_Descriptor(0, 0, pdata[0], &offset);
    }
    ////WRITE_AND_VERIFY_16 = 0x8E
    //pdata[0][offset + 0] = WRITE_AND_VERIFY_16;
    //pdata[0][offset + 1] = RESERVED;
    //pdata[0][offset + 2] = M_Byte1(0);//service action msb
    //pdata[0][offset + 3] = M_Byte0(0);//service action lsb if non zero set byte 5, bit0
    //pdata[0][offset + 4] = RESERVED;
    ////skipping offset 5 for this
    //pdata[0][offset + 6] = M_Byte1(CDB_LEN_16);
    //pdata[0][offset + 7] = M_Byte0(CDB_LEN_16);
    //offset += 8;
    //if (rctd)
    //{
    //    //set CTPD to 1
    //    pdata[0][offset - 8 + 5] |= BIT1;
    //    //set up timeouts descriptor
    //    sntl_Set_Command_Timeouts_Descriptor(0, 0, pdata[0], &offset);
    //}
    //VERIFY16 = 0x8F
    pdata[0][offset + 0] = VERIFY16;
    pdata[0][offset + 1] = RESERVED;
    pdata[0][offset + 2] = M_Byte1(0);//service action msb
    pdata[0][offset + 3] = M_Byte0(0);//service action lsb if non zero set byte 5, bit0
    pdata[0][offset + 4] = RESERVED;
    //skipping offset 5 for this
    pdata[0][offset + 6] = M_Byte1(CDB_LEN_16);
    pdata[0][offset + 7] = M_Byte0(CDB_LEN_16);
    offset += 8;
    if (rctd)
    {
        //set CTPD to 1
        pdata[0][offset - 8 + 5] |= BIT1;
        //set up timeouts descriptor
        sntl_Set_Command_Timeouts_Descriptor(0, 0, pdata[0], &offset);
    }
    //SYNCHRONIZE_CACHE_16_CMD = 0x91
    pdata[0][offset + 0] = SYNCHRONIZE_CACHE_16_CMD;
    pdata[0][offset + 1] = RESERVED;
    pdata[0][offset + 2] = M_Byte1(0);//service action msb
    pdata[0][offset + 3] = M_Byte0(0);//service action lsb if non zero set byte 5, bit0
    pdata[0][offset + 4] = RESERVED;
    //skipping offset 5 for this
    pdata[0][offset + 6] = M_Byte1(CDB_LEN_16);
    pdata[0][offset + 7] = M_Byte0(CDB_LEN_16);
    offset += 8;
    if (rctd)
    {
        //set CTPD to 1
        pdata[0][offset - 8 + 5] |= BIT1;
        //set up timeouts descriptor
        sntl_Set_Command_Timeouts_Descriptor(0, 0, pdata[0], &offset);
    }
    //WRITE_SAME_16_CMD = 0x93
    //pdata[0][offset + 0] = WRITE_SAME_16_CMD;
    //pdata[0][offset + 1] = RESERVED;
    //pdata[0][offset + 2] = M_Byte1(0);//service action msb
    //pdata[0][offset + 3] = M_Byte0(0);//service action lsb if non zero set byte 5, bit0
    //pdata[0][offset + 4] = RESERVED;
    ////skipping offset 5 for this
    //pdata[0][offset + 6] = M_Byte1(CDB_LEN_16);
    //pdata[0][offset + 7] = M_Byte0(CDB_LEN_16);
    //offset += 8;
    //if (rctd)
    //{
    //    //set CTPD to 1
    //    pdata[0][offset - 8 + 5] |= BIT1;
    //    //set up timeouts descriptor
    //    sntl_Set_Command_Timeouts_Descriptor(0, 0, pdata[0], &offset);
    //}
    //0x9E / 0x10//read capacity 16                 = 0x9E
    pdata[0][offset + 0] = 0x9E;
    pdata[0][offset + 1] = RESERVED;
    pdata[0][offset + 2] = M_Byte1(0x10);//service action msb
    pdata[0][offset + 3] = M_Byte0(0x10);//service action lsb if non zero set byte 5, bit0
    pdata[0][offset + 4] = RESERVED;
    pdata[0][offset + 5] = BIT0;
    pdata[0][offset + 6] = M_Byte1(CDB_LEN_16);
    pdata[0][offset + 7] = M_Byte0(CDB_LEN_16);
    offset += 8;
    if (rctd)
    {
        //set CTPD to 1
        pdata[0][offset - 8 + 5] |= BIT1;
        //set up timeouts descriptor
        sntl_Set_Command_Timeouts_Descriptor(0, 0, pdata[0], &offset);
    }
    if (device->drive_info.IdentifyData.nvme.ctrl.oncs & BIT1)
    {
        //0x9F / 0x11//write long 16                    = 0x9F
        pdata[0][offset + 0] = 0x9F;
        pdata[0][offset + 1] = RESERVED;
        pdata[0][offset + 2] = M_Byte1(0x11);//service action msb
        pdata[0][offset + 3] = M_Byte0(0x11);//service action lsb if non zero set byte 5, bit0
        pdata[0][offset + 4] = RESERVED;
        pdata[0][offset + 5] = BIT0;
        pdata[0][offset + 6] = M_Byte1(CDB_LEN_16);
        pdata[0][offset + 7] = M_Byte0(CDB_LEN_16);
        offset += 8;
        if (rctd)
        {
            //set CTPD to 1
            pdata[0][offset - 8 + 5] |= BIT1;
            //set up timeouts descriptor
            sntl_Set_Command_Timeouts_Descriptor(0, 0, pdata[0], &offset);
        }
    }
    //REPORT_LUNS_CMD = 0xA0
    pdata[0][offset + 0] = REPORT_LUNS_CMD;
    pdata[0][offset + 1] = RESERVED;
    pdata[0][offset + 2] = M_Byte1(0);//service action msb
    pdata[0][offset + 3] = M_Byte0(0);//service action lsb if non zero set byte 5, bit0
    pdata[0][offset + 4] = RESERVED;
    pdata[0][offset + 5] = 0;
    pdata[0][offset + 6] = M_Byte1(CDB_LEN_12);
    pdata[0][offset + 7] = M_Byte0(CDB_LEN_12);
    offset += 8;
    if (rctd)
    {
        //set CTPD to 1
        pdata[0][offset - 8 + 5] |= BIT1;
        //set up timeouts descriptor
        sntl_Set_Command_Timeouts_Descriptor(0, 0, pdata[0], &offset);
    }
    if (device->drive_info.IdentifyData.nvme.ctrl.oacs & BIT0)
    {
        //SECURITY_PROTOCOL_IN = 0xA2
        pdata[0][offset + 0] = SECURITY_PROTOCOL_IN;
        pdata[0][offset + 1] = RESERVED;
        pdata[0][offset + 2] = M_Byte1(0);//service action msb
        pdata[0][offset + 3] = M_Byte0(0);//service action lsb if non zero set byte 5, bit0
        pdata[0][offset + 4] = RESERVED;
        pdata[0][offset + 5] = 0;
        pdata[0][offset + 6] = M_Byte1(CDB_LEN_12);
        pdata[0][offset + 7] = M_Byte0(CDB_LEN_12);
        offset += 8;
        if (rctd)
        {
            //set CTPD to 1
            pdata[0][offset - 8 + 5] |= BIT1;
            //set up timeouts descriptor
            sntl_Set_Command_Timeouts_Descriptor(0, 0, pdata[0], &offset);
        }
    }
    //0xA3 / 0x0C//report supported op codes        = 0xA3
    pdata[0][offset + 0] = 0xA3;
    pdata[0][offset + 1] = RESERVED;
    pdata[0][offset + 2] = M_Byte1(0x0C);//service action msb
    pdata[0][offset + 3] = M_Byte0(0x0C);//service action lsb if non zero set byte 5, bit0
    pdata[0][offset + 4] = RESERVED;
    pdata[0][offset + 5] = BIT0;
    pdata[0][offset + 6] = M_Byte1(CDB_LEN_12);
    pdata[0][offset + 7] = M_Byte0(CDB_LEN_12);
    offset += 8;
    if (rctd)
    {
        //set CTPD to 1
        pdata[0][offset - 8 + 5] |= BIT1;
        //set up timeouts descriptor
        sntl_Set_Command_Timeouts_Descriptor(0, 0, pdata[0], &offset);
    }
    //READ12 = 0xA8
    pdata[0][offset + 0] = READ12;
    pdata[0][offset + 1] = RESERVED;
    pdata[0][offset + 2] = M_Byte1(0);//service action msb
    pdata[0][offset + 3] = M_Byte0(0);//service action lsb if non zero set byte 5, bit0
    pdata[0][offset + 4] = RESERVED;
    pdata[0][offset + 5] = 0;
    pdata[0][offset + 6] = M_Byte1(CDB_LEN_12);
    pdata[0][offset + 7] = M_Byte0(CDB_LEN_12);
    offset += 8;
    if (rctd)
    {
        //set CTPD to 1
        pdata[0][offset - 8 + 5] |= BIT1;
        //set up timeouts descriptor
        sntl_Set_Command_Timeouts_Descriptor(0, 0, pdata[0], &offset);
    }
    //WRITE12 = 0xAA
    pdata[0][offset + 0] = WRITE12;
    pdata[0][offset + 1] = RESERVED;
    pdata[0][offset + 2] = M_Byte1(0);//service action msb
    pdata[0][offset + 3] = M_Byte0(0);//service action lsb if non zero set byte 5, bit0
    pdata[0][offset + 4] = RESERVED;
    pdata[0][offset + 5] = 0;
    pdata[0][offset + 6] = M_Byte1(CDB_LEN_12);
    pdata[0][offset + 7] = M_Byte0(CDB_LEN_12);
    offset += 8;
    if (rctd)
    {
        //set CTPD to 1
        pdata[0][offset - 8 + 5] |= BIT1;
        //set up timeouts descriptor
        sntl_Set_Command_Timeouts_Descriptor(0, 0, pdata[0], &offset);
    }
    //WRITE_AND_VERIFY_12 = 0xAE
    //pdata[0][offset + 0] = WRITE_AND_VERIFY_12;
    //pdata[0][offset + 1] = RESERVED;
    //pdata[0][offset + 2] = M_Byte1(0);//service action msb
    //pdata[0][offset + 3] = M_Byte0(0);//service action lsb if non zero set byte 5, bit0
    //pdata[0][offset + 4] = RESERVED;
    //pdata[0][offset + 5] = 0;
    //pdata[0][offset + 6] = M_Byte1(CDB_LEN_12);
    //pdata[0][offset + 7] = M_Byte0(CDB_LEN_12);
    //offset += 8;
    //if (rctd)
    //{
    //    //set CTPD to 1
    //    pdata[0][offset - 8 + 5] |= BIT1;
    //    //set up timeouts descriptor
    //    sntl_Set_Command_Timeouts_Descriptor(0, 0, pdata[0], &offset);
    //}
    //VERIFY12 = 0xAF
    pdata[0][offset + 0] = VERIFY12;
    pdata[0][offset + 1] = RESERVED;
    pdata[0][offset + 2] = M_Byte1(0);//service action msb
    pdata[0][offset + 3] = M_Byte0(0);//service action lsb if non zero set byte 5, bit0
    pdata[0][offset + 4] = RESERVED;
    pdata[0][offset + 5] = 0;
    pdata[0][offset + 6] = M_Byte1(CDB_LEN_12);
    pdata[0][offset + 7] = M_Byte0(CDB_LEN_12);
    offset += 8;
    if (rctd)
    {
        //set CTPD to 1
        pdata[0][offset - 8 + 5] |= BIT1;
        //set up timeouts descriptor
        sntl_Set_Command_Timeouts_Descriptor(0, 0, pdata[0], &offset);
    }
    if (device->drive_info.IdentifyData.nvme.ctrl.oacs & BIT0)
    {
        //SECURITY_PROTOCOL_OUT = 0xB5
        pdata[0][offset + 0] = SECURITY_PROTOCOL_OUT;
        pdata[0][offset + 1] = RESERVED;
        pdata[0][offset + 2] = M_Byte1(0);//service action msb
        pdata[0][offset + 3] = M_Byte0(0);//service action lsb if non zero set byte 5, bit0
        pdata[0][offset + 4] = RESERVED;
        pdata[0][offset + 5] = 0;
        pdata[0][offset + 6] = M_Byte1(CDB_LEN_12);
        pdata[0][offset + 7] = M_Byte0(CDB_LEN_12);
        offset += 8;
        if (rctd)
        {
            //set CTPD to 1
            pdata[0][offset - 8 + 5] |= BIT1;
            //set up timeouts descriptor
            sntl_Set_Command_Timeouts_Descriptor(0, 0, pdata[0], &offset);
        }
    }
    //now that we are here, we need to set the data length
    pdata[0][0] = M_Byte3(offset - 4);
    pdata[0][1] = M_Byte2(offset - 4);
    pdata[0][2] = M_Byte1(offset - 4);
    pdata[0][3] = M_Byte0(offset - 4);
    *dataLength = offset;
    return ret;
}

static int sntl_Translate_SCSI_Report_Supported_Operation_Codes_Command(tDevice *device, ScsiIoCtx *scsiIoCtx)
{
    int ret = SUCCESS;
    bool rctd = false;
    uint8_t reportingOptions = scsiIoCtx->cdb[2] & 0x07;
    uint8_t requestedOperationCode = scsiIoCtx->cdb[3];
    uint16_t requestedServiceAction = M_BytesTo2ByteValue(scsiIoCtx->cdb[4], scsiIoCtx->cdb[5]);
    uint32_t allocationLength = M_BytesTo4ByteValue(scsiIoCtx->cdb[6], scsiIoCtx->cdb[7], scsiIoCtx->cdb[8], scsiIoCtx->cdb[9]);
    uint8_t *supportedOpData = NULL;
    uint32_t supportedOpDataLength = 0;
    uint8_t senseKeySpecificDescriptor[8] = { 0 };
    uint8_t bitPointer = 0;
    uint16_t fieldPointer = 0;
    //filter out invalid fields
    if (((fieldPointer = 1) != 0 && M_GETBITRANGE(scsiIoCtx->cdb[1], 7, 5) != 0)
        || ((fieldPointer = 2) != 0 && M_GETBITRANGE(scsiIoCtx->cdb[2], 6, 3) != 0)
        || ((fieldPointer = 10) != 0 && scsiIoCtx->cdb[10] != 0)
        )
    {
        if (bitPointer == 0)
        {
            uint8_t reservedByteVal = scsiIoCtx->cdb[fieldPointer];
            uint8_t counter = 0;
            if (fieldPointer == 2)
            {
                reservedByteVal &= 0x7F;//strip off rctd bit
            }
            while (reservedByteVal > 0 && counter < 8)
            {
                reservedByteVal >>= 1;
                ++counter;
            }
            bitPointer = counter - 1;//because we should always get a count of at least 1 if here and bits are zero indexed
        }
        sntl_Set_Sense_Key_Specific_Descriptor_Invalid_Field(senseKeySpecificDescriptor, true, true, bitPointer, fieldPointer);
        //invalid field in CDB
        ret = NOT_SUPPORTED;
        sntl_Set_Sense_Data_For_Translation(scsiIoCtx->psense, scsiIoCtx->senseDataSize, SENSE_KEY_ILLEGAL_REQUEST, 0x24, 0, device->drive_info.softSATFlags.senseDataDescriptorFormat, senseKeySpecificDescriptor, 1);
        return ret;
    }
    if (scsiIoCtx->cdb[2] & BIT7)
    {
        rctd = true;
    }
    switch (reportingOptions)
    {
    case 0://return all op codes (return not supported for now until we get the other methods working...)
        ret = sntl_Create_All_Supported_Op_Codes_Buffer(device, rctd, &supportedOpData, &supportedOpDataLength);
        break;
    case 1://check operation code, service action ignored
        //check op code func
        ret = sntl_Check_Operation_Code(device, requestedOperationCode, rctd, &supportedOpData, &supportedOpDataLength);
        break;
    case 2://check operation code and service action (error on commands that don't have service actions)
        //check opcode and service action func
        ret = sntl_Check_Operation_Code_and_Service_Action(device, requestedOperationCode, requestedServiceAction, rctd, &supportedOpData, &supportedOpDataLength);
        break;
    case 3://case 1 or case 2 (SPC4+)
        if (SUCCESS == sntl_Check_Operation_Code(device, requestedOperationCode, rctd, &supportedOpData, &supportedOpDataLength))
        {
            ret = SUCCESS;
        }
        else
        {
            //free this memory since the last function allocated it, but failed, then check if the op/sa combination is supported
            safe_Free(supportedOpData)
            supportedOpDataLength = 0;
            if (sntl_Check_Operation_Code_and_Service_Action(device, requestedOperationCode, requestedServiceAction, rctd, &supportedOpData, &supportedOpDataLength))
            {
                ret = SUCCESS;
            }
            else
            {
                ret = NOT_SUPPORTED;
            }
        }
        break;
    default:
        bitPointer = 2;
        fieldPointer = 2;
        sntl_Set_Sense_Key_Specific_Descriptor_Invalid_Field(senseKeySpecificDescriptor, true, true, bitPointer, fieldPointer);
        ret = NOT_SUPPORTED;
        sntl_Set_Sense_Data_For_Translation(scsiIoCtx->psense, scsiIoCtx->senseDataSize, SENSE_KEY_ILLEGAL_REQUEST, 0x24, 0x00, device->drive_info.softSATFlags.senseDataDescriptorFormat, NULL, 0);
        break;
    }
    if (supportedOpData && scsiIoCtx->pdata)
    {
        memcpy(scsiIoCtx->pdata, supportedOpData, M_Min(supportedOpDataLength, allocationLength));
    }
    safe_Free(supportedOpData)
    return ret;
}

//always sets Descriptor type sense data
int sntl_Translate_SCSI_Command(tDevice *device, ScsiIoCtx *scsiIoCtx)
{
    static bool deviceInfoAvailable = false;
    int ret = UNKNOWN;
    bool invalidFieldInCDB = false;
    bool invalidOperationCode = false;
    uint16_t fieldPointer = 0;
    uint8_t bitPointer = 0;
    //if we weren't given a sense data pointer, use the sense data in the device structure
    if (!scsiIoCtx->psense)
    {
        scsiIoCtx->psense = device->drive_info.lastCommandSenseData;
        scsiIoCtx->senseDataSize = SPC3_SENSE_LEN;
    }
    memset(scsiIoCtx->psense, 0, scsiIoCtx->senseDataSize);
    uint8_t controlByteOffset = scsiIoCtx->cdbLength - 1;
    if (scsiIoCtx->cdb[OPERATION_CODE] == 0x7E || scsiIoCtx->cdb[OPERATION_CODE] == 0x7F)
    {
        //variable length and 32byte CDBs have the control byte at offset 1
        controlByteOffset = 1;
    }
    //check for bits in the control byte that are set that aren't supported
    if (((bitPointer = 7) != 0 && scsiIoCtx->cdb[controlByteOffset] & BIT7) //vendor specific
        || ((bitPointer = 6) != 0 && scsiIoCtx->cdb[controlByteOffset] & BIT6) //vendor specific
        || ((bitPointer = 5) != 0 && scsiIoCtx->cdb[controlByteOffset] & BIT5) //reserved
        || ((bitPointer = 4) != 0 && scsiIoCtx->cdb[controlByteOffset] & BIT4) //reserved
        || ((bitPointer = 3) != 0 && scsiIoCtx->cdb[controlByteOffset] & BIT3) //reserved
        || ((bitPointer = 2) != 0 && scsiIoCtx->cdb[controlByteOffset] & BIT2) //naca
        || ((bitPointer = 1) != 0 && scsiIoCtx->cdb[controlByteOffset] & BIT1) //flag (obsolete in SAM2)
        || ((bitPointer = 0) == 0 && scsiIoCtx->cdb[controlByteOffset] & BIT0) //link (obsolete in SAM4)
        )
    {
        uint8_t senseKeySpecificDescriptor[8] = { 0 };
        fieldPointer = controlByteOffset;
        sntl_Set_Sense_Key_Specific_Descriptor_Invalid_Field(senseKeySpecificDescriptor, true, true, bitPointer, fieldPointer);
        //set up a sense key specific information descriptor to say that this bit is not valid
        sntl_Set_Sense_Data_For_Translation(scsiIoCtx->psense, scsiIoCtx->senseDataSize, SENSE_KEY_ILLEGAL_REQUEST, 0x24, 0x00, device->drive_info.softSATFlags.senseDataDescriptorFormat, senseKeySpecificDescriptor, 1);
        return SUCCESS;
    }
    sntl_Set_Sense_Data_For_Translation(scsiIoCtx->psense, scsiIoCtx->senseDataSize, SENSE_KEY_NO_ERROR, 0, 0, device->drive_info.softSATFlags.senseDataDescriptorFormat, NULL, 0);
    //if the ataIdentify data is zero, send an identify at least once so we aren't sending that every time we do a read or write command...inquiry, read capacity will always do one though to get the most recent data
    if (!deviceInfoAvailable)
    {
        uint8_t zeroData[NVME_IDENTIFY_DATA_LEN] = { 0 };
        if (memcmp(&device->drive_info.IdentifyData.nvme.ctrl, zeroData, LEGACY_DRIVE_SEC_SIZE) == 0)
        {
            //call fill ata drive info to set up vars inside the device struct which the other commands will use.
            if (SUCCESS != fill_In_NVMe_Device_Info(device))
            {
                return FAILURE;
            }
            deviceInfoAvailable = true;
            sntl_Set_Sense_Data_For_Translation(scsiIoCtx->psense, scsiIoCtx->senseDataSize, SENSE_KEY_NO_ERROR, 0, 0, device->drive_info.softSATFlags.senseDataDescriptorFormat, NULL, 0);
        }
        else
        {
            deviceInfoAvailable = true;
        }
    }
    //start checking the scsi command and call the function to translate it
    //All functions within this switch-case should dummy up their own sense data specific to the translation!
    switch (scsiIoCtx->cdb[OPERATION_CODE])
    {
    case INQUIRY_CMD://mostly identify information, but some log info for some pages.
        ret = sntl_Translate_SCSI_Inquiry_Command(device, scsiIoCtx);
        break;
    case READ_CAPACITY_10://identify
        ret = sntl_Translate_SCSI_Read_Capacity_Command(device, false, scsiIoCtx);
        break;
    case 0x9E:
        //check the service action
        switch (scsiIoCtx->cdb[1] & 0x1F)
        {
        case 0x10://Read Capacity 16
            ret = sntl_Translate_SCSI_Read_Capacity_Command(device, true, scsiIoCtx);
            break;
        default:
            fieldPointer = 1;
            bitPointer = 4;
            invalidFieldInCDB = true;
            break;
        }
        break;
    //To Support format, we need to store the last block descriptor so we format with the correct block size when running format. We also need to send back "format corrupt" until the format has been done.
    //case SCSI_FORMAT_UNIT_CMD:
        //ret = sntl_Translate_SCSI_Format_Unit_Command(device, scsiIoCtx);
        //break;
    case LOG_SENSE_CMD:
        ret = sntl_Translate_SCSI_Log_Sense_Command(device, scsiIoCtx);
        break;
    case MODE_SELECT_6_CMD:
    case MODE_SELECT10:
        sntl_Translate_SCSI_Mode_Select_Command(device, scsiIoCtx);
        break;
    case MODE_SENSE_6_CMD:
    case MODE_SENSE10:
        ret = sntl_Translate_SCSI_Mode_Sense_Command(device, scsiIoCtx);
        break;
    case READ6:
    case READ10:
    case READ12:
    case READ16://read commands
        ret = sntl_Translate_SCSI_Read_Command(device, scsiIoCtx);
        break;
    //SNTL spec doesn't define it, but we should add a way to read the telemetry log through here similar to SAT's translation for SATA Internal Status log
#if defined (SNTL_EXT)
    //case READ_BUFFER_CMD:
    //  ret = sntl_Translate_SCSI_Read_Buffer_Command(device, scsiIoCtx);
    //  break;
#endif
    case REPORT_LUNS_CMD:
        ret = sntl_Translate_SCSI_Report_Luns_Command(device, scsiIoCtx);
        break;
    case 0xA3://check the service action for this one!
        switch (scsiIoCtx->cdb[1] & 0x1F)
        {
        case 0x0C://report supported op codes <- this is essentially returning either a massive table of supported commands, or it is sending back data or an error based off a switch statement
            //update this as more supported op codes are added
            ret = sntl_Translate_SCSI_Report_Supported_Operation_Codes_Command(device, scsiIoCtx);
            break;
        default:
            fieldPointer = 1;
            bitPointer = 4;
            invalidFieldInCDB = true;
            break;
        }
        break;
    case REQUEST_SENSE_CMD://bunch of different commands...or read the "last command sense data" and change it from fixed to descriptor, or the other way around
        ret = sntl_Translate_SCSI_Request_Sense_Command(device, scsiIoCtx);
        break;
    //SNTL doesn't have this, but we should add it similar to SAT
#if defined (SNTL_EXT)
    case SANITIZE_CMD://NVMe Sanitize
        if (device->drive_info.IdentifyData.nvme.ctrl.sanicap != 0)
        {
            ret = sntl_Translate_SCSI_Sanitize_Command(device, scsiIoCtx);
        }
      break;
#endif
    case SECURITY_PROTOCOL_IN:
        if (device->drive_info.IdentifyData.nvme.ctrl.oacs & BIT0)
        {
            ret = sntl_Translate_SCSI_Security_Protocol_In_Command(device, scsiIoCtx);
        }
        else
        {
            invalidOperationCode = true;
        }
        break;
    case SECURITY_PROTOCOL_OUT:
        if (device->drive_info.IdentifyData.nvme.ctrl.oacs & BIT0)
        {
            ret = sntl_Translate_SCSI_Security_Protocol_Out_Command(device, scsiIoCtx);
        }
        else
        {
            invalidOperationCode = true;
        }
        break;
    case SEND_DIAGNOSTIC_CMD://SNTL's translation is lacking. Should add DST support similar to SAT if the drive supports DST
        ret = sntl_Translate_SCSI_Send_Diagnostic_Command(device, scsiIoCtx);
        break;
    case START_STOP_UNIT_CMD://Varies for EPC and NON-EPC drives
        ret = sntl_Translate_SCSI_Start_Stop_Unit_Command(device, scsiIoCtx);
        break;
    case SYNCHRONIZE_CACHE_10:
    case SYNCHRONIZE_CACHE_16_CMD:
        ret = sntl_Translate_SCSI_Synchronize_Cache_Command(device, scsiIoCtx);//ATA Flush cache command
        break;
    case TEST_UNIT_READY_CMD:
        ret = sntl_Translate_SCSI_Test_Unit_Ready_Command(device, scsiIoCtx);
        break;
    case UNMAP_CMD://Data Set management-TRIM
        if (device->drive_info.IdentifyData.nvme.ctrl.oncs & BIT2)
        {
            ret = sntl_Translate_SCSI_Unmap_Command(device, scsiIoCtx);
        }
        else
        {
            invalidOperationCode = true;
        }
        break;
    case VERIFY10:
    case VERIFY12:
    case VERIFY16:
        ret = sntl_Translate_SCSI_Verify_Command(device, scsiIoCtx);//compare command
        break;
    case WRITE6:
    case WRITE10:
    case WRITE12:
    case WRITE16:
        ret = sntl_Translate_SCSI_Write_Command(device, scsiIoCtx);//write command
        break;
#if defined (SNTL_EXT)
    //These are not part of SNTL. We could add support IF the bytecheck field is specified the same as verify translation requires.
    //The similar command (but reverse order of operations) is below (compare and write)
    //case WRITE_AND_VERIFY_10:
    //case WRITE_AND_VERIFY_12:
    //case WRITE_AND_VERIFY_16:
    //  ret = sntl_Translate_SCSI_Write_And_Verify_Command(device, scsiIoCtx);//ATA Write, then read-verify commands
    //  break;
#endif
    //case COMPARE_AND_WRITE://can only do this if fused commands are supported
        //ret = sntl_Translate_SCSI_Compare_And_Write_Command(device, scsiIoCtx);
        //break;
    case WRITE_BUFFER_CMD://Firmware Download
        if (device->drive_info.IdentifyData.nvme.ctrl.oacs & BIT2)
        {
            ret = sntl_Translate_SCSI_Write_Buffer_Command(device, scsiIoCtx);
        }
        else
        {
            invalidOperationCode = true;
        }
        break;
    case WRITE_LONG_10_CMD://Write Uncorrectable
        if (device->drive_info.IdentifyData.nvme.ctrl.oncs & BIT1)
        {
            ret = sntl_Translate_SCSI_Write_Long(device, scsiIoCtx);
        }
        else
        {
            invalidOperationCode = true;
        }
        break;
    case 0x9F://write uncorrectable ext-check service action for 11h
        switch (scsiIoCtx->cdb[1] & 0x1F)
        {
        case 0x11://write uncorrectable
            if (device->drive_info.IdentifyData.nvme.ctrl.oncs & BIT1)
            {
                ret = sntl_Translate_SCSI_Write_Long(device, scsiIoCtx);
            }
            else
            {
                invalidOperationCode = true;
            }
            break;
        default:
            fieldPointer = 1;
            bitPointer = 4;
            invalidFieldInCDB = true;
            break;
        }
        break;
#if defined (SNTL_EXT)
    //SNTL doesn't describe these, but they could be added similar to SAT's specification
    //case WRITE_SAME_10_CMD://Sequential write commands
    //case WRITE_SAME_16_CMD://Sequential write commands
    //  ret = sntl_Translate_SCSI_Write_Same_Command(device, scsiIoCtx);
    //  break;
#endif
    case PERSISTENT_RESERVE_IN_CMD:
        if (device->drive_info.IdentifyData.nvme.ctrl.oncs & BIT5)
        {
            //reservations supported
            ret = sntl_Translate_Persistent_Reserve_In(device, scsiIoCtx);
        }
        else
        {
            invalidOperationCode = true;
        }
        break;
    case PERSISTENT_RESERVE_OUT_CMD:
        if (device->drive_info.IdentifyData.nvme.ctrl.oncs & BIT5)
        {
            //reservations supported
            ret = sntl_Translate_Persistent_Reserve_Out(device, scsiIoCtx);
        }
        else
        {
            invalidOperationCode = true;
        }
        break;
    default:
        invalidOperationCode = true;
        break;
    }
    if (invalidFieldInCDB)
    {
        uint8_t senseKeySpecificDescriptor[8] = { 0 };
        sntl_Set_Sense_Key_Specific_Descriptor_Invalid_Field(senseKeySpecificDescriptor, true, true, bitPointer, fieldPointer);
        sntl_Set_Sense_Data_For_Translation(scsiIoCtx->psense, scsiIoCtx->senseDataSize, SENSE_KEY_ILLEGAL_REQUEST, 0x24, 0, device->drive_info.softSATFlags.senseDataDescriptorFormat, senseKeySpecificDescriptor, 1);
        ret = NOT_SUPPORTED;
    }
    if (invalidOperationCode)
    {
        uint8_t senseKeySpecificDescriptor[8] = { 0 };
        bitPointer = 7;
        fieldPointer = 0;//operation code is not right
        sntl_Set_Sense_Key_Specific_Descriptor_Invalid_Field(senseKeySpecificDescriptor, true, true, bitPointer, fieldPointer);
        sntl_Set_Sense_Data_For_Translation(scsiIoCtx->psense, scsiIoCtx->senseDataSize, SENSE_KEY_ILLEGAL_REQUEST, 0x20, 0, device->drive_info.softSATFlags.senseDataDescriptorFormat, senseKeySpecificDescriptor, 1);
        ret = NOT_SUPPORTED;
    }
    return ret;
}

#if defined (_MSC_VER)
//Visual studio level 4 produces lots of warnings for "assignment within conditional expression" which is normally a good warning, but
//it is used HEAVILY in this file by the software SAT translator to return the field pointer on errors.
//So for VS only, this warning will be disabled in this file.
#pragma warning(pop)
#endif<|MERGE_RESOLUTION|>--- conflicted
+++ resolved
@@ -1563,17 +1563,10 @@
             memset(&supLogs, 0, sizeof(nvmeGetLogPageCmdOpts));
             supLogs.addr = supportedLogs;
             supLogs.dataLen = 1024;
-<<<<<<< HEAD
-            supLogs.lid = NVME_LOG_SUPPORTED_PAGES;
-            if (SUCCESS == nvme_Get_Log_Page(scsiIoCtx->device, &supLogs))
-            {
-                uint32_t rotMediaOffset = NVME_LOG_ROTATIONAL_MEDIA_INFORMATION * 4;
-=======
             supLogs.lid = NVME_LOG_SUPPORTED_PAGES_ID;
             if (SUCCESS == nvme_Get_Log_Page(scsiIoCtx->device, &supLogs))
             {
                 uint32_t rotMediaOffset = NVME_LOG_ROTATIONAL_MEDIA_INFORMATION_ID * 4;
->>>>>>> 43802b1d
                 uint32_t rotMediaSup = M_BytesTo4ByteValue(supportedLogs[rotMediaOffset + 3], supportedLogs[rotMediaOffset + 2], supportedLogs[rotMediaOffset + 1], supportedLogs[rotMediaOffset + 0]);
                 if (rotMediaSup & BIT0)
                 {
@@ -1583,11 +1576,7 @@
                     memset(&rotationMediaLog, 0, sizeof(nvmeGetLogPageCmdOpts));
                     rotationMediaLog.addr = rotMediaInfo;
                     rotationMediaLog.dataLen = 512;
-<<<<<<< HEAD
-                    rotationMediaLog.lid = NVME_LOG_ROTATIONAL_MEDIA_INFORMATION;
-=======
                     rotationMediaLog.lid = NVME_LOG_ROTATIONAL_MEDIA_INFORMATION_ID;
->>>>>>> 43802b1d
                     if (SUCCESS == nvme_Get_Log_Page(scsiIoCtx->device, &rotationMediaLog))
                     {
                         blockDeviceCharacteriticsPage[4] = rotMediaInfo[5];
@@ -2054,17 +2043,10 @@
             memset(&supLogs, 0, sizeof(nvmeGetLogPageCmdOpts));
             supLogs.addr = supportedLogs;
             supLogs.dataLen = 1024;
-<<<<<<< HEAD
-            supLogs.lid = NVME_LOG_SUPPORTED_PAGES;
-            if (SUCCESS == nvme_Get_Log_Page(scsiIoCtx->device, &supLogs))
-            {
-                uint32_t rotMediaOffset = NVME_LOG_ROTATIONAL_MEDIA_INFORMATION * 4;
-=======
             supLogs.lid = NVME_LOG_SUPPORTED_PAGES_ID;
             if (SUCCESS == nvme_Get_Log_Page(scsiIoCtx->device, &supLogs))
             {
                 uint32_t rotMediaOffset = NVME_LOG_ROTATIONAL_MEDIA_INFORMATION_ID * 4;
->>>>>>> 43802b1d
                 uint32_t rotMediaSup = M_BytesTo4ByteValue(supportedLogs[rotMediaOffset + 3], supportedLogs[rotMediaOffset + 2], supportedLogs[rotMediaOffset + 1], supportedLogs[rotMediaOffset + 0]);
                 if (rotMediaSup & BIT0)
                 {
@@ -2578,17 +2560,10 @@
             memset(&supLogs, 0, sizeof(nvmeGetLogPageCmdOpts));
             supLogs.addr = supportedLogs;
             supLogs.dataLen = 1024;
-<<<<<<< HEAD
-            supLogs.lid = NVME_LOG_SUPPORTED_PAGES;
-            if (SUCCESS == nvme_Get_Log_Page(scsiIoCtx->device, &supLogs))
-            {
-                uint32_t rotMediaOffset = NVME_LOG_ROTATIONAL_MEDIA_INFORMATION * 4;
-=======
             supLogs.lid = NVME_LOG_SUPPORTED_PAGES_ID;
             if (SUCCESS == nvme_Get_Log_Page(scsiIoCtx->device, &supLogs))
             {
                 uint32_t rotMediaOffset = NVME_LOG_ROTATIONAL_MEDIA_INFORMATION_ID * 4;
->>>>>>> 43802b1d
                 uint32_t rotMediaSup = M_BytesTo4ByteValue(supportedLogs[rotMediaOffset + 3], supportedLogs[rotMediaOffset + 2], supportedLogs[rotMediaOffset + 1], supportedLogs[rotMediaOffset + 0]);
                 if (rotMediaSup & BIT0)
                 {
@@ -2598,11 +2573,7 @@
                     memset(&rotationMediaLog, 0, sizeof(nvmeGetLogPageCmdOpts));
                     rotationMediaLog.addr = rotMediaInfo;
                     rotationMediaLog.dataLen = 512;
-<<<<<<< HEAD
-                    rotationMediaLog.lid = NVME_LOG_ROTATIONAL_MEDIA_INFORMATION;
-=======
                     rotationMediaLog.lid = NVME_LOG_ROTATIONAL_MEDIA_INFORMATION_ID;
->>>>>>> 43802b1d
                     if (SUCCESS == nvme_Get_Log_Page(scsiIoCtx->device, &rotationMediaLog))
                     {
                         uint32_t offset = 4;//increments each time we add a parameter
