//
// Do NOT modify or remove this copyright and license
//
// Copyright (c) 2012 - 2018 Seagate Technology LLC and/or its Affiliates, All Rights Reserved
//
// This software is subject to the terms of the Mozilla Public
// License, v. 2.0. If a copy of the MPL was not distributed with this
// file, You can obtain one at http://mozilla.org/MPL/2.0/.
//
// ******************************************************************************************
// 
// \file sntl_helper.c
// \brief Defines the function headers to help with SCSI to NVMe translation

#if !defined (DISABLE_NVME_PASSTHROUGH)

#include "sntl_helper.h"
#include "scsi_helper.h"
#include "nvme_helper.h"
#include "nvme_helper_func.h"

//This file is written based on what is described in the SCSI to NVMe translation white paper (SNTL).
//Some things that are clearly wrong (incorrect bit or offset, etc) are fixed as this was written. Most of these are noted in comments.
//The plan is to expand this beyond what is provided in the white paper for other translations. These will be wrapped in a #define for SNTL_EXT
//The whitepaper was originally created to help cover transitions in some environments from SCSI to native NVMe at a driver level.
//Most operating systems quickly implemented a driver and this is not necessary.
//This was put into this code base to help adapt for places that are treating NVMe as SCSI.
//It will probably not be used much, but it is educational to see how the translation works.
//The biggest thing missing from the SNTL whitepaper is a way to issue pass-through commands. Any implementation of this should use a vendor unique opertion code
//  so as to not confuse other OS's or software into thinking it's some other type of device (such as an ATA device behind a SATL)

//Translations not yet complete (per whitepaper):
// -returning all mode pages + subpages
// -returning all sub pages of a particular mode page
// -compare and write. This translation is not possible without the ability to issue fused commands, which is not currently possible.
// -format unit translation. Needs the ability to save changes in a block descriptor. Recommend implementing a mode page 0 that is empty for this (use page format, set first 4 bytes to "SNTL" as a signature.
// -need clarification on translation of SCSI verify with bytechk set to zero

#define SNTL_EXT
//SNTL_EXT is used to enable extensions beyond the SNTL spec...which we want since it's pretty out of date and we might as well add everything we can
//Extention translations not yet complete:
// - DST
// - Sanitize
// - mode page policy VPD page
// - nvme passthrough command (needs to handle admin vs nvm, nondata, data-in, data-out, bidirectional transfers and vendor unique commands
// - read buffer command to return the NVMe telemetry log (similar to SAT translation to return current internal status log)

void sntl_Set_Sense_Key_Specific_Descriptor_Invalid_Field(uint8_t data[8], bool cd, bool bpv, uint8_t bitPointer, uint16_t fieldPointer)
{
    if (data)
    {
        data[0] = 0x02;
        data[1] = 0x06;
        data[2] = RESERVED;
        data[3] = RESERVED;
        data[4] = M_GETBITRANGE(bitPointer, 2, 0);
        data[4] |= BIT7;//if this function is being called, then this bit is assumed to be set
        if (cd)
        {
            data[4] |= BIT6;
        }
        if (bpv)
        {
            data[4] |= BIT3;
        }
        data[5] = M_Byte1(fieldPointer);
        data[6] = M_Byte0(fieldPointer);
        data[7] = RESERVED;
    }
}

void sntl_Set_Sense_Key_Specific_Descriptor_Progress_Indicator(uint8_t data[8], uint16_t progressValue)
{
    if (data)
    {
        data[0] = 0x02;
        data[1] = 0x06;
        data[2] = RESERVED;
        data[3] = RESERVED;
        data[4] = RESERVED;
        data[4] |= BIT7;//if this function is being called, then this bit is assumed to be set
        data[5] = M_Byte1(progressValue);
        data[6] = M_Byte0(progressValue);
        data[7] = RESERVED;
    }
}

void sntl_Set_Sense_Data_For_Translation(uint8_t *sensePtr, uint32_t senseDataLength, uint8_t senseKey, uint8_t asc, uint8_t ascq, bool descriptorFormat, uint8_t descriptor[], uint8_t descriptorCount /* this will probably only be 1, but up to 2 or 3 max */)
{
    uint8_t senseData[SPC3_SENSE_LEN] = { 0 };
    uint8_t additionalSenseLength = 0;
    if (descriptorFormat)
    {
        senseData[0] = 0x72;
        //sense key
        senseData[1] |= M_Nibble0(senseKey);
        //asc
        senseData[2] = asc;
        //ascq
        senseData[3] = ascq;
        if (descriptor)
        {
            //loop through descriptor copying each one to the sense data buffer
            uint8_t senseDataOffset = 8, descriptorLength = 0, counter = 0;
            uint32_t descriptorOffset = 0;
            while (counter < descriptorCount)
            {
                descriptorLength = descriptor[descriptorOffset + 1] + 1;
                memcpy(&senseData[senseDataOffset], descriptor, descriptorLength);
                additionalSenseLength += descriptorLength;
                ++counter;
                descriptorOffset += descriptorLength;
                senseDataOffset += descriptorLength;
                if (descriptor[descriptorOffset] == 9)
                {
                    descriptorOffset += 1;//adding 1 since we put the log index in one extra byte, which is non standard and not part of the actual descriptor. This handles going on to the next descriptor in the list properly. We don't return this byte in the descriptor anyways
                }
            }
        }
        //set the additional sense length
        senseData[7] = additionalSenseLength;
    }
    else
    {
        senseData[0] = 0x70;
        //sense key
        senseData[2] |= M_Nibble0(senseKey);
        //asc
        senseData[12] = asc;
        //ascq
        senseData[13] = ascq;
        //additional sense length
        additionalSenseLength = 10;
        senseData[7] = additionalSenseLength;
        if (descriptor)
        {
            uint8_t senseDataOffset = 8, descriptorLength = 0, counter = 0;
            uint32_t descriptorOffset = 0;
            while (counter < descriptorCount)
            {
                uint8_t descriptorType = descriptor[0];
                descriptorLength = descriptor[descriptorCount] + 1;
                switch (descriptorType)
                {
                case 0://information
                {
                    if (descriptor[descriptorOffset + 2] & BIT7)
                    {
                        senseData[0] |= BIT7;//set the valid bit
                    }
                    uint64_t descriptorInformation = M_BytesTo8ByteValue(&descriptor[descriptorOffset + 4], &descriptor[descriptorOffset + 5], &descriptor[descriptorOffset + 6], &descriptor[descriptorOffset + 7], &descriptor[descriptorOffset + 8], &descriptor[descriptorOffset + 9], &descriptor[descriptorOffset + 10], &descriptor[descriptorOffset + 11]);
                    if (descriptorInformation > UINT32_MAX)
                    {
                        memset(&senseData[3], UINT8_MAX, 4);
                    }
                    else
                    {
                        //copy lowest 4 bytes
                        memcpy(&senseData[3], &descriptor[descriptorOffset + 8], 4);
                    }
                }
                break;
                case 1://command specific information
                {
                    uint64_t descriptorCmdInformation = M_BytesTo8ByteValue(&descriptor[descriptorOffset + 4], &descriptor[descriptorOffset + 5], &descriptor[descriptorOffset + 6], &descriptor[descriptorOffset + 7], &descriptor[descriptorOffset + 8], &descriptor[descriptorOffset + 9], &descriptor[descriptorOffset + 10], &descriptor[descriptorOffset + 11]);
                    if (descriptorCmdInformation > UINT32_MAX)
                    {
                        memset(&senseData[8], UINT8_MAX, 4);
                    }
                    else
                    {
                        //copy lowest 4 bytes
                        memcpy(&senseData[8], &descriptor[descriptorOffset + 8], 4);
                    }
                }
                break;
                case 2://sense key specific
                    //bytes 4, 5 , and 6
                    memcpy(&senseData[15], &descriptor[descriptorOffset + 4], 3);
                    break;
                case 3://FRU
                    senseData[14] = descriptor[descriptorOffset + 3];
                    break;
                case 4://Stream Commands
                    if (descriptor[descriptorOffset + 3] & BIT7)
                    {
                        //set filemark bit
                        senseData[2] |= BIT7;
                    }
                    if (descriptor[descriptorOffset + 3] & BIT6)
                    {
                        //set end of media bit
                        senseData[2] |= BIT6;
                    }
                    if (descriptor[descriptorOffset + 3] & BIT5)
                    {
                        //set illegal length indicator bit
                        senseData[2] |= BIT5;
                    }
                    break;
                case 5://Block Commands
                    if (descriptor[descriptorOffset + 3] & BIT5)
                    {
                        //set illegal length indicator bit
                        senseData[2] |= BIT5;
                    }
                    break;
                case 6://OSD Object Identification
                case 7://OSD Response Integrity Value
                case 8://OSD Attribute identification
                    //can't handle this type
                    break;
                case 9://ATA Status return
                    senseData[0] |= BIT7;//set the valid bit since we are filling in the information field
                    //parse out the registers as best we can
                    //information offsets bytes 3-7
                    senseData[3] = descriptor[descriptorOffset + 3];//error
                    senseData[4] = descriptor[descriptorOffset + 13];//status
                    senseData[5] = descriptor[descriptorOffset + 12];//device
                    senseData[6] = descriptor[descriptorOffset + 5];//count 7:0
                    //command specific information bytes 8-11
                    if (descriptor[descriptorOffset + 2] & BIT0)
                    {
                        //extend bit set from issuing an extended command
                        senseData[8] |= BIT7;
                    }
                    if (descriptor[descriptorOffset + 10] || descriptor[descriptorOffset + 8] || descriptor[descriptorOffset + 6])
                    {
                        //set uppder LBA non-zero bit
                        senseData[8] |= BIT5;
                    }
                    if (descriptor[descriptorOffset + 4])
                    {
                        //set sector count 15:8 non-zero bit
                        senseData[8] |= BIT6;
                    }
                    senseData[8] |= M_Nibble0(descriptor[descriptorOffset + 14]);//setting the log index...this offset is nonstandard, so we will need to increment the offset one before leaving this case
                    senseData[9] = descriptor[descriptorOffset + 7];//lba
                    senseData[10] = descriptor[descriptorOffset + 9];//lba
                    senseData[11] = descriptor[descriptorOffset + 11];//lba
                    descriptorOffset += 1;//setting this since we added the log index in the last byte of this descriptor to make this easier to pass around
                    break;
                case 10://Another Progress Indication
                    //cannot handle this in fixed format
                    break;
                case 11://User Data Segment Referral
                    //cannot handle this in fixed format
                    break;
                case 12://Forwarded Sense data
                    //cannot handle this in fixed format
                    break;
                case 13://Direct Access Block Device
                    if (descriptor[descriptorOffset + 2] & BIT7)
                    {
                        senseData[0] |= BIT7;//set the valid bit
                    }
                    if (descriptor[descriptorOffset + 2] & BIT5)
                    {
                        //set illegal length indicator bit
                        senseData[2] |= BIT5;
                    }
                    //bytes 4, 5 , and 6 for sense key specific information
                    memcpy(&senseData[15], &descriptor[descriptorOffset + 4], 3);
                    //fru code
                    senseData[14] = descriptor[descriptorOffset + 7];
                    {
                        //information
                        uint64_t descriptorInformation = M_BytesTo8ByteValue(&descriptor[descriptorOffset + 8], &descriptor[descriptorOffset + 9], &descriptor[descriptorOffset + 10], &descriptor[descriptorOffset + 11], &descriptor[descriptorOffset + 12], &descriptor[descriptorOffset + 13], &descriptor[descriptorOffset + 14], &descriptor[descriptorOffset + 15]);
                        if (descriptorInformation > UINT32_MAX)
                        {
                            memset(&senseData[3], UINT8_MAX, 4);
                        }
                        else
                        {
                            //copy lowest 4 bytes
                            memcpy(&senseData[3], &descriptor[descriptorOffset + 12], 4);
                        }
                        //command specific information
                        uint64_t descriptorCmdInformation = M_BytesTo8ByteValue(&descriptor[descriptorOffset + 16], &descriptor[descriptorOffset + 17], &descriptor[descriptorOffset + 18], &descriptor[descriptorOffset + 19], &descriptor[descriptorOffset + 20], &descriptor[descriptorOffset + 21], &descriptor[descriptorOffset + 22], &descriptor[descriptorOffset + 23]);
                        if (descriptorCmdInformation > UINT32_MAX)
                        {
                            memset(&senseData[8], UINT8_MAX, 4);
                        }
                        else
                        {
                            //copy lowest 4 bytes
                            memcpy(&senseData[8], &descriptor[descriptorOffset + 20], 4);
                        }
                    }
                    break;
                default://unsupported, break
                    //can't handle this type
                    break;
                }
                ++counter;
                descriptorOffset += descriptorLength;
                senseDataOffset += descriptorLength;
            }
        }
    }
    if (sensePtr)
    {
        memcpy(sensePtr, senseData, senseDataLength);
    }
}

void set_Sense_Data_By_Generic_NVMe_Status(tDevice *device, uint8_t nvmeStatus, uint8_t *sensePtr, uint32_t senseDataLength, bool doNotRetry)
{
    //first check if sense data reporting is supported
    uint8_t senseKey = 0, asc = 0, ascq = 0;
    bool returnSenseKeySpecificInfo = false;
    uint8_t informationSenseDescriptor[12] = { 0 };

    //make sure these are cleared out still (compiler should optimize this away if this is redundant)
    senseKey = 0;
    asc = 0;
    ascq = 0;

    bool genericCatchAllSense = false;
    
    //generic translations
    switch (nvmeStatus)
    {
    case 0://success
        break;
    case 1://invalid command opcode
        senseKey = SENSE_KEY_ILLEGAL_REQUEST;
        //invalid command operation code
        asc = 0x20;
        ascq = 0x00;
        break;
    case 2://invalid field in command
        senseKey = SENSE_KEY_ILLEGAL_REQUEST;
        //invalid field in cdb
        asc = 0x24;
        ascq = 0x00;
        break;
    case 3://command ID conflict
        genericCatchAllSense = true;
        break;
    case 4://data transfer error
        senseKey = SENSE_KEY_MEDIUM_ERROR;
        //no additional sense
        asc = 0x00;
        ascq = 0x00;
        break;
    case 5://commands aborted due to power loss notification
        senseKey = SENSE_KEY_ABORTED_COMMAND;
        //warning - power loss expected
        asc = 0x0B;
        ascq = 0x08;
        break;
    case 6://internal error
        senseKey = SENSE_KEY_HARDWARE_ERROR;
        //internal target failure
        asc = 0x44;
        ascq = 0;
        break;
    case 7://command abort requested
    case 8://command aborted due to sq deletion
    case 9://command aborted due to failed fused command
    case 0xA://command aborted due to missing fused command
        senseKey = SENSE_KEY_ABORTED_COMMAND;
        //no additional sense
        asc = 0x00;
        ascq = 0x00;
        break;
    case 0xB://invalid namespace or format
        senseKey = SENSE_KEY_ILLEGAL_REQUEST;
        //access denied - invalid LU identifier
        asc = 0x00;
        ascq = 0x00;
        break;
    case 0xC://command sequence error
        senseKey = SENSE_KEY_ILLEGAL_REQUEST;
        //access denied - invalid LU identifier
        asc = 0x2C;
        ascq = 0x00;
        break;
    case 0xD://invalid SDL segment descriptor
    case 0xE://invalid number of SGL descriptors
    case 0xF://data sgl length invalid
    case 0x10://metadata SGL length invalid
    case 0x11://SGL descriptor Type invalid
    case 0x12://invalid use of controller memory buffer
    case 0x13://PRP offset invalid
    case 0x14://atomic write unit exceeded
    case 0x15://operation denied
    case 0x16://SGL offset invalid
    case 0x17://reserved
    case 0x18://host identified inconsistent format
    case 0x19://keep alive timeout expired
    case 0x1A://keep alive timeout invalid
    case 0x1B://command aborted due to preempt and abort
        genericCatchAllSense = true;
        break;
    case 0x1C://sanitize failed
        senseKey = SENSE_KEY_MEDIUM_ERROR;
        asc = 0x31;
        ascq = 0x03;
        break;
    case 0x1D://sanitize in progress
        senseKey = SENSE_KEY_NOT_READY;
        asc = 0x04;
        ascq = 0x1B;
        break;
    case 0x1E://SGL data block granularity invalid
    case 0x1F://command not supported for queue in CMB
        //TODO: Need something to handle these....
        genericCatchAllSense = true;
        break;
        break;
        //80-BFh are I/O command set specific
    case 0x80://LBA out of range
        senseKey = SENSE_KEY_ILLEGAL_REQUEST;
        //logical block address out of range
        asc = 0x21;
        ascq = 0x00;
        break;
    case 0x81://capacity exceeded
        senseKey = SENSE_KEY_MEDIUM_ERROR;
        //no additional information
        asc = 0x00;
        ascq = 0x00;
        break;
    case 0x82://namespace not ready
        if (doNotRetry)
        {
            senseKey = SENSE_KEY_NOT_READY;
            //LOGICAL UNIT NOT READY, CAUSE NOT REPORTABLE
            asc = 0x04;
            ascq = 0x00;
        }
        else
        {
            senseKey = SENSE_KEY_NOT_READY;
            //LOGICAL UNIT NOT READY, BECOMING READY
            asc = 0x04;
            ascq = 0x01;
        }
        break;
    case 0x83://reservation conflict
        //spec says "N/A"
        genericCatchAllSense = true;
        break;
    case 0x84://format in progress
        //we can set this translation even though it isn't in the spec
        senseKey = SENSE_KEY_NOT_READY;
        asc = 0x04;
        ascq = 0x04;
        break;
    default:
        //20-7Fh are reserved
        //C0-FFh are vendor specific
        genericCatchAllSense = true;
        break;
    }
    if (genericCatchAllSense)
    {
        if (nvmeStatus > 0xC0)
        {
            //vendor specific
            senseKey = SENSE_KEY_VENDOR_SPECIFIC;
        }
        else
        {
            //just say aborted command
            senseKey = SENSE_KEY_ABORTED_COMMAND;
        }
        asc = 0;
        ascq = 0;
    }
    if (returnSenseKeySpecificInfo)
    {
        sntl_Set_Sense_Data_For_Translation(sensePtr, senseDataLength, senseKey, asc, ascq, device->drive_info.softSATFlags.senseDataDescriptorFormat, informationSenseDescriptor, 1);
    }
    else
    {
        sntl_Set_Sense_Data_For_Translation(sensePtr, senseDataLength, senseKey, asc, ascq, device->drive_info.softSATFlags.senseDataDescriptorFormat, NULL, 0);
    }
    return;
}
//the completion queue will tell us if the error is specific to a command versus a generic error
void set_Sense_Data_By_Command_Specific_NVMe_Status(tDevice *device, uint8_t nvmeStatus, uint8_t *sensePtr, uint32_t senseDataLength)
{
    //first check if sense data reporting is supported
    uint8_t senseKey = 0, asc = 0, ascq = 0;
    bool returnSenseKeySpecificInfo = false;
    uint8_t informationSenseDescriptor[12] = { 0 };

    bool genericFailureSenseData = false;

    //TODO: should use enum values instead
    switch (nvmeStatus)
    {
    case 0://completion queue invalid
        senseKey = SENSE_KEY_ILLEGAL_REQUEST;
        //no additional sense data
        break;
    case 1://invalid queue identifier
    case 2://invalid queue size
        genericFailureSenseData = true;
        break;
    case 3://abort command limit exceeded
        senseKey = SENSE_KEY_ILLEGAL_REQUEST;
        //no additional sense data
        break;
    //case 4://reserved
    case 5://asynchronous event request limit exceeded
    case 6://invalid firmware slot
    case 7://invalid firmware image
    case 8://invalid interrupt vector
    case 9://invalid log page
        genericFailureSenseData = true;
        break;
    case 0xA://invalid format
        senseKey = SENSE_KEY_MEDIUM_ERROR;
        //format command failed
        asc = 0x31;
        ascq = 0x01;
        break;
    case 0x0B://Firmware Activation Requires Conventional Reset
    case 0x0C://Invalid Queue Deletion
    case 0x0D://Feature Identifier Not Savable
    case 0x0E://Feature Not Changeable
    case 0x0F://Feature Not Namespace Specific
    case 0x10://firmware Activation requires NVM subsystem reset
    case 0x11://firmware activation requires reset
    case 0x12://firmware activation requires maximum timeout violation
    case 0x13://firmware activation prohibited
    case 0x14://overlapping range
    case 0x15://namespace insufficient capacity
    case 0x16://namespace identifie3r unavailable
    case 0x17://reserved
    case 0x18://namespace already attached
    case 0x19://namespace is private
    case 0x1A://namespace not attached
    case 0x1B://thin provisioning not supported
    case 0x1C://controller list invalid
        genericFailureSenseData = true;
        break;
    case 0x1D://device self-test in progress
        senseKey = SENSE_KEY_NOT_READY;
        asc = 0x04;
        ascq = 0x09;
        break;
    case 0x1E://boot partition write protected
    case 0x1F://invalid controller identifier
    case 0x20://invalid secondary controller state
    case 0x21://invalid number of controller resources
    case 0x22://invalid resource identifier
        genericFailureSenseData = true;
        break;
    case 0x80://conflicting attributes (dataset management, read, write)
        senseKey = SENSE_KEY_ILLEGAL_REQUEST;
        //invalid field in CDB (should be able to set param pointer for this some day)
        asc = 0x24;
        ascq = 0x00;
        break;
    case 0x81://invalid protection information (compare, read, write, write zeros)
        genericFailureSenseData = true;
        break;
    case 0x82://attempted write to read only range (dataset management, write, write uncorrectable, write zeros)
        senseKey = SENSE_KEY_DATA_PROTECT;
        asc = 0x27;
        ascq = 0x00;
        break;
        //70-7f are directive specific
        //80-BF IO command set specific
        //C0-FF vendor specific
    default:
        //set something generic
        genericFailureSenseData = true;
        break;
    }
    if (genericFailureSenseData)
    {
        if (nvmeStatus > 0xC0)
        {
            senseKey = SENSE_KEY_VENDOR_SPECIFIC;
        }
        else
        {
            senseKey = SENSE_KEY_ILLEGAL_REQUEST;
        }
    }

    if (returnSenseKeySpecificInfo)
    {
        sntl_Set_Sense_Data_For_Translation(sensePtr, senseDataLength, senseKey, asc, ascq, device->drive_info.softSATFlags.senseDataDescriptorFormat, informationSenseDescriptor, 1);
    }
    else
    {
        sntl_Set_Sense_Data_For_Translation(sensePtr, senseDataLength, senseKey, asc, ascq, device->drive_info.softSATFlags.senseDataDescriptorFormat, NULL, 0);
    }
    return;
}

void set_Sense_Data_By_Media_Errors_NVMe_Status(tDevice *device, uint8_t nvmeStatus, uint8_t *sensePtr, uint32_t senseDataLength)
{
    //first check if sense data reporting is supported
    uint8_t senseKey = 0, asc = 0, ascq = 0;
    bool returnSenseKeySpecificInfo = false;
    uint8_t informationSenseDescriptor[12] = { 0 };
    bool genericFailureSenseData = false;

    //make sure these are cleared out still (compiler should optimize this away if this is redundant)
    senseKey = 0;
    asc = 0;
    ascq = 0;

    //TODO: Media Errors translations
    switch (nvmeStatus)
    {
        //admin are 0 - 7Fh
        //IO command set specific are 80-BFh
        //Vendor specific are 0xC0-FFh
    case 0x80://write fault
        senseKey = SENSE_KEY_MEDIUM_ERROR;
        //peripheral device write fault
        asc = 0x03;
        ascq = 0x00;
        break;
    case 0x81://unrecovered read error
        senseKey = SENSE_KEY_MEDIUM_ERROR;
        //unrecovered read error
        asc = 0x11;
        ascq = 0x00;
        break;
    case 0x82://end to end guard check failure
        senseKey = SENSE_KEY_MEDIUM_ERROR;
        //logical block guard check failed
        asc = 0x10;
        ascq = 0x01;
        break;
    case 0x83://end to end application tag check failure
        senseKey = SENSE_KEY_MEDIUM_ERROR;
        //logical block application tag check failed
        asc = 0x10;
        ascq = 0x02;
        break;
    case 0x84://end to end reference tag check error
        senseKey = SENSE_KEY_MEDIUM_ERROR;
        //logical block reference tag check failed
        asc = 0x10;
        ascq = 0x03;
        break;
    case 0x85://compare failure
        senseKey = SENSE_KEY_MISCOMPARE;
        //miscompare during verify operation
        asc = 0x1D;
        ascq = 0x00;
        break;
    case 0x86://access denied
        senseKey = SENSE_KEY_DATA_PROTECT;
        //access denied - no access rights
        asc = 0x20;
        ascq = 0x02;
        break;
        //below here are in spec but not defined
    case 0x87://deallocated or unwritten logical block
    default:
        genericFailureSenseData = true;
        break;
    }
    if (genericFailureSenseData)
    {
        if (nvmeStatus > 0xC0)
        {
            senseKey = SENSE_KEY_VENDOR_SPECIFIC;
        }
        else
        {
            senseKey = SENSE_KEY_MEDIUM_ERROR;
        }
    }
    if (returnSenseKeySpecificInfo)
    {
        sntl_Set_Sense_Data_For_Translation(sensePtr, senseDataLength, senseKey, asc, ascq, device->drive_info.softSATFlags.senseDataDescriptorFormat, informationSenseDescriptor, 1);
    }
    else
    {
        sntl_Set_Sense_Data_For_Translation(sensePtr, senseDataLength, senseKey, asc, ascq, device->drive_info.softSATFlags.senseDataDescriptorFormat, NULL, 0);
    }
    return;
}

void set_Sense_Data_By_NVMe_Status(tDevice *device, uint32_t completionDWord3, uint8_t *sensePtr, uint32_t senseDataLength)
{
    uint8_t statusCodeType = M_GETBITRANGE(completionDWord3, 27, 25);
    uint8_t statusCode = M_GETBITRANGE(completionDWord3, 24, 17);
    bool doNotRetry = completionDWord3 & BIT31;

    switch (statusCodeType)
    {
    case 0://generic
        set_Sense_Data_By_Generic_NVMe_Status(device, statusCode, sensePtr, senseDataLength, doNotRetry);
        break;
    case 1://command specific
        set_Sense_Data_By_Command_Specific_NVMe_Status(device, statusCode, sensePtr, senseDataLength);
        break;
    case 2://media and data integrity errors
        set_Sense_Data_By_Media_Errors_NVMe_Status(device, statusCode, sensePtr, senseDataLength);
        break;
    default:
        //set some kind of generic sense error!
        //if status code type is 7, set a vendor unique sense data error
        //TODO: find a way to send the NVMe status back up through here
        if (statusCodeType == 7)
        {
            sntl_Set_Sense_Data_For_Translation(sensePtr, senseDataLength, SENSE_KEY_VENDOR_SPECIFIC, 0, 0, device->drive_info.softSATFlags.senseDataDescriptorFormat, NULL, 0);
        }
        else
        {
            sntl_Set_Sense_Data_For_Translation(sensePtr, senseDataLength, SENSE_KEY_RESERVED, 0, 0, device->drive_info.softSATFlags.senseDataDescriptorFormat, NULL, 0);
        }
        break;
    }
}

int sntl_Translate_Supported_VPD_Pages_00h(tDevice *device, ScsiIoCtx *scsiIoCtx)
{
    int ret = SUCCESS;
    uint8_t supportedPages[LEGACY_DRIVE_SEC_SIZE] = { 0 };
    uint16_t pageOffset = 4;
    supportedPages[0] = 0;
    supportedPages[1] = 0;//page 0
    //set page 0 in here
    supportedPages[pageOffset] = SUPPORTED_VPD_PAGES;
    pageOffset++;
    //unit serial number
    supportedPages[pageOffset] = UNIT_SERIAL_NUMBER;
    pageOffset++;
    //device identification
    supportedPages[pageOffset] = DEVICE_IDENTIFICATION;
    pageOffset++;
    //extended inquiry data
    supportedPages[pageOffset] = EXTENDED_INQUIRY_DATA;
    pageOffset++;
    ////mode page policy
    //supportedPages[pageOffset] = MODE_PAGE_POLICY;
    //pageOffset++;
    //block limits
    supportedPages[pageOffset] = BLOCK_LIMITS;
    pageOffset++;
    //block device characteristics
    supportedPages[pageOffset] = BLOCK_DEVICE_CHARACTERISTICS;
    pageOffset++;
    supportedPages[pageOffset] = LOGICAL_BLOCK_PROVISIONING;
    pageOffset++;
    //set the page length last
    supportedPages[2] = M_Byte1(pageOffset - 4);
    supportedPages[3] = M_Byte0(pageOffset - 4);
    if (scsiIoCtx->pdata)
    {
        memcpy(scsiIoCtx->pdata, supportedPages, M_Min(pageOffset, scsiIoCtx->dataLength));
    }
    return ret;
}

int sntl_Translate_Unit_Serial_Number_VPD_Page_80h(tDevice *device, ScsiIoCtx *scsiIoCtx)
{
    int ret = SUCCESS;
    uint8_t unitSerialNumber[44] = { 0 };//44 is the max size of this page with the translation spec
    uint16_t pageLength = 0;
    bool eui64nonZero = false;
    bool nguidnonZero = false;
    uint8_t zeros[16] = { 0 };
    unitSerialNumber[0] = 0;
    unitSerialNumber[1] = UNIT_SERIAL_NUMBER;
    //Check EUI64 and NGUID fields to see if non-zero
    if (memcmp(device->drive_info.IdentifyData.nvme.ns.nguid, zeros, 16))
    {
        nguidnonZero = true;
    }
    if (memcmp(device->drive_info.IdentifyData.nvme.ns.eui64, zeros, 8))
    {
        eui64nonZero = true;
    }
    //based on what we found, we need to set the SN
    if (eui64nonZero && !nguidnonZero)
    {
        //EUI separated by _ every 4 characters ending with a .
        uint8_t euiOffset = 0;
        uint8_t offset = 4;
        while (offset < 23 && euiOffset < 8)//23 is the final character, which will be a period
        {
            if (euiOffset > 0 && (euiOffset * 2) % 4 == 0)
            {
                unitSerialNumber[offset] = '_';
                ++offset;
            }
            else
            {
                char shortString[3] = { 0 };
                sprintf(shortString, "%02" PRIX8, device->drive_info.IdentifyData.nvme.ns.eui64[euiOffset]);
                unitSerialNumber[offset] = shortString[0];
                unitSerialNumber[offset + 1] = shortString[1];
                offset += 2;
                ++euiOffset;
            }
        }
        unitSerialNumber[23] = '.';
        pageLength = 20;
    }
    else if ((!eui64nonZero && nguidnonZero) || (eui64nonZero && nguidnonZero))
    {
        //NGUID separated by _ every 4 spaces ending with a .
        uint8_t nguidOffset = 0;
        uint8_t offset = 4;
        while (offset < 43 && nguidOffset < 16)//43 is the final character, which will be a period
        {
            if (nguidOffset > 0 && (nguidOffset * 2) % 4 == 0)
            {
                unitSerialNumber[offset] = '_';
                ++offset;
            }
            else
            {
                char shortString[3] = { 0 };
                sprintf(shortString, "%02" PRIX8, device->drive_info.IdentifyData.nvme.ns.nguid[nguidOffset]);
                unitSerialNumber[offset] = shortString[0];
                unitSerialNumber[offset + 1] = shortString[1];
                offset += 2;
                ++nguidOffset;
            }
        }
        unitSerialNumber[43] = '.';
        pageLength = 40;
    }
    else //If both of these fields aren't set, this is an NVMe 1.0 device that needs a different thing to be returned here.
    {
        char nsidString[10] = { 0 };
        uint8_t counter = 0;
        //SN_NSID(ashex).
        uint8_t offset = 4;
        while (counter < 20)
        {
            unitSerialNumber[offset] = device->drive_info.IdentifyData.nvme.ctrl.sn[counter];
            ++offset;
            ++counter;
        }
        unitSerialNumber[offset] = '_';
        sprintf(nsidString, "%08" PRIX32, device->drive_info.namespaceID);
        counter = 0;
        while (counter < 8)
        {
            unitSerialNumber[offset] = nsidString[counter];
            ++offset;
            ++counter;
        }
        unitSerialNumber[offset] = '.';
        pageLength = 30;
    }
    unitSerialNumber[2] = M_Byte1(pageLength);
    unitSerialNumber[3] = M_Byte0(pageLength);
    //now copy all the data we set up back to the scsi io ctx
    if (scsiIoCtx->pdata)
    {
        memcpy(scsiIoCtx->pdata, unitSerialNumber, M_Min((uint32_t)pageLength + UINT32_C(4), scsiIoCtx->dataLength));
    }
    return ret;
}

//translation spec says we need one of the following:
//NAA IEEE Registered extended designator
//T10 Vendor ID designator
//SCSI Name String designator
//EUI64 designator
//Spec strongly recommends at least one EUI64 designator
int sntl_Translate_Device_Identification_VPD_Page_83h(tDevice *device, ScsiIoCtx *scsiIoCtx)
{
    int ret = SUCCESS;
    uint8_t zeros[16] = { 0 };
    //naa designator
    uint8_t naaDesignatorLength = 0;//will be set if drive supports the WWN
    uint8_t *naaDesignator = NULL;
    //scsi name string designator
    uint8_t SCSINameStringDesignatorLength = 0;
    uint8_t *SCSINameStringDesignator = NULL;
    //vars for t10 vendor id designator
    uint8_t *t10VendorIdDesignator = NULL;
    uint8_t t10VendorIdDesignatorLength = 0;
    //EUI64
    uint8_t *eui64Designator = NULL;
    uint8_t eui64DesignatorLength = 0;

    //will hold the complete data to return
    uint8_t *deviceIdentificationPage = NULL;
    bool nguidnonZero = false;
    bool eui64nonZero = false;
    //Check EUI64 and NGUID fields to see if non-zero
    if (memcmp(device->drive_info.IdentifyData.nvme.ns.nguid, zeros, 16))
    {
        nguidnonZero = true;
    }
    if (memcmp(device->drive_info.IdentifyData.nvme.ns.eui64, zeros, 8))
    {
        eui64nonZero = true;
    }


    if (eui64nonZero)//this must be non-zero to be supported.
    {
        naaDesignatorLength = 20 /*ext*/ + 12 /*locally assigned*/;
        naaDesignator = (uint8_t*)calloc(naaDesignatorLength * sizeof(uint8_t), sizeof(uint8_t));
        //NAA extended format (6 + OUI + 64bitsEUI64 + 32bits of zeros)
        naaDesignator[0] = 1;//codes set 1
        naaDesignator[1] = 3;//designator type 3, associated with logical unit
        naaDesignator[2] = RESERVED;
        naaDesignator[3] = 16;//16 bytes for the ext designator
        naaDesignator[4] = M_NibblesTo1ByteValue(6, M_Nibble1(device->drive_info.IdentifyData.nvme.ctrl.ieee[0]));
        naaDesignator[5] = M_NibblesTo1ByteValue(M_Nibble0(device->drive_info.IdentifyData.nvme.ctrl.ieee[0]), M_Nibble1(device->drive_info.IdentifyData.nvme.ctrl.ieee[1]));
        naaDesignator[6] = M_NibblesTo1ByteValue(M_Nibble0(device->drive_info.IdentifyData.nvme.ctrl.ieee[1]), M_Nibble1(device->drive_info.IdentifyData.nvme.ctrl.ieee[2]));
        naaDesignator[7] = M_NibblesTo1ByteValue(M_Nibble0(device->drive_info.IdentifyData.nvme.ctrl.ieee[2]), M_Nibble1(device->drive_info.IdentifyData.nvme.ns.eui64[0]));
        naaDesignator[8] = M_NibblesTo1ByteValue(M_Nibble0(device->drive_info.IdentifyData.nvme.ns.eui64[0]), M_Nibble1(device->drive_info.IdentifyData.nvme.ns.eui64[1]));
        naaDesignator[9] = M_NibblesTo1ByteValue(M_Nibble0(device->drive_info.IdentifyData.nvme.ns.eui64[1]), M_Nibble1(device->drive_info.IdentifyData.nvme.ns.eui64[2]));
        naaDesignator[10] = M_NibblesTo1ByteValue(M_Nibble0(device->drive_info.IdentifyData.nvme.ns.eui64[2]), M_Nibble1(device->drive_info.IdentifyData.nvme.ns.eui64[3]));
        naaDesignator[11] = M_NibblesTo1ByteValue(M_Nibble0(device->drive_info.IdentifyData.nvme.ns.eui64[3]), M_Nibble1(device->drive_info.IdentifyData.nvme.ns.eui64[4]));
        naaDesignator[12] = M_NibblesTo1ByteValue(M_Nibble0(device->drive_info.IdentifyData.nvme.ns.eui64[4]), M_Nibble1(device->drive_info.IdentifyData.nvme.ns.eui64[5]));
        naaDesignator[13] = M_NibblesTo1ByteValue(M_Nibble0(device->drive_info.IdentifyData.nvme.ns.eui64[5]), M_Nibble1(device->drive_info.IdentifyData.nvme.ns.eui64[6]));
        naaDesignator[14] = M_NibblesTo1ByteValue(M_Nibble0(device->drive_info.IdentifyData.nvme.ns.eui64[6]), M_Nibble1(device->drive_info.IdentifyData.nvme.ns.eui64[7]));
        naaDesignator[15] = M_NibblesTo1ByteValue(M_Nibble0(device->drive_info.IdentifyData.nvme.ns.eui64[7]), 0);
        naaDesignator[16] = 0;
        naaDesignator[17] = 0;
        naaDesignator[18] = 0;
        naaDesignator[19] = 0;
        //NAA locally assigned designator (3 + first 60bits of EUI64)
        naaDesignator[20] = 1;//codes set 1
        naaDesignator[21] = 3;//designator type 3, associated with logical unit
        naaDesignator[22] = RESERVED;
        naaDesignator[23] = 8;//8 bytes for the local designator
        naaDesignator[24] = M_NibblesTo1ByteValue(3, M_Nibble0(device->drive_info.IdentifyData.nvme.ns.eui64[0]));
        naaDesignator[25] = device->drive_info.IdentifyData.nvme.ns.eui64[1];
        naaDesignator[26] = device->drive_info.IdentifyData.nvme.ns.eui64[2];
        naaDesignator[27] = device->drive_info.IdentifyData.nvme.ns.eui64[3];
        naaDesignator[28] = device->drive_info.IdentifyData.nvme.ns.eui64[4];
        naaDesignator[29] = device->drive_info.IdentifyData.nvme.ns.eui64[5];
        naaDesignator[30] = device->drive_info.IdentifyData.nvme.ns.eui64[6];
        naaDesignator[31] = device->drive_info.IdentifyData.nvme.ns.eui64[7];
    }
    else if (!eui64nonZero && !nguidnonZero) //NVMe 1.0 devices won't support EUI or NGUID, so we should be able to detect them like this
    {
        naaDesignatorLength = 20 /*ext*/ + 12 /*locally assigned*/;
        naaDesignator = (uint8_t*)calloc(naaDesignatorLength * sizeof(uint8_t), sizeof(uint8_t));
        //NAA extended format (6 + OUI + 64bitsEUI64 + 32bits of zeros)
        naaDesignator[0] = 1;//codes set 1
        naaDesignator[1] = 3;//designator type 3, associated with logical unit
        naaDesignator[2] = RESERVED;
        naaDesignator[3] = 16;//16 bytes following this
        naaDesignator[4] = M_NibblesTo1ByteValue(6, M_Nibble3(device->drive_info.IdentifyData.nvme.ctrl.vid));
        naaDesignator[5] = M_NibblesTo1ByteValue(M_Nibble2(device->drive_info.IdentifyData.nvme.ctrl.vid), M_Nibble1(device->drive_info.IdentifyData.nvme.ctrl.vid));
        naaDesignator[6] = M_NibblesTo1ByteValue(M_Nibble0(device->drive_info.IdentifyData.nvme.ctrl.vid), M_Nibble1(device->drive_info.IdentifyData.nvme.ctrl.sn[0]));
        naaDesignator[7] = M_NibblesTo1ByteValue(M_Nibble0(device->drive_info.IdentifyData.nvme.ctrl.sn[0]), M_Nibble1(device->drive_info.IdentifyData.nvme.ctrl.sn[1]));
        naaDesignator[8] = M_NibblesTo1ByteValue(M_Nibble0(device->drive_info.IdentifyData.nvme.ctrl.sn[1]), M_Nibble1(device->drive_info.IdentifyData.nvme.ctrl.sn[2]));
        naaDesignator[9] = M_NibblesTo1ByteValue(M_Nibble0(device->drive_info.IdentifyData.nvme.ctrl.sn[2]), M_Nibble1(device->drive_info.IdentifyData.nvme.ctrl.sn[3]));
        naaDesignator[10] = M_NibblesTo1ByteValue(M_Nibble0(device->drive_info.IdentifyData.nvme.ctrl.sn[3]), M_Nibble1(device->drive_info.IdentifyData.nvme.ctrl.sn[4]));
        naaDesignator[11] = M_NibblesTo1ByteValue(M_Nibble0(device->drive_info.IdentifyData.nvme.ctrl.sn[4]), M_Nibble1(device->drive_info.IdentifyData.nvme.ctrl.sn[5]));
        naaDesignator[12] = M_NibblesTo1ByteValue(M_Nibble0(device->drive_info.IdentifyData.nvme.ctrl.sn[5]), M_Nibble1(device->drive_info.IdentifyData.nvme.ctrl.sn[6]));
        naaDesignator[13] = M_NibblesTo1ByteValue(M_Nibble0(device->drive_info.IdentifyData.nvme.ctrl.sn[6]), M_Nibble1(device->drive_info.IdentifyData.nvme.ctrl.sn[7]));
        naaDesignator[14] = M_NibblesTo1ByteValue(M_Nibble0(device->drive_info.IdentifyData.nvme.ctrl.sn[7]), M_Nibble1(device->drive_info.IdentifyData.nvme.ctrl.sn[8]));
        naaDesignator[15] = M_NibblesTo1ByteValue(M_Nibble0(device->drive_info.IdentifyData.nvme.ctrl.sn[8]), M_Nibble1(device->drive_info.IdentifyData.nvme.ctrl.sn[9]));
        naaDesignator[16] = M_Byte3(device->drive_info.namespaceID);
        naaDesignator[17] = M_Byte2(device->drive_info.namespaceID);
        naaDesignator[18] = M_Byte1(device->drive_info.namespaceID);
        naaDesignator[19] = M_Byte0(device->drive_info.namespaceID);
        //NAA locally assigned designator (3 + first 60bits of EUI64)
        naaDesignator[20] = 1;//codes set 1
        naaDesignator[21] = 3;//designator type 3, associated with logical unit
        naaDesignator[22] = RESERVED;
        naaDesignator[23] = 8;//8 bytes for the local designator
        naaDesignator[24] = M_NibblesTo1ByteValue(3, M_Nibble3(device->drive_info.IdentifyData.nvme.ctrl.vid));
        naaDesignator[25] = M_NibblesTo1ByteValue(M_Nibble2(device->drive_info.IdentifyData.nvme.ctrl.vid), M_Nibble1(device->drive_info.IdentifyData.nvme.ctrl.vid));
        naaDesignator[26] = M_NibblesTo1ByteValue(M_Nibble0(device->drive_info.IdentifyData.nvme.ctrl.vid), M_Nibble1(device->drive_info.IdentifyData.nvme.ctrl.sn[0]));
        naaDesignator[27] = M_NibblesTo1ByteValue(M_Nibble0(device->drive_info.IdentifyData.nvme.ctrl.sn[0]), M_Nibble1(device->drive_info.IdentifyData.nvme.ctrl.sn[1]));
        naaDesignator[28] = M_NibblesTo1ByteValue(M_Nibble0(device->drive_info.IdentifyData.nvme.ctrl.sn[1]), M_Nibble1(device->drive_info.IdentifyData.nvme.ctrl.sn[2]));
        naaDesignator[29] = M_NibblesTo1ByteValue(M_Nibble0(device->drive_info.IdentifyData.nvme.ctrl.sn[2]), M_Nibble1(device->drive_info.IdentifyData.nvme.ctrl.sn[3]));
        naaDesignator[30] = M_NibblesTo1ByteValue(M_Nibble0(device->drive_info.IdentifyData.nvme.ctrl.sn[3]), M_Nibble1(device->drive_info.IdentifyData.nvme.ctrl.sn[4]));
        naaDesignator[31] = M_Byte0(device->drive_info.namespaceID);
    }

    //T10 Vendor ID descriptor (VendorID + productIdentification + (EUI64 || NGUID))
    if (eui64nonZero || nguidnonZero)
    {
        uint8_t offset = 12;
        t10VendorIdDesignatorLength = 16 + 4;//Length of truncated product ID as required by spec (4byte header)
        if (nguidnonZero)
        {
            t10VendorIdDesignatorLength += 32;//32characters to hold the NGUID as a string
        }
        else
        {
            t10VendorIdDesignatorLength += 16;//16 characters to hold the EUI64 as a string
        }
        t10VendorIdDesignator = (uint8_t*)calloc(t10VendorIdDesignatorLength * sizeof(uint8_t), sizeof(uint8_t));
        t10VendorIdDesignator[0] = 2;//codes set 2
        t10VendorIdDesignator[1] = 1;//designator type 1, associated with logical unit
        t10VendorIdDesignator[2] = RESERVED;
        t10VendorIdDesignator[3] = t10VendorIdDesignatorLength - 4;
        //first set the t10 vendor id in the buffer
        t10VendorIdDesignator[4] = 'N';
        t10VendorIdDesignator[5] = 'V';
        t10VendorIdDesignator[6] = 'M';
        t10VendorIdDesignator[7] = 'e';
        t10VendorIdDesignator[8] = ' ';
        t10VendorIdDesignator[9] = ' ';
        t10VendorIdDesignator[10] = ' ';
        t10VendorIdDesignator[11] = ' ';
        //Need to set product ID here (16 bytes)
        for (uint8_t mnOffset = 0; mnOffset < 16; ++mnOffset, ++offset)
        {
            t10VendorIdDesignator[offset] = device->drive_info.IdentifyData.nvme.ctrl.mn[mnOffset];
        }
        //now either NGUID or EUI64
        if (nguidnonZero)
        {
            uint8_t counter = 0;
            while (counter < 16 && offset < t10VendorIdDesignatorLength)
            {
                t10VendorIdDesignator[offset] = M_Nibble1(device->drive_info.IdentifyData.nvme.ns.nguid[counter]);
                t10VendorIdDesignator[offset + 1] = M_Nibble0(device->drive_info.IdentifyData.nvme.ns.nguid[counter]);
                offset += 2;
                ++counter;
            }
        }
        else
        {
            uint8_t counter = 0;
            while (counter < 8 && offset < t10VendorIdDesignatorLength)
            {
                t10VendorIdDesignator[offset] = M_Nibble1(device->drive_info.IdentifyData.nvme.ns.eui64[counter]);
                t10VendorIdDesignator[offset + 1] = M_Nibble0(device->drive_info.IdentifyData.nvme.ns.eui64[counter]);
                offset += 2;
                ++counter;
            }
        }
    }
    else //nvme 1.0 devices: (VendorID + productIdentification + PCI VendorID + lower 52Bits of SN + NSID)
    {
        uint8_t offset = 12;
        t10VendorIdDesignatorLength = 44;
        t10VendorIdDesignator = (uint8_t*)calloc(t10VendorIdDesignatorLength * sizeof(uint8_t), sizeof(uint8_t));
        t10VendorIdDesignator[0] = 2;//codes set 2 (ASCII)
        t10VendorIdDesignator[1] = 1;//designator type 1, associated with logical unit
        t10VendorIdDesignator[2] = RESERVED;
        t10VendorIdDesignator[3] = t10VendorIdDesignatorLength - 4;
        //first set the t10 vendor id in the buffer
        t10VendorIdDesignator[4] = 'N';
        t10VendorIdDesignator[5] = 'V';
        t10VendorIdDesignator[6] = 'M';
        t10VendorIdDesignator[7] = 'e';
        t10VendorIdDesignator[8] = ' ';
        t10VendorIdDesignator[9] = ' ';
        t10VendorIdDesignator[10] = ' ';
        t10VendorIdDesignator[11] = ' ';
        //Need to set product ID here (16 bytes)
        for (uint8_t mnOffset = 0; mnOffset < 16; ++mnOffset, ++offset)
        {
            t10VendorIdDesignator[offset] = device->drive_info.IdentifyData.nvme.ctrl.mn[mnOffset];
        }
        //now set PCI Vendor ID (as ASCII...spec is horribly written about this)
        t10VendorIdDesignator[28] = M_Nibble3(device->drive_info.IdentifyData.nvme.ctrl.vid) + '0';
        t10VendorIdDesignator[29] = M_Nibble2(device->drive_info.IdentifyData.nvme.ctrl.vid) + '0';
        t10VendorIdDesignator[30] = M_Nibble1(device->drive_info.IdentifyData.nvme.ctrl.vid) + '0';
        t10VendorIdDesignator[31] = M_Nibble0(device->drive_info.IdentifyData.nvme.ctrl.vid) + '0';
        //Now some SN bytes
        t10VendorIdDesignator[32] = device->drive_info.IdentifyData.nvme.ctrl.sn[0];
        t10VendorIdDesignator[33] = device->drive_info.IdentifyData.nvme.ctrl.sn[1];
        t10VendorIdDesignator[34] = device->drive_info.IdentifyData.nvme.ctrl.sn[2];
        t10VendorIdDesignator[35] = device->drive_info.IdentifyData.nvme.ctrl.sn[3];
        t10VendorIdDesignator[36] = device->drive_info.IdentifyData.nvme.ctrl.sn[4];
        t10VendorIdDesignator[37] = device->drive_info.IdentifyData.nvme.ctrl.sn[5];
        t10VendorIdDesignator[38] = device->drive_info.IdentifyData.nvme.ctrl.sn[6];
        //Finally, NSID (as ASCII)
        t10VendorIdDesignator[39] = M_Nibble7(device->drive_info.namespaceID) + '0';
        t10VendorIdDesignator[40] = M_Nibble6(device->drive_info.namespaceID) + '0';
        t10VendorIdDesignator[41] = M_Nibble5(device->drive_info.namespaceID) + '0';
        t10VendorIdDesignator[42] = M_Nibble4(device->drive_info.namespaceID) + '0';
        t10VendorIdDesignator[33] = M_Nibble3(device->drive_info.namespaceID) + '0';
        t10VendorIdDesignator[44] = M_Nibble2(device->drive_info.namespaceID) + '0';
        t10VendorIdDesignator[45] = M_Nibble1(device->drive_info.namespaceID) + '0';
        t10VendorIdDesignator[46] = M_Nibble0(device->drive_info.namespaceID) + '0';
    }

    //SCSI Name String (depends on NGUID and EUI64 field support...)
    if (eui64nonZero && nguidnonZero)
    {
        uint8_t counter = 0;
        uint8_t offset = 8;
        //1 descriptor for eui64 and 1 for nguid
        SCSINameStringDesignatorLength = 64;
        SCSINameStringDesignator = (uint8_t*)calloc(SCSINameStringDesignatorLength * sizeof(uint8_t), sizeof(uint8_t));
        //NGUID first!
        SCSINameStringDesignator[0] = 3;//codes set 3 (UTF-8)
        SCSINameStringDesignator[1] = 1;//designator type 1, associated with logical unit
        SCSINameStringDesignator[2] = RESERVED;
        SCSINameStringDesignator[3] = 36;
        //set "eui."
        SCSINameStringDesignator[4] = 'e';
        SCSINameStringDesignator[5] = 'u';
        SCSINameStringDesignator[6] = 'i';
        SCSINameStringDesignator[7] = '.';
        //now nguid
        while (counter < 16 && offset < t10VendorIdDesignatorLength)
        {
            t10VendorIdDesignator[offset] = M_Nibble1(device->drive_info.IdentifyData.nvme.ns.nguid[counter]) + '0';
            t10VendorIdDesignator[offset + 1] = M_Nibble0(device->drive_info.IdentifyData.nvme.ns.nguid[counter]) + '0';
            offset += 2;
            ++counter;
        }
        //now EUI 64!
        SCSINameStringDesignator[40] = 3;//codes set 3 (UTF-8)
        SCSINameStringDesignator[41] = 1;//designator type 1, associated with logical unit
        SCSINameStringDesignator[42] = RESERVED;
        SCSINameStringDesignator[43] = 20;
        //set "eui."
        SCSINameStringDesignator[44] = 'e';
        SCSINameStringDesignator[45] = 'u';
        SCSINameStringDesignator[46] = 'i';
        SCSINameStringDesignator[47] = '.';
        //now eui64
        counter = 0;
        offset = 48;
        while (counter < 8 && offset < t10VendorIdDesignatorLength)
        {
            t10VendorIdDesignator[offset] = M_Nibble1(device->drive_info.IdentifyData.nvme.ns.eui64[counter]) + '0';
            t10VendorIdDesignator[offset + 1] = M_Nibble0(device->drive_info.IdentifyData.nvme.ns.eui64[counter]) + '0';
            offset += 2;
            ++counter;
        }
        
    }
    else if (nguidnonZero)
    {
        uint8_t counter = 0;
        uint8_t offset = 8;
        //eui. + 32 hex digits from nguid (msb to lsb) 36Bytes total length
        SCSINameStringDesignatorLength = 40;
        SCSINameStringDesignator = (uint8_t*)calloc(SCSINameStringDesignatorLength * sizeof(uint8_t), sizeof(uint8_t));
        SCSINameStringDesignator[0] = 3;//codes set 3 (UTF-8)
        SCSINameStringDesignator[1] = 1;//designator type 1, associated with logical unit
        SCSINameStringDesignator[2] = RESERVED;
        SCSINameStringDesignator[3] = SCSINameStringDesignatorLength - 4;
        //set "eui."
        SCSINameStringDesignator[4] = 'e';
        SCSINameStringDesignator[5] = 'u';
        SCSINameStringDesignator[6] = 'i';
        SCSINameStringDesignator[7] = '.';
        //now nguid
        while (counter < 16 && offset < t10VendorIdDesignatorLength)
        {
            t10VendorIdDesignator[offset] = M_Nibble1(device->drive_info.IdentifyData.nvme.ns.nguid[counter]) + '0';
            t10VendorIdDesignator[offset + 1] = M_Nibble0(device->drive_info.IdentifyData.nvme.ns.nguid[counter]) + '0';
            offset += 2;
            ++counter;
        }
    }
    else if (eui64nonZero)
    {
        uint8_t counter = 0;
        uint8_t offset = 8;
        //eui. + 32 hex digits from nguid (msb to lsb) 36Bytes total length
        SCSINameStringDesignatorLength = 24;
        SCSINameStringDesignator = (uint8_t*)calloc(SCSINameStringDesignatorLength * sizeof(uint8_t), sizeof(uint8_t));
        SCSINameStringDesignator[0] = 3;//codes set 3 (UTF-8)
        SCSINameStringDesignator[1] = 1;//designator type 1, associated with logical unit
        SCSINameStringDesignator[2] = RESERVED;
        SCSINameStringDesignator[3] = SCSINameStringDesignatorLength - 4;
        //set "eui."
        SCSINameStringDesignator[4] = 'e';
        SCSINameStringDesignator[5] = 'u';
        SCSINameStringDesignator[6] = 'i';
        SCSINameStringDesignator[7] = '.';
        //now eui64
        while (counter < 8 && offset < t10VendorIdDesignatorLength)
        {
            t10VendorIdDesignator[offset] = M_Nibble1(device->drive_info.IdentifyData.nvme.ns.eui64[counter]) + '0';
            t10VendorIdDesignator[offset + 1] = M_Nibble0(device->drive_info.IdentifyData.nvme.ns.eui64[counter]) + '0';
            offset += 2;
            ++counter;
        }
    }
    else //nvme 1.0 - //2bytes of PCI Vendor ID (utf8) + 40 bytes of MN + 4 bytes of NSID (utf8) + 20 bytes of SN
    {
        uint8_t offset = 8;
        SCSINameStringDesignatorLength = 72;
        SCSINameStringDesignator = (uint8_t*)calloc(SCSINameStringDesignatorLength * sizeof(uint8_t), sizeof(uint8_t));
        SCSINameStringDesignator[0] = 3;//codes set 3 (UTF-8)
        SCSINameStringDesignator[1] = 1;//designator type 1, associated with logical unit
        SCSINameStringDesignator[2] = RESERVED;
        SCSINameStringDesignator[3] = SCSINameStringDesignatorLength - 4;
        //now set PCI Vendor ID (as UTF8)
        SCSINameStringDesignator[4] = M_Nibble3(device->drive_info.IdentifyData.nvme.ctrl.vid) + '0';
        SCSINameStringDesignator[5] = M_Nibble2(device->drive_info.IdentifyData.nvme.ctrl.vid) + '0';
        SCSINameStringDesignator[6] = M_Nibble1(device->drive_info.IdentifyData.nvme.ctrl.vid) + '0';
        SCSINameStringDesignator[7] = M_Nibble0(device->drive_info.IdentifyData.nvme.ctrl.vid) + '0';
        //40 MN bytes
        for (uint8_t mnCounter = 0; mnCounter < 40; ++mnCounter, ++offset)
        {
            SCSINameStringDesignator[offset] = device->drive_info.IdentifyData.nvme.ctrl.mn[mnCounter];
        }
        //NSID (as UTF-8)
        SCSINameStringDesignator[48] = M_Byte3(device->drive_info.namespaceID) + '0';
        SCSINameStringDesignator[49] = M_Byte2(device->drive_info.namespaceID) + '0';
        SCSINameStringDesignator[50] = M_Byte1(device->drive_info.namespaceID) + '0';
        SCSINameStringDesignator[51] = M_Byte0(device->drive_info.namespaceID) + '0';
        //Now 20 SN bytes
        offset = 52;
        for (uint8_t snCounter = 0; snCounter < 20; ++snCounter, ++offset)
        {
            SCSINameStringDesignator[offset] = device->drive_info.IdentifyData.nvme.ctrl.sn[snCounter];
        }
    }

    //EUI64 designator (depends on NGUID and EUI64 support...can return one for each of these)
    if (eui64nonZero && nguidnonZero)
    {
        //1 descriptor for eui64 and 1 for nguid
        uint8_t offset = 4;
        eui64DesignatorLength = 32;
        eui64Designator = (uint8_t*)calloc(eui64DesignatorLength * sizeof(uint8_t), sizeof(uint8_t));
        //NGUID first
        eui64Designator[0] = 1;//codes set 1 (binary)
        eui64Designator[1] = 2;//designator type 2, associated with logical unit
        eui64Designator[2] = RESERVED;
        eui64Designator[3] = 16;//16 for nguid
        for (uint8_t nguidCounter = 0; nguidCounter < 16; ++nguidCounter, ++offset)
        {
            eui64Designator[offset] = device->drive_info.IdentifyData.nvme.ns.nguid[nguidCounter];
        }
        //EUI64 next
        eui64Designator[20] = 1;//codes set 1 (binary)
        eui64Designator[21] = 2;//designator type 2, associated with logical unit
        eui64Designator[22] = RESERVED;
        eui64Designator[23] = 8;//8 for eui64
        offset = 24;
        for (uint8_t euiCounter = 0; euiCounter < 8; ++euiCounter, ++offset)
        {
            eui64Designator[offset] = device->drive_info.IdentifyData.nvme.ns.eui64[euiCounter];
        }
    }
    else if (nguidnonZero)
    {
        uint8_t offset = 4;
        eui64DesignatorLength = 20;
        eui64Designator = (uint8_t*)calloc(eui64DesignatorLength * sizeof(uint8_t), sizeof(uint8_t));
        eui64Designator[0] = 1;//codes set 1 (binary)
        eui64Designator[1] = 2;//designator type 2, associated with logical unit
        eui64Designator[2] = RESERVED;
        eui64Designator[3] = 16;//16 for nguid
        for (uint8_t nguidCounter = 0; nguidCounter < 16; ++nguidCounter, ++offset)
        {
            eui64Designator[offset] = device->drive_info.IdentifyData.nvme.ns.nguid[nguidCounter];
        }
    }
    else if (eui64nonZero)
    {
        uint8_t offset = 4;
        eui64DesignatorLength = 12;
        eui64Designator = (uint8_t*)calloc(eui64DesignatorLength * sizeof(uint8_t), sizeof(uint8_t));
        eui64Designator[0] = 1;//codes set 1 (binary)
        eui64Designator[1] = 2;//designator type 2, associated with logical unit
        eui64Designator[2] = RESERVED;
        eui64Designator[3] = 8;//8 for eui64
        for (uint8_t euiCounter = 0; euiCounter < 8; ++euiCounter, ++offset)
        {
            eui64Designator[offset] = device->drive_info.IdentifyData.nvme.ns.eui64[euiCounter];
        }
    }
    //else NVMe 1.0 will not support this designator!
    
    //now setup the device identification page
    deviceIdentificationPage = (uint8_t*)calloc(4U + eui64DesignatorLength + t10VendorIdDesignatorLength + naaDesignatorLength + SCSINameStringDesignatorLength * sizeof(uint8_t), sizeof(uint8_t));
    if (!deviceIdentificationPage)
    {
        return MEMORY_FAILURE;
    }
    deviceIdentificationPage[0] = 0;
    deviceIdentificationPage[1] = DEVICE_IDENTIFICATION;
    deviceIdentificationPage[2] = M_Byte1(eui64DesignatorLength + t10VendorIdDesignatorLength + naaDesignatorLength + SCSINameStringDesignatorLength);
    deviceIdentificationPage[3] = M_Byte0(eui64DesignatorLength + t10VendorIdDesignatorLength + naaDesignatorLength + SCSINameStringDesignatorLength);
    //copy naa first
    if (naaDesignatorLength > 0)
    {
        memcpy(&deviceIdentificationPage[4], naaDesignator, naaDesignatorLength);
    }
    safe_Free(naaDesignator);
    //t10 second
    if (t10VendorIdDesignatorLength > 0)
    {
        memcpy(&deviceIdentificationPage[4 + naaDesignatorLength], t10VendorIdDesignator, t10VendorIdDesignatorLength);
    }
    safe_Free(t10VendorIdDesignator);
    //scsi name string third
    if (SCSINameStringDesignatorLength > 0)
    {
        memcpy(&deviceIdentificationPage[4 + naaDesignatorLength + t10VendorIdDesignatorLength], SCSINameStringDesignator, SCSINameStringDesignatorLength);
    }
    safe_Free(SCSINameStringDesignator);
    //eui64 last
    if (eui64DesignatorLength > 0)
    {
        memcpy(&deviceIdentificationPage[4 + naaDesignatorLength + t10VendorIdDesignatorLength + SCSINameStringDesignatorLength], eui64Designator, eui64DesignatorLength);
    }
    safe_Free(eui64Designator);
    //copy the final data back for the command
    if (scsiIoCtx->pdata)
    {
        memcpy(scsiIoCtx->pdata, deviceIdentificationPage, M_Min(4U + eui64DesignatorLength + t10VendorIdDesignatorLength + naaDesignatorLength + SCSINameStringDesignatorLength, scsiIoCtx->dataLength));
    }
    safe_Free(deviceIdentificationPage);
    return ret;
}

int sntl_Translate_Extended_Inquiry_Data_VPD_Page_86h(tDevice *device, ScsiIoCtx *scsiIoCtx)
{
    int ret = SUCCESS;
    uint8_t extendedInquiry[64] = { 0 };
    extendedInquiry[0] = 0;
    extendedInquiry[1] = EXTENDED_INQUIRY_DATA;
    extendedInquiry[2] = 0x00;
    extendedInquiry[3] = 0x3C;
    //activate microcode shalll be 10b
    extendedInquiry[4] |= BIT7;//10b
    uint8_t spt = 0;
    switch (device->drive_info.IdentifyData.nvme.ns.dpc)
    {
    case 1:
        spt = 0;
        break;
    case 2:
        spt = 2;
        break;
    case 3:
        spt = 1;
        break;
    case 4:
        spt = 4;
        break;
    case 5:
        spt = 3;
        break;
    case 6:
        spt = 5;
        break;
    case 7:
        spt = 7;
        break;
    case 0:
    default:
        //undefinted...leave as zero
        break;
    }
    extendedInquiry[4] |= (spt << 3);
    if (device->drive_info.IdentifyData.nvme.ns.dps != 0)
    {
        //set grd_chk, app_chk, & ref_chk
        extendedInquiry[4] |= (BIT2 | BIT1 | BIT0);
    }
    extendedInquiry[5] |= BIT5;//set UASK_SUP
    if (device->drive_info.IdentifyData.nvme.ctrl.oncs & BIT1)
    {
        extendedInquiry[6] |= BIT3;//set WU_SUP since write uncorrectable command is supported
        extendedInquiry[6] |= BIT2;//set CRD_SUP since write uncorrectable command is supported
    }
    if (device->drive_info.IdentifyData.nvme.ctrl.vwc & BIT0)
    {
        extendedInquiry[6] |= BIT0;
    }
    extendedInquiry[7] |= BIT0;//LUICLR is supported

    //Extended self test completion time set to zero since not supported (our extension will set this if the drive supports the DST commands from NVMe 1.3)
#if defined (SNTL_EXT)
    //if (device->drive_info.IdentifyData.nvme.ctrl.oacs & BIT4)
    //{
    //    //DST command is supported! So get the time long dst will take to run and put it in here
    //    extendedInquiry[10] = M_Byte1(device->drive_info.IdentifyData.nvme.ctrl.edstt);
    //    extendedInquiry[11] = M_Byte0(device->drive_info.IdentifyData.nvme.ctrl.edstt);
    //}
    //else
#endif
    {
        extendedInquiry[10] = 0;
        extendedInquiry[11] = 0;
    }
    //max sense data length
    extendedInquiry[13] = 0;//can also set 252 since that is the spec maximum. This also means there is not a max

    if (scsiIoCtx->pdata)
    {
        memcpy(scsiIoCtx->pdata, extendedInquiry, M_Min(64, scsiIoCtx->dataLength));
    }
    return ret;
}

int sntl_Translate_Block_Limits_VPD_Page_B0h(tDevice *device, ScsiIoCtx *scsiIoCtx)
{
    int ret = SUCCESS;
    uint8_t blockLimits[64] = { 0 };
    blockLimits[0] = 0;
    blockLimits[1] = 0xB0;
    blockLimits[2] = 0x00;
    blockLimits[3] = 0x3C;
    //wsnz bit - leave as zero since we support a value of zero to overwrite the full drive

    //max compare and write length - 0 if fused operation not supported. Otherwise less than or equal to max transfer length field
    blockLimits[5] = 0;

    //optimal transfer length granularity (unspecified) TODO: set this to something
    blockLimits[6] = 0;
    blockLimits[7] = 0;
    //maximum transfer length 
    uint32_t maxTransferLength = UINT32_MAX;
    if (device->drive_info.IdentifyData.nvme.ctrl.mdts > 0)
    {
        maxTransferLength = 1 << device->drive_info.IdentifyData.nvme.ctrl.mdts;
    }
    blockLimits[8] = M_Byte3(maxTransferLength);
    blockLimits[9] = M_Byte2(maxTransferLength);
    blockLimits[10] = M_Byte1(maxTransferLength);
    blockLimits[11] = M_Byte0(maxTransferLength);
    //optimal transfer length (unspecified....we decide)
    blockLimits[12] = M_Byte3(65536 / device->drive_info.deviceBlockSize);
    blockLimits[13] = M_Byte2(65536 / device->drive_info.deviceBlockSize);
    blockLimits[14] = M_Byte1(65536 / device->drive_info.deviceBlockSize);
    blockLimits[15] = M_Byte0(65536 / device->drive_info.deviceBlockSize);
    //maximum prefetch length (unspecified....we decide) - leave at zero since we don't support the prefetch command

    //unmap stuff
    if (device->drive_info.IdentifyData.nvme.ctrl.oncs & BIT2)
    {
        uint32_t unmapLBACount = UINT32_MAX;
        uint32_t unmapMaxBlockDescriptors = 256;
        //maximum unmap LBA count (unspecified....we decide)
        blockLimits[20] = M_Byte3(unmapLBACount);
        blockLimits[21] = M_Byte2(unmapLBACount);
        blockLimits[22] = M_Byte1(unmapLBACount);
        blockLimits[23] = M_Byte0(unmapLBACount);
        //maximum unmap block descriptor count (unspecified....we decide)
        blockLimits[24] = M_Byte3(unmapMaxBlockDescriptors);
        blockLimits[25] = M_Byte2(unmapMaxBlockDescriptors);
        blockLimits[26] = M_Byte1(unmapMaxBlockDescriptors);
        blockLimits[27] = M_Byte0(unmapMaxBlockDescriptors);
        //optimal unmap granularity (unspecified....we decide) - leave at zero

        //uga valid bit (unspecified....we decide) - leave at zero

        //unmap granularity alignment (unspecified....we decide) - leave at zero
    }
    //TODO: set a maximum for write same length. Currently zero since we aren't supporting the command right now
    //maximum write same length (unspecified....we decide). We will allow the full drive to be write same'd
    /*blockLimits[36] = M_Byte7(device->drive_info.deviceMaxLba);
    blockLimits[37] = M_Byte6(device->drive_info.deviceMaxLba);
    blockLimits[38] = M_Byte5(device->drive_info.deviceMaxLba);
    blockLimits[39] = M_Byte4(device->drive_info.deviceMaxLba);
    blockLimits[40] = M_Byte3(device->drive_info.deviceMaxLba);
    blockLimits[41] = M_Byte2(device->drive_info.deviceMaxLba);
    blockLimits[42] = M_Byte1(device->drive_info.deviceMaxLba);
    blockLimits[43] = M_Byte0(device->drive_info.deviceMaxLba);*/
    //maximum atomic length - leave at zero

    //atomic alignment - leave at zero

    //atomic transfer length granularity - leave at zero

    //maximum atomic transfer length with atomic boundary - leave at zero

    //maximum atomic boundary size - leave at zero

    if (scsiIoCtx->pdata)
    {
        memcpy(scsiIoCtx->pdata, blockLimits, M_Min(64, scsiIoCtx->dataLength));
    }
    return ret;
}

int sntl_Translate_Block_Device_Characteristics_VPD_Page_B1h(tDevice *device, ScsiIoCtx *scsiIoCtx)
{
    int ret = SUCCESS;
    uint8_t blockDeviceCharacteriticsPage[64] = { 0 };
    blockDeviceCharacteriticsPage[0] = 0;
    blockDeviceCharacteriticsPage[1] = BLOCK_DEVICE_CHARACTERISTICS;
    blockDeviceCharacteriticsPage[2] = 0x00;
    blockDeviceCharacteriticsPage[3] = 0x3C;
    //rotation rate - non rotating device (SSD)
    blockDeviceCharacteriticsPage[4] = 0x00;
    blockDeviceCharacteriticsPage[5] = 0x01;
    //product type - not some kind of camera card
    blockDeviceCharacteriticsPage[6] = 0;
    //form factor - not reported
    blockDeviceCharacteriticsPage[7] = 0;
    //TODO: check if FUA in NVMe matches FUAB bit meaning and set it if it does
    //set FUAB and VBULS to 1
    //blockDeviceCharacteriticsPage[8] |= BIT1;//FUAB
    //TODO: see if this is something we can extend support for.
    //blockDeviceCharacteriticsPage[8] |= BIT0;//VBULS
    if (scsiIoCtx->pdata)
    {
        memcpy(scsiIoCtx->pdata, blockDeviceCharacteriticsPage, M_Min(64, scsiIoCtx->dataLength));
    }
    return ret;
}

int sntl_Translate_Logical_Block_Provisioning_VPD_Page_B2h(tDevice *device, ScsiIoCtx *scsiIoCtx)
{
    int ret = SUCCESS;
    uint8_t logicalBlockProvisioning[8] = { 0 };
    logicalBlockProvisioning[0] = 0;
    logicalBlockProvisioning[1] = 0xB2;
    logicalBlockProvisioning[2] = 0x00;
    logicalBlockProvisioning[3] = 0x04;
    //threshold exponent (only non-zero if thin-provisioning is supported)
    logicalBlockProvisioning[4] = 0;
    //lbpu bit
    if (device->drive_info.IdentifyData.nvme.ctrl.oncs & BIT2)
    {
        logicalBlockProvisioning[5] |= BIT7;
    }
    //TODO: if we extend spec support for unmap and allow setting the unmap bit, then we should enable these next two bits
    //lbpws bit
    /*
    if (device->drive_info.IdentifyData.ata.Word169 & BIT0)
    {
    logicalBlockProvisioning[5] |= BIT6;
    }
    */
    //lbpws10 bit (set to zero since we don't support unmap during write same yet)
    /*
    if (device->drive_info.IdentifyData.ata.Word169 & BIT0)
    {
    logicalBlockProvisioning[5] |= BIT5;
    }
    */
    //lbprz
    if (M_GETBITRANGE(device->drive_info.IdentifyData.nvme.ns.dlfeat, 2, 0) == 1)
    {
        logicalBlockProvisioning[5] |= BIT2;
    }
    //anc_sup //TODO: what do we do for this?
    /*if ()
    {
        logicalBlockProvisioning[5] |= BIT1;
    }*/
    //dp (set to zero since we don't support a resource descriptor)

    //provisioining type
    uint8_t provisioningType = 0;
    if (device->drive_info.IdentifyData.nvme.ctrl.oncs & BIT2)
    {
        if (device->drive_info.IdentifyData.nvme.ns.nsfeat & BIT0)
        {
            provisioningType = 2;//thin
        }
        else
        {
            provisioningType = 1;//resource
        }
    }
    logicalBlockProvisioning[6] = provisioningType;

    if (scsiIoCtx->pdata)
    {
        memcpy(scsiIoCtx->pdata, logicalBlockProvisioning, M_Min(8, scsiIoCtx->dataLength));
    }
    return ret;
}

int sntl_Translate_SCSI_Inquiry_Command(tDevice *device, ScsiIoCtx *scsiIoCtx)
{
    int ret = SUCCESS;
    uint8_t bitPointer = 0;
    uint16_t fieldPointer = 0;
    uint8_t senseKeySpecificDescriptor[8] = { 0 };
    //Check to make sure cmdDT and reserved bits aren't set
    if (scsiIoCtx->cdb[1] & 0xFE)
    {
        fieldPointer = 1;
        //One of the bits we don't support is set, so return invalid field in CDB
        uint8_t reservedByteVal = scsiIoCtx->cdb[fieldPointer];
        uint8_t counter = 0;
        while (reservedByteVal > 0 && counter < 8)
        {
            reservedByteVal >>= 1;
            ++counter;
        }
        bitPointer = counter - 1;//because we should always get a count of at least 1 if here and bits are zero indexed
        sntl_Set_Sense_Key_Specific_Descriptor_Invalid_Field(senseKeySpecificDescriptor, true, true, bitPointer, fieldPointer);
        ret = NOT_SUPPORTED;
        sntl_Set_Sense_Data_For_Translation(scsiIoCtx->psense, scsiIoCtx->senseDataSize, SENSE_KEY_ILLEGAL_REQUEST, 0x24, 0, device->drive_info.softSATFlags.senseDataDescriptorFormat, senseKeySpecificDescriptor, 1);
    }
    else
    {
        //check EVPD bit
        if (scsiIoCtx->cdb[1] & BIT0)
        {
            //check the VPD page to set up that data correctly
            switch (scsiIoCtx->cdb[2])
            {
            case SUPPORTED_VPD_PAGES:
                //update this as more supported pages are added!
                ret = sntl_Translate_Supported_VPD_Pages_00h(device, scsiIoCtx);
                break;
            case UNIT_SERIAL_NUMBER:
                ret = sntl_Translate_Unit_Serial_Number_VPD_Page_80h(device, scsiIoCtx);
                break;
            case DEVICE_IDENTIFICATION:
                ret = sntl_Translate_Device_Identification_VPD_Page_83h(device, scsiIoCtx);
                break;
            case EXTENDED_INQUIRY_DATA:
                ret = sntl_Translate_Extended_Inquiry_Data_VPD_Page_86h(device, scsiIoCtx);
                break;
            //case MODE_PAGE_POLICY:
            //  ret = translate_Mode_Page_Policy_VPD_Page_87h(device, scsiIoCtx);
            //  break;
            case BLOCK_LIMITS:
                ret = sntl_Translate_Block_Limits_VPD_Page_B0h(device, scsiIoCtx);
                break;
            case BLOCK_DEVICE_CHARACTERISTICS:
                ret = sntl_Translate_Block_Device_Characteristics_VPD_Page_B1h(device, scsiIoCtx);
                break;
            case LOGICAL_BLOCK_PROVISIONING:
                ret = sntl_Translate_Logical_Block_Provisioning_VPD_Page_B2h(device, scsiIoCtx);
                break;
            default:
                ret = NOT_SUPPORTED;
                fieldPointer = 2;
                bitPointer = 7;
                sntl_Set_Sense_Key_Specific_Descriptor_Invalid_Field(senseKeySpecificDescriptor, true, true, bitPointer, fieldPointer);
                sntl_Set_Sense_Data_For_Translation(scsiIoCtx->psense, scsiIoCtx->senseDataSize, SENSE_KEY_ILLEGAL_REQUEST, 0x24, 0, device->drive_info.softSATFlags.senseDataDescriptorFormat, senseKeySpecificDescriptor, 1);
                break;
            }
        }
        else
        {
            uint8_t inquiryData[96] = { 0 };
            //standard inquiry data
            if (scsiIoCtx->cdb[2] != 0)//if page code is non-zero, we need to return an error
            {
                fieldPointer = 2;
                bitPointer = 7;
                sntl_Set_Sense_Key_Specific_Descriptor_Invalid_Field(senseKeySpecificDescriptor, true, true, bitPointer, fieldPointer);
                sntl_Set_Sense_Data_For_Translation(scsiIoCtx->psense, scsiIoCtx->senseDataSize, SENSE_KEY_ILLEGAL_REQUEST, 0x24, 0, device->drive_info.softSATFlags.senseDataDescriptorFormat, senseKeySpecificDescriptor, 1);
                return NOT_SUPPORTED;
            }
            //TODO: issue NVMe identify commands as we need to here.
            sntl_Set_Sense_Data_For_Translation(scsiIoCtx->psense, scsiIoCtx->senseDataSize, SENSE_KEY_NO_ERROR, 0, 0, device->drive_info.softSATFlags.senseDataDescriptorFormat, NULL, 0);
            inquiryData[0] = 0;
            inquiryData[1] = 0;//not removable or a conglomerate
            //version
#if defined SNTL_EXT
            //SPC5
            inquiryData[2] = 0x07;
#else
            //SPC4
            inquiryData[2] = 0x06;
#endif
            //response format
            inquiryData[3] = 2 | BIT4;//set response format to 2 and hisup bit
            //additional length
#if defined SNTL_EXT
            inquiryData[4] = 92;
#else
            inquiryData[4] = 0x1F; 
#endif
            //check if protect bit needs to be set from namespace data
            if (device->drive_info.IdentifyData.nvme.ns.dps != 0)
            {
                inquiryData[5] = BIT0;
            }
            else
            {
                inquiryData[5] = 0;
            }
            //set cmdque bit
            inquiryData[7] = BIT1;
            //vendorID
            inquiryData[8] = 'N';
            inquiryData[9] = 'V';
            inquiryData[10] = 'M';
            inquiryData[11] = 'e';
            inquiryData[12] = ' ';
            inquiryData[13] = ' ';
            inquiryData[14] = ' ';
            inquiryData[15] = ' ';
            //Product ID (first 16bytes of the ata model number
            char nvmMN[MODEL_NUM_LEN + 1] = { 0 };
            memcpy(nvmMN, device->drive_info.IdentifyData.nvme.ctrl.mn, MODEL_NUM_LEN);
            memcpy(&inquiryData[16], nvmMN, 16);
            //product revision (truncates to 4 bytes)
            char nvmFW[FW_REV_LEN] = { 0 };
            memcpy(nvmFW, device->drive_info.IdentifyData.nvme.ctrl.fr, 8);
            remove_Leading_And_Trailing_Whitespace(nvmFW);
            if (strlen(nvmFW) > 4)
            {
                memcpy(&inquiryData[32], &nvmFW[4], 4);
            }
            else
            {
                memcpy(&inquiryData[32], &nvmFW[0], 4);
            }

            //currently this is where the translation spec ends. Anything below here is above and beyond the spec
#if defined SNTL_EXT
            //Vendor specific...we'll set the controller SN here
            char nvmSN[SERIAL_NUM_LEN + 1] = { 0 };
            memcpy(nvmSN, device->drive_info.IdentifyData.nvme.ctrl.sn, SERIAL_NUM_LEN);
            remove_Leading_And_Trailing_Whitespace(nvmSN);
            memcpy(&inquiryData[36], nvmSN, M_Min(strlen(nvmSN), 20));

            //version descriptors (bytes 58 to 73) (8 max)
            uint16_t versionOffset = 58;
            //SAM5
            inquiryData[versionOffset] = 0x00;
            inquiryData[versionOffset + 1] = 0xA0;
            versionOffset += 2;
            //SPC4
            inquiryData[versionOffset] = 0x04;
            inquiryData[versionOffset + 1] = 0x60;
            versionOffset += 2;
            //SBC3
            inquiryData[versionOffset] = 0x04;
            inquiryData[versionOffset + 1] = 0xC0;
            versionOffset += 2;
            //TODO: should we say we conform to these newer specifications?
            ////SAM6 - 
            //inquiryData[versionOffset] = 0x00;
            //inquiryData[versionOffset + 1] = 0xC0;
            //versionOffset += 2;
            ////SPC5 - 05C0h
            //inquiryData[versionOffset] = 0x05;
            //inquiryData[versionOffset + 1] = 0xC0;
            //versionOffset += 2;
            ////SBC4 - 0600h
            //inquiryData[versionOffset] = 0x06;
            //inquiryData[versionOffset + 1] = 0x00;
            //versionOffset += 2;
            //If zoned, ZBC/ZAC spec 0620h
            //Transport needs to go here...pcie?
#endif
            //now copy the data back
            if (scsiIoCtx->pdata && scsiIoCtx->dataLength > 0)
            {
                memcpy(scsiIoCtx->pdata, inquiryData, M_Min(96, scsiIoCtx->dataLength));
            }
        }
    }
    return ret;
}

int sntl_Translate_SCSI_Read_Capacity_Command(tDevice *device, bool readCapacity16, ScsiIoCtx *scsiIoCtx)
{
    int ret = SUCCESS;
    uint16_t fieldPointer = 0;
    uint8_t bitPointer = 0;
    uint8_t senseKeySpecificDescriptor[8] = { 0 };
    //Check that reserved and obsolete bits aren't set
    if (readCapacity16)
    {
        //16byte field filter
        if ((fieldPointer = 1 && M_GETBITRANGE(scsiIoCtx->cdb[1], 7, 5) != 0)
            || (fieldPointer = 2 && scsiIoCtx->cdb[2] != 0)
            || (fieldPointer = 3 && scsiIoCtx->cdb[3] != 0)
            || (fieldPointer = 4 && scsiIoCtx->cdb[4] != 0)
            || (fieldPointer = 5 && scsiIoCtx->cdb[5] != 0)
            || (fieldPointer = 6 && scsiIoCtx->cdb[6] != 0)
            || (fieldPointer = 7 && scsiIoCtx->cdb[7] != 0)
            || (fieldPointer = 8 && scsiIoCtx->cdb[8] != 0)
            || (fieldPointer = 9 && scsiIoCtx->cdb[9] != 0)
            || (fieldPointer = 14 && scsiIoCtx->cdb[14] != 0)
            )
        {
            //invalid field in CDB
            uint8_t reservedByteVal = scsiIoCtx->cdb[fieldPointer];
            uint8_t counter = 0;
            while (reservedByteVal > 0 && counter < 8)
            {
                reservedByteVal >>= 1;
                ++counter;
            }
            bitPointer = counter - 1;
            sntl_Set_Sense_Key_Specific_Descriptor_Invalid_Field(senseKeySpecificDescriptor, true, true, bitPointer, fieldPointer);
            sntl_Set_Sense_Data_For_Translation(scsiIoCtx->psense, scsiIoCtx->senseDataSize, SENSE_KEY_ILLEGAL_REQUEST, 0x24, 0, device->drive_info.softSATFlags.senseDataDescriptorFormat, senseKeySpecificDescriptor, 1);
            ret = NOT_SUPPORTED;
            return ret;
        }
    }
    else
    {
        //10 byte field filter
        if ((fieldPointer = 1 && scsiIoCtx->cdb[1] != 0)
            || (fieldPointer = 2 && scsiIoCtx->cdb[2] != 0)
            || (fieldPointer = 3 && scsiIoCtx->cdb[3] != 0)
            || (fieldPointer = 4 && scsiIoCtx->cdb[4] != 0)
            || (fieldPointer = 5 && scsiIoCtx->cdb[5] != 0)
            || (fieldPointer = 6 && scsiIoCtx->cdb[6] != 0)
            || (fieldPointer = 7 && scsiIoCtx->cdb[7] != 0)
            || (fieldPointer = 8 && scsiIoCtx->cdb[8] != 0)
            )
        {
            //invalid field in CDB
            ret = NOT_SUPPORTED;
            bitPointer = 7;
            uint8_t reservedByteVal = scsiIoCtx->cdb[fieldPointer];
            uint8_t counter = 0;
            while (reservedByteVal > 0 && counter < 8)
            {
                reservedByteVal >>= 1;
                ++counter;
            }
            bitPointer = counter - 1;
            sntl_Set_Sense_Key_Specific_Descriptor_Invalid_Field(senseKeySpecificDescriptor, true, true, bitPointer, fieldPointer);
            sntl_Set_Sense_Data_For_Translation(scsiIoCtx->psense, scsiIoCtx->senseDataSize, SENSE_KEY_ILLEGAL_REQUEST, 0x24, 0, device->drive_info.softSATFlags.senseDataDescriptorFormat, senseKeySpecificDescriptor, 1);
            return ret;
        }
    }
    if (scsiIoCtx->pdata)
    {
        uint64_t maxLBA = device->drive_info.IdentifyData.nvme.ns.nsze - 1;
        uint8_t flbas = M_GETBITRANGE(device->drive_info.IdentifyData.nvme.ns.flbas, 3, 0);
        uint32_t logicalSectorSize = (uint32_t)power_Of_Two(device->drive_info.IdentifyData.nvme.ns.lbaf[flbas].lbaDS);
        //set the data in the buffer
        if (readCapacity16)
        {
            uint8_t readCapacityData[32] = { 0 };
            readCapacityData[0] = M_Byte7(maxLBA);
            readCapacityData[1] = M_Byte6(maxLBA);
            readCapacityData[2] = M_Byte5(maxLBA);
            readCapacityData[3] = M_Byte4(maxLBA);
            readCapacityData[4] = M_Byte3(maxLBA);
            readCapacityData[5] = M_Byte2(maxLBA);
            readCapacityData[6] = M_Byte1(maxLBA);
            readCapacityData[7] = M_Byte0(maxLBA);
            readCapacityData[8] = M_Byte3(logicalSectorSize);
            readCapacityData[9] = M_Byte2(logicalSectorSize);
            readCapacityData[10] = M_Byte1(logicalSectorSize);
            readCapacityData[11] = M_Byte0(logicalSectorSize);
            //sector size exponent
            readCapacityData[13] = 0;
            //set the alignment first
            readCapacityData[14] = 0;
            readCapacityData[15] = 0;
            //now bits related to provisioning and deallocation
            if (device->drive_info.IdentifyData.nvme.ctrl.oncs & BIT2 && device->drive_info.IdentifyData.nvme.ns.nsfeat & BIT0)//supports provisioning...did this like how we get provisioning type in logical block provisioining page
            {
                readCapacityData[14] |= BIT7;
            }
            if (M_GETBITRANGE(device->drive_info.IdentifyData.nvme.ns.dlfeat, 2, 0) == 1)// deallocation reads return zero
            {
                readCapacityData[14] |= BIT6;
            }
            //remaining bytes are reserved

            if (scsiIoCtx->pdata)
            {
                memcpy(scsiIoCtx->pdata, readCapacityData, M_Min(32, scsiIoCtx->dataLength));
            }
        }
        else
        {
            //data length is required by spec so return an error if we don't have at least that length
            if (scsiIoCtx->dataLength < 8 || !scsiIoCtx->pdata)
            {
                return MEMORY_FAILURE;
            }
            if (maxLBA > UINT32_MAX)
            {
                scsiIoCtx->pdata[0] = 0xFF;
                scsiIoCtx->pdata[1] = 0xFF;
                scsiIoCtx->pdata[2] = 0xFF;
                scsiIoCtx->pdata[3] = 0xFF;
            }
            else
            {
                scsiIoCtx->pdata[0] = M_Byte3(maxLBA);
                scsiIoCtx->pdata[1] = M_Byte2(maxLBA);
                scsiIoCtx->pdata[2] = M_Byte1(maxLBA);
                scsiIoCtx->pdata[3] = M_Byte0(maxLBA);
            }
            scsiIoCtx->pdata[4] = M_Byte3(logicalSectorSize);
            scsiIoCtx->pdata[5] = M_Byte2(logicalSectorSize);
            scsiIoCtx->pdata[6] = M_Byte1(logicalSectorSize);
            scsiIoCtx->pdata[7] = M_Byte0(logicalSectorSize);
        }
    }
    return ret;
}

int sntl_Translate_Supported_Log_Pages(tDevice *device, ScsiIoCtx *scsiIoCtx)
{
    int ret = SUCCESS;
    bool subpageFormat = false;
    uint8_t supportedPages[LEGACY_DRIVE_SEC_SIZE] = { 0 };//this should be plenty big for now
    uint8_t offset = 4;
    uint8_t increment = 1;
    if (scsiIoCtx->cdb[3] == 0xFF)
    {
        subpageFormat = true;
        increment = 2;
    }
    if (subpageFormat)
    {
        supportedPages[0] |= BIT6;//set the subpage format bit
        supportedPages[1] = 0xFF;
    }
    else
    {
        supportedPages[0] = 0;
        supportedPages[1] = 0;
    }
    //Set supported page page
    supportedPages[offset] = LP_SUPPORTED_LOG_PAGES;
    offset += increment;
    if (subpageFormat)
    {
        //set supported pages and subpages
        supportedPages[offset] = 0;
        supportedPages[offset + 1] = 0xFF;
        offset += increment;
    }
    //temperature log
    supportedPages[offset] = LP_TEMPERATURE;
    offset += increment;
    ////If smart self test is supported, add the self test results log (10h)
    //if (device->drive_info.IdentifyData.nvme.ctrl.oacs & BIT4)
    //{
    //    supportedPages[offset] = LP_SELF_TEST_RESULTS;
    //    offset += increment;
    //}
    //solid state media
    supportedPages[offset] = LP_SOLID_STATE_MEDIA;
    offset += increment;
#if defined (SNTL_EXT)
    //background scan results 
    supportedPages[offset] = LP_BACKGROUND_SCAN_RESULTS;
    offset += increment;
    //general statistics and performance
    supportedPages[offset] = LP_GENERAL_STATISTICS_AND_PERFORMANCE;
    offset += increment;
#endif
    //TODO: add logs

    //if smart is supported, add informational exceptions log page (2Fh)
    supportedPages[offset] = LP_INFORMATION_EXCEPTIONS;
    offset += increment;
    //TODO: add logs

    //set the page length (Do this last)
    supportedPages[2] = M_Byte1(offset - 4);
    supportedPages[3] = M_Byte0(offset - 4);
    if (scsiIoCtx->pdata)
    {
        memcpy(scsiIoCtx->pdata, supportedPages, M_Min(scsiIoCtx->dataLength, (uint16_t)M_Min(LEGACY_DRIVE_SEC_SIZE, (uint16_t)offset)));
    }
    return ret;
}

int sntl_Translate_Temperature_Log_0x0D(tDevice *device, ScsiIoCtx *scsiIoCtx)
{
    int ret = SUCCESS;
    uint8_t temperatureLog[16] = { 0 };
    uint16_t parameterPointer = M_BytesTo2ByteValue(scsiIoCtx->cdb[5], scsiIoCtx->cdb[6]);
    uint8_t offset = 4;
    uint8_t logPage[512] = { 0 };
    uint8_t senseKeySpecificDescriptor[8] = { 0 };
    uint8_t bitPointer = 0;
    uint16_t fieldPointer = 0;
    nvmeGetLogPageCmdOpts getSMARTHealthData;
    memset(&getSMARTHealthData, 0, sizeof(nvmeGetLogPageCmdOpts));
    getSMARTHealthData.addr = logPage;
    getSMARTHealthData.dataLen = 512;
    getSMARTHealthData.lid = 2;//smart / health log page
    if (device->drive_info.IdentifyData.nvme.ctrl.lpa & BIT0)
    {
        //request the page for the current namespace
        getSMARTHealthData.nsid = device->drive_info.namespaceID;
    }
    else
    {
        //request for controller wide data
        getSMARTHealthData.nsid = UINT32_MAX;//or zero?
    }
    if (parameterPointer > 1)
    {
        fieldPointer = 5;
        bitPointer = 7;
        sntl_Set_Sense_Key_Specific_Descriptor_Invalid_Field(senseKeySpecificDescriptor, true, true, bitPointer, fieldPointer);
        ret = NOT_SUPPORTED;
        sntl_Set_Sense_Data_For_Translation(scsiIoCtx->psense, scsiIoCtx->senseDataSize, SENSE_KEY_ILLEGAL_REQUEST, 0x24, 0, device->drive_info.softSATFlags.senseDataDescriptorFormat, senseKeySpecificDescriptor, 1);
        return ret;
    }
    temperatureLog[0] = 0x0D;
    temperatureLog[1] = 0x00;
    if (parameterPointer <= 0)
    {
        if (SUCCESS != nvme_Get_Log_Page(device, &getSMARTHealthData))
        {
            set_Sense_Data_By_NVMe_Status(device, device->drive_info.lastNVMeResult.lastNVMeStatus, scsiIoCtx->psense, scsiIoCtx->senseDataSize);
            return FAILURE;
        }
        uint16_t currentTempK = M_BytesTo2ByteValue(logPage[2], logPage[1]);
        //current temp
        temperatureLog[offset + 0] = 0;
        temperatureLog[offset + 1] = 0;
        temperatureLog[offset + 2] = 0x03;//format and linking = 11b
        temperatureLog[offset + 3] = 0x02;//length
        temperatureLog[offset + 4] = RESERVED;
        temperatureLog[offset + 5] = (uint8_t)(currentTempK - 273);
        offset += 6;
    }
    if (parameterPointer <= 1)
    {
        //reference temp (get temperature threshold from get features)
        nvmeFeaturesCmdOpt getTempThresh;
        memset(&getTempThresh, 0, sizeof(nvmeFeaturesCmdOpt));
        memset(logPage, 0, 512);
        getTempThresh.fid = 0x04;//temperature threshold
        getTempThresh.prp1 = (uint64_t)logPage;
        getTempThresh.featSetGetValue = 0;
        if(SUCCESS == nvme_Get_Features(device, &getTempThresh))
        {
            uint16_t tempThreshK = (uint16_t)getTempThresh.featSetGetValue;
            temperatureLog[offset + 0] = 0;
            temperatureLog[offset + 1] = 1;
            temperatureLog[offset + 2] = 0x03;//format and linking = 11b
            temperatureLog[offset + 3] = 0x02;
            temperatureLog[offset + 4] = RESERVED;
            temperatureLog[offset + 5] = (uint8_t)(tempThreshK - 273);
            offset += 6;
        }
        else
        {
            set_Sense_Data_By_NVMe_Status(device, device->drive_info.lastNVMeResult.lastNVMeStatus, scsiIoCtx->psense, scsiIoCtx->senseDataSize);
            return FAILURE;
        }
    }
    //set page length at the end
    temperatureLog[2] = M_Byte1(offset - 4);
    temperatureLog[3] = M_Byte0(offset - 4);
    if (scsiIoCtx->pdata)
    {
        memcpy(scsiIoCtx->pdata, temperatureLog, M_Min(M_Max(16U, offset), scsiIoCtx->dataLength));
    }
    return ret;
}

int sntl_Translate_Solid_State_Media_Log_0x11(tDevice *device, ScsiIoCtx *scsiIoCtx)
{
    int ret = SUCCESS;
    uint8_t solidStateMediaLog[12] = { 0 };
    uint16_t parameterPointer = M_BytesTo2ByteValue(scsiIoCtx->cdb[5], scsiIoCtx->cdb[6]);
    uint8_t offset = 4;
    uint8_t logPage[512] = { 0 };
    uint8_t senseKeySpecificDescriptor[8] = { 0 };
    uint8_t bitPointer = 0;
    uint16_t fieldPointer = 0;
    nvmeGetLogPageCmdOpts getSMARTHealthData;
    memset(&getSMARTHealthData, 0, sizeof(nvmeGetLogPageCmdOpts));
    getSMARTHealthData.addr = logPage;
    getSMARTHealthData.dataLen = 512;
    getSMARTHealthData.lid = 2;//smart / health log page
    if (device->drive_info.IdentifyData.nvme.ctrl.lpa & BIT0)
    {
        //request the page for the current namespace
        getSMARTHealthData.nsid = device->drive_info.namespaceID;
    }
    else
    {
        //request for controller wide data
        getSMARTHealthData.nsid = UINT32_MAX;//or zero?
    }
    if (parameterPointer > 1)
    {
        fieldPointer = 5;
        bitPointer = 7;
        sntl_Set_Sense_Key_Specific_Descriptor_Invalid_Field(senseKeySpecificDescriptor, true, true, bitPointer, fieldPointer);
        ret = NOT_SUPPORTED;
        sntl_Set_Sense_Data_For_Translation(scsiIoCtx->psense, scsiIoCtx->senseDataSize, SENSE_KEY_ILLEGAL_REQUEST, 0x24, 0, device->drive_info.softSATFlags.senseDataDescriptorFormat, senseKeySpecificDescriptor, 1);
        return ret;
    }
    solidStateMediaLog[0] = 0x11;
    solidStateMediaLog[1] = 0x00;
    if (parameterPointer <= 1)
    {
        //endurance
        if (SUCCESS != nvme_Get_Log_Page(device, &getSMARTHealthData))
        {
            set_Sense_Data_By_NVMe_Status(device, device->drive_info.lastNVMeResult.lastNVMeStatus, scsiIoCtx->psense, scsiIoCtx->senseDataSize);
            return FAILURE;
        }
        solidStateMediaLog[offset + 0] = 0x00;
        solidStateMediaLog[offset + 1] = 0x01;
        solidStateMediaLog[offset + 2] = 0x03;//format and linking = 11b
        solidStateMediaLog[offset + 3] = 0x04;
        solidStateMediaLog[offset + 4] = RESERVED;
        solidStateMediaLog[offset + 5] = RESERVED;
        solidStateMediaLog[offset + 6] = RESERVED;
        solidStateMediaLog[offset + 7] = logPage[5];
        offset += 8;
    }
    //set page length at the end
    solidStateMediaLog[2] = M_Byte1(offset - 4);
    solidStateMediaLog[3] = M_Byte0(offset - 4);
    if (scsiIoCtx->pdata)
    {
        memcpy(scsiIoCtx->pdata, solidStateMediaLog, M_Min(M_Min(12U, offset), scsiIoCtx->dataLength));
    }
    return ret;
}

int sntl_Translate_Informational_Exceptions_Log_Page_2F(tDevice *device, ScsiIoCtx *scsiIoCtx)
{
    int ret = SUCCESS;
    uint8_t informationalExceptions[11] = { 0 };
    uint8_t logPage[512] = { 0 };
    nvmeGetLogPageCmdOpts getSMARTHealthData;
    memset(&getSMARTHealthData, 0, sizeof(nvmeGetLogPageCmdOpts));
    getSMARTHealthData.addr = logPage;
    getSMARTHealthData.dataLen = 512;
    getSMARTHealthData.lid = 2;//smart / health log page
    if (device->drive_info.IdentifyData.nvme.ctrl.lpa & BIT0)
    {
        //request the page for the current namespace
        getSMARTHealthData.nsid = device->drive_info.namespaceID;
    }
    else
    {
        //request for controller wide data
        getSMARTHealthData.nsid = UINT32_MAX;//or zero?
    }
    if (SUCCESS != nvme_Get_Log_Page(device, &getSMARTHealthData))
    {
        set_Sense_Data_By_NVMe_Status(device, device->drive_info.lastNVMeResult.lastNVMeStatus, scsiIoCtx->psense, scsiIoCtx->senseDataSize);
        return FAILURE;
    }
    //set the header data
    informationalExceptions[0] = 0x2F;
    informationalExceptions[1] = 0x00;
    informationalExceptions[2] = 0x00;
    informationalExceptions[3] = 0x07;
    //start setting the remaining page data
    informationalExceptions[4] = 0;
    informationalExceptions[5] = 0;
    informationalExceptions[6] = 0x03 | BIT5;//sntl says to set the TSD bit to 1
    informationalExceptions[7] = 0x03;
    //TODO: if a critical warning bit is set, should we return failure???
    //if ()
    //{
    //    //fail status (Only set this when we actually know it was a failure)
    //    informationalExceptions[8] = 0x5D;
    //    informationalExceptions[9] = 0x10;
    //}
    //else
    {
        //pass status
        informationalExceptions[8] = 0x00;
        informationalExceptions[9] = 0x00;
    }
    //set temperature reading
    informationalExceptions[10] = M_BytesTo2ByteValue(logPage[2], logPage[1]) - 273;
    if (scsiIoCtx->pdata)
    {
        memcpy(scsiIoCtx->pdata, informationalExceptions, M_Min(11U, scsiIoCtx->dataLength));
    }
    return ret;
}

#if defined (SNTL_EXT)
int sntl_Translate_Background_Scan_Results_Log_0x15(tDevice *device, ScsiIoCtx *scsiIoCtx)
{
    int ret = SUCCESS;
    uint8_t backgroundResults[20] = { 0 };
    uint16_t parameterPointer = M_BytesTo2ByteValue(scsiIoCtx->cdb[5], scsiIoCtx->cdb[6]);
    uint8_t offset = 4;
    uint8_t logPage[512] = { 0 };
    uint8_t senseKeySpecificDescriptor[8] = { 0 };
    uint8_t bitPointer = 0;
    uint16_t fieldPointer = 0;
    if (parameterPointer > 0)
    {
        fieldPointer = 5;
        bitPointer = 7;
        sntl_Set_Sense_Key_Specific_Descriptor_Invalid_Field(senseKeySpecificDescriptor, true, true, bitPointer, fieldPointer);
        ret = NOT_SUPPORTED;
        sntl_Set_Sense_Data_For_Translation(scsiIoCtx->psense, scsiIoCtx->senseDataSize, SENSE_KEY_ILLEGAL_REQUEST, 0x24, 0, device->drive_info.softSATFlags.senseDataDescriptorFormat, senseKeySpecificDescriptor, 1);
        return ret;
    }
    nvmeGetLogPageCmdOpts readSmartLog;
    memset(&readSmartLog, 0, sizeof(nvmeGetLogPageCmdOpts));
    readSmartLog.addr = logPage;
    readSmartLog.dataLen = 512;
    readSmartLog.lid = NVME_LOG_SMART_ID;
    if (device->drive_info.IdentifyData.nvme.ctrl.lpa & BIT0)
    {
        //request the page for the current namespace
        readSmartLog.nsid = device->drive_info.namespaceID;
    }
    else
    {
        //request for controller wide data
        readSmartLog.nsid = UINT32_MAX;//or zero?
    }
    if (SUCCESS != nvme_Get_Log_Page(device, &readSmartLog))
    {
        set_Sense_Data_By_NVMe_Status(device, device->drive_info.lastNVMeResult.lastNVMeStatus, scsiIoCtx->psense, scsiIoCtx->senseDataSize);
        return FAILURE;
    }
    backgroundResults[0] = 0x11;
    backgroundResults[1] = 0x00;
    if (parameterPointer <= 0)
    {
        //poh
        uint64_t pohMinutes = 0;
        double nvmePOH = convert_128bit_to_double(&logPage[128]);
        if ((nvmePOH * 60.0) >= UINT64_MAX)
        {
            pohMinutes = UINT64_MAX;
        }
        else
        {
            pohMinutes = (uint64_t)(60 * nvmePOH);
        }
        backgroundResults[offset + 0] = 0x00;
        backgroundResults[offset + 1] = 0x00;
        backgroundResults[offset + 2] = 0x03;//format and linking = 11b
        backgroundResults[offset + 3] = 0x0C;
        backgroundResults[offset + 4] = M_Byte3(pohMinutes);
        backgroundResults[offset + 5] = M_Byte2(pohMinutes);
        backgroundResults[offset + 6] = M_Byte1(pohMinutes);
        backgroundResults[offset + 7] = M_Byte0(pohMinutes);
        backgroundResults[offset + 8] = RESERVED;
        backgroundResults[offset + 9] = 0;//background scan status
        backgroundResults[offset + 10] = 0;//background scans performed
        backgroundResults[offset + 11] = 0;
        backgroundResults[offset + 12] = 0;//background scan progress
        backgroundResults[offset + 13] = 0;
        backgroundResults[offset + 14] = 0;//number of background medium scans performed
        backgroundResults[offset + 15] = 0;
        offset += 8;
    }
    if (scsiIoCtx->pdata)
    {
        memcpy(scsiIoCtx->pdata, backgroundResults, M_Min(20U, scsiIoCtx->dataLength));
    }
    return ret;
}

int sntl_Translate_General_Statistics_And_Performance_Log_0x19(tDevice *device, ScsiIoCtx *scsiIoCtx)
{
    int ret = SUCCESS;
    uint8_t generalStatisticsAndPerformance[72] = { 0 };
    uint16_t parameterPointer = M_BytesTo2ByteValue(scsiIoCtx->cdb[5], scsiIoCtx->cdb[6]);
    uint8_t offset = 4;
    uint8_t logPage[512] = { 0 };
    uint8_t senseKeySpecificDescriptor[8] = { 0 };
    uint8_t bitPointer = 0;
    uint16_t fieldPointer = 0;
    if (parameterPointer > 1)
    {
        fieldPointer = 5;
        bitPointer = 7;
        sntl_Set_Sense_Key_Specific_Descriptor_Invalid_Field(senseKeySpecificDescriptor, true, true, bitPointer, fieldPointer);
        ret = NOT_SUPPORTED;
        sntl_Set_Sense_Data_For_Translation(scsiIoCtx->psense, scsiIoCtx->senseDataSize, SENSE_KEY_ILLEGAL_REQUEST, 0x24, 0, device->drive_info.softSATFlags.senseDataDescriptorFormat, senseKeySpecificDescriptor, 1);
        return ret;
    }
    nvmeGetLogPageCmdOpts readSmartLog;
    memset(&readSmartLog, 0, sizeof(nvmeGetLogPageCmdOpts));
    readSmartLog.addr = logPage;
    readSmartLog.dataLen = 512;
    readSmartLog.lid = NVME_LOG_SMART_ID;
    if (device->drive_info.IdentifyData.nvme.ctrl.lpa & BIT0)
    {
        //request the page for the current namespace
        readSmartLog.nsid = device->drive_info.namespaceID;
    }
    else
    {
        //request for controller wide data
        readSmartLog.nsid = UINT32_MAX;//or zero?
    }
    if (SUCCESS != nvme_Get_Log_Page(device, &readSmartLog))
    {
        set_Sense_Data_By_NVMe_Status(device, device->drive_info.lastNVMeResult.lastNVMeStatus, scsiIoCtx->psense, scsiIoCtx->senseDataSize);
        return FAILURE;
    }
    generalStatisticsAndPerformance[0] = 0x19;
    generalStatisticsAndPerformance[1] = 0x00;
    if (parameterPointer <= 1)
    {
        generalStatisticsAndPerformance[offset + 0] = 0x00;
        generalStatisticsAndPerformance[offset + 1] = 0x01;
        generalStatisticsAndPerformance[offset + 2] = 0x03;//format and linking = 11b
        generalStatisticsAndPerformance[offset + 3] = 0x40;
        //Number of read Commands
        {
            double nvmeReads = convert_128bit_to_double(&logPage[64]);
            uint64_t numberReads = 0;
            if (nvmeReads >= UINT64_MAX)
            {
                numberReads = UINT64_MAX;
            }
            else
            {
                numberReads = M_BytesTo8ByteValue(logPage[71], logPage[70], logPage[69], logPage[68], logPage[67], logPage[66], logPage[65], logPage[64]);
            }
            generalStatisticsAndPerformance[offset + 4] = M_Byte7(numberReads);
            generalStatisticsAndPerformance[offset + 5] = M_Byte6(numberReads);
            generalStatisticsAndPerformance[offset + 6] = M_Byte5(numberReads);
            generalStatisticsAndPerformance[offset + 7] = M_Byte4(numberReads);
            generalStatisticsAndPerformance[offset + 8] = M_Byte3(numberReads);
            generalStatisticsAndPerformance[offset + 9] = M_Byte2(numberReads);
            generalStatisticsAndPerformance[offset + 10] = M_Byte1(numberReads);
            generalStatisticsAndPerformance[offset + 11] = M_Byte0(numberReads);
        }
        //number of write commands
        {
            double nvmeWrites = convert_128bit_to_double(&logPage[80]);
            uint64_t numberWrites = 0;
            if (nvmeWrites >= UINT64_MAX)
            {
                numberWrites = UINT64_MAX;
            }
            else
            {
                numberWrites = M_BytesTo8ByteValue(logPage[87], logPage[86], logPage[85], logPage[84], logPage[83], logPage[82], logPage[81], logPage[80]);
            }
            generalStatisticsAndPerformance[offset + 12] = M_Byte7(numberWrites);
            generalStatisticsAndPerformance[offset + 13] = M_Byte6(numberWrites);
            generalStatisticsAndPerformance[offset + 14] = M_Byte5(numberWrites);
            generalStatisticsAndPerformance[offset + 15] = M_Byte4(numberWrites);
            generalStatisticsAndPerformance[offset + 16] = M_Byte3(numberWrites);
            generalStatisticsAndPerformance[offset + 17] = M_Byte2(numberWrites);
            generalStatisticsAndPerformance[offset + 18] = M_Byte1(numberWrites);
            generalStatisticsAndPerformance[offset + 19] = M_Byte0(numberWrites);
        }
        //number of logical blocks received
        {
            double nvmeWritesInLBAs = (convert_128bit_to_double(&logPage[48]) * 1000 * 512) / device->drive_info.deviceBlockSize;
            uint64_t numLogBlocksWritten = 0;
            if (nvmeWritesInLBAs >= UINT64_MAX)
            {
                numLogBlocksWritten = UINT64_MAX;
            }
            else
            {
                numLogBlocksWritten = (uint64_t)nvmeWritesInLBAs;
            }
            generalStatisticsAndPerformance[offset + 20] = M_Byte7(numLogBlocksWritten);
            generalStatisticsAndPerformance[offset + 21] = M_Byte6(numLogBlocksWritten);
            generalStatisticsAndPerformance[offset + 22] = M_Byte5(numLogBlocksWritten);
            generalStatisticsAndPerformance[offset + 23] = M_Byte4(numLogBlocksWritten);
            generalStatisticsAndPerformance[offset + 24] = M_Byte3(numLogBlocksWritten);
            generalStatisticsAndPerformance[offset + 25] = M_Byte2(numLogBlocksWritten);
            generalStatisticsAndPerformance[offset + 26] = M_Byte1(numLogBlocksWritten);
            generalStatisticsAndPerformance[offset + 27] = M_Byte0(numLogBlocksWritten);
        }
        //number of logical blocks transmitted
        {
            double nvmeReadsInLBAs = (convert_128bit_to_double(&logPage[32]) * 1000 * 512) / device->drive_info.deviceBlockSize;
            uint64_t numLogBlocksRead = 0;
            if (nvmeReadsInLBAs >= UINT64_MAX)
            {
                numLogBlocksRead = UINT64_MAX;
            }
            else
            {
                numLogBlocksRead = (uint64_t)nvmeReadsInLBAs;
            }
            generalStatisticsAndPerformance[offset + 28] = M_Byte7(numLogBlocksRead);
            generalStatisticsAndPerformance[offset + 29] = M_Byte6(numLogBlocksRead);
            generalStatisticsAndPerformance[offset + 30] = M_Byte5(numLogBlocksRead);
            generalStatisticsAndPerformance[offset + 31] = M_Byte4(numLogBlocksRead);
            generalStatisticsAndPerformance[offset + 32] = M_Byte3(numLogBlocksRead);
            generalStatisticsAndPerformance[offset + 33] = M_Byte2(numLogBlocksRead);
            generalStatisticsAndPerformance[offset + 34] = M_Byte1(numLogBlocksRead);
            generalStatisticsAndPerformance[offset + 35] = M_Byte0(numLogBlocksRead);
        }
        //all other fields to be set to zero since translation is unspecified - TJE
        offset += 68;
    }
    //set page length at the end
    generalStatisticsAndPerformance[2] = M_Byte1(offset - 4);
    generalStatisticsAndPerformance[3] = M_Byte0(offset - 4);
    if (scsiIoCtx->pdata)
    {
        memcpy(scsiIoCtx->pdata, generalStatisticsAndPerformance, M_Min(M_Min(72U, offset), scsiIoCtx->dataLength));
    }
    return ret;
}
#endif

int sntl_Translate_SCSI_Log_Sense_Command(tDevice *device, ScsiIoCtx *scsiIoCtx)
{
    int ret = SUCCESS;
    //we ignore the sp bit since it doesn't matter to us
    uint8_t pageControl = (scsiIoCtx->cdb[2] & 0xC0) >> 6;
    uint8_t pageCode = scsiIoCtx->cdb[2] & 0x3F;
    uint8_t subpageCode = scsiIoCtx->cdb[3];
    uint16_t parameterPointer = M_BytesTo2ByteValue(scsiIoCtx->cdb[5], scsiIoCtx->cdb[6]);
    uint8_t senseKeySpecificDescriptor[8] = { 0 };
    uint8_t bitPointer = 0;
    uint16_t fieldPointer = 0;
    //filter out unsupported bits
    if (((fieldPointer = 1) != 0 && M_GETBITRANGE(scsiIoCtx->cdb[1], 7, 1) != 0)
        || ((fieldPointer = 4) != 0 && scsiIoCtx->cdb[4] != 0)
        )
    {
        if (bitPointer == 0)
        {
            uint8_t reservedByteVal = scsiIoCtx->cdb[fieldPointer];
            uint8_t counter = 0;
            while (reservedByteVal > 0 && counter < 8)
            {
                reservedByteVal >>= 1;
                ++counter;
            }
            bitPointer = counter - 1;//because we should always get a count of at least 1 if here and bits are zero indexed
        }
        sntl_Set_Sense_Key_Specific_Descriptor_Invalid_Field(senseKeySpecificDescriptor, true, true, bitPointer, fieldPointer);
        ret = NOT_SUPPORTED;
        sntl_Set_Sense_Data_For_Translation(scsiIoCtx->psense, scsiIoCtx->senseDataSize, SENSE_KEY_ILLEGAL_REQUEST, 0x24, 0, device->drive_info.softSATFlags.senseDataDescriptorFormat, senseKeySpecificDescriptor, 1);
    }
    else
    {
        //uint16_t allocationLength = M_BytesTo2ByteValue(scsiIoCtx->cdb[7], scsiIoCtx->cdb[8]);
        if (pageControl == LPC_CUMULATIVE_VALUES)
        {
            //check the pagecode
            switch (pageCode)
            {
            case 0x00://supported pages
                switch (subpageCode)
                {
                case 0://supported pages
                case 0xFF://supported pages and subpages
                    ret = sntl_Translate_Supported_Log_Pages(device, scsiIoCtx);//Update this page as additional pages of support are added!
                    break;
                default:
                    fieldPointer = 3;
                    bitPointer = 7;
                    sntl_Set_Sense_Key_Specific_Descriptor_Invalid_Field(senseKeySpecificDescriptor, true, true, bitPointer, fieldPointer);
                    ret = NOT_SUPPORTED;
                    sntl_Set_Sense_Data_For_Translation(scsiIoCtx->psense, scsiIoCtx->senseDataSize, SENSE_KEY_ILLEGAL_REQUEST, 0x24, 0, device->drive_info.softSATFlags.senseDataDescriptorFormat, senseKeySpecificDescriptor, 1);
                    break;
                }
                break;
            case 0x0D://temperature
                switch (subpageCode)
                {
                case 0:
                    ret = sntl_Translate_Temperature_Log_0x0D(device, scsiIoCtx);
                    break;
                default:
                    fieldPointer = 3;
                    bitPointer = 7;
                    sntl_Set_Sense_Key_Specific_Descriptor_Invalid_Field(senseKeySpecificDescriptor, true, true, bitPointer, fieldPointer);
                    ret = NOT_SUPPORTED;
                    sntl_Set_Sense_Data_For_Translation(scsiIoCtx->psense, scsiIoCtx->senseDataSize, SENSE_KEY_ILLEGAL_REQUEST, 0x24, 0, device->drive_info.softSATFlags.senseDataDescriptorFormat, senseKeySpecificDescriptor, 1);
                    break;
                }
                break;
            //TODO: add in support for this page when we can also issue DST commands through send diagnostic
            //case LP_SELF_TEST_RESULTS://self test results
            //  switch (subpageCode)
            //  {
            //  case 0:
            //      if (device->drive_info.IdentifyData.ata.Word084 & BIT1 || device->drive_info.IdentifyData.ata.Word087 & BIT1)
            //      {
            //          ret = translate_Self_Test_Results_Log_0x10(device, scsiIoCtx);
            //      }
            //      else
            //      {
            //          fieldPointer = 2;
            //          bitPointer = 5;
            //          sntl_Set_Sense_Key_Specific_Descriptor_Invalid_Field(senseKeySpecificDescriptor, true, true, bitPointer, fieldPointer);
            //          ret = NOT_SUPPORTED;
            //          sntl_Set_Sense_Data_For_Translation(scsiIoCtx->psense, scsiIoCtx->senseDataSize, SENSE_KEY_ILLEGAL_REQUEST, 0x24, 0, device->drive_info.softSATFlags.senseDataDescriptorFormat, senseKeySpecificDescriptor, 1);
            //      }
            //      break;
            //  default:
            //      fieldPointer = 3;
            //      bitPointer = 7;
            //      sntl_Set_Sense_Key_Specific_Descriptor_Invalid_Field(senseKeySpecificDescriptor, true, true, bitPointer, fieldPointer);
            //      ret = NOT_SUPPORTED;
            //      sntl_Set_Sense_Data_For_Translation(scsiIoCtx->psense, scsiIoCtx->senseDataSize, SENSE_KEY_ILLEGAL_REQUEST, 0x24, 0, device->drive_info.softSATFlags.senseDataDescriptorFormat, senseKeySpecificDescriptor, 1);
            //      break;
            //  }
            //  break;
            case 0x11://solid state media
                switch (subpageCode)
                {
                case 0:
                    ret = sntl_Translate_Solid_State_Media_Log_0x11(device, scsiIoCtx);
                    break;
                default:
                    fieldPointer = 3;
                    bitPointer = 7;
                    sntl_Set_Sense_Key_Specific_Descriptor_Invalid_Field(senseKeySpecificDescriptor, true, true, bitPointer, fieldPointer);
                    ret = NOT_SUPPORTED;
                    sntl_Set_Sense_Data_For_Translation(scsiIoCtx->psense, scsiIoCtx->senseDataSize, SENSE_KEY_ILLEGAL_REQUEST, 0x24, 0, device->drive_info.softSATFlags.senseDataDescriptorFormat, senseKeySpecificDescriptor, 1);
                    break;
                }
                break;
            //add this page in to report POH
#if defined (SNTL_EXT)
            case 0x15://background scan (for POH)
                switch (subpageCode)
                {
                case 0:
                    ret = sntl_Translate_Background_Scan_Results_Log_0x15(device, scsiIoCtx);
                    break;
                default:
                    fieldPointer = 3;
                    bitPointer = 7;
                    sntl_Set_Sense_Key_Specific_Descriptor_Invalid_Field(senseKeySpecificDescriptor, true, true, bitPointer, fieldPointer);
                    ret = NOT_SUPPORTED;
                    sntl_Set_Sense_Data_For_Translation(scsiIoCtx->psense, scsiIoCtx->senseDataSize, SENSE_KEY_ILLEGAL_REQUEST, 0x24, 0, device->drive_info.softSATFlags.senseDataDescriptorFormat, senseKeySpecificDescriptor, 1);
                    break;
                }
                break;
            //add this to report total reads/writes etc
            case 0x19://general statistics and performance
                switch (subpageCode)
                {
                case 0:
                    ret = sntl_Translate_General_Statistics_And_Performance_Log_0x19(device, scsiIoCtx);
                    break;
                default:
                    fieldPointer = 3;
                    bitPointer = 7;
                    sntl_Set_Sense_Key_Specific_Descriptor_Invalid_Field(senseKeySpecificDescriptor, true, true, bitPointer, fieldPointer);
                    ret = NOT_SUPPORTED;
                    sntl_Set_Sense_Data_For_Translation(scsiIoCtx->psense, scsiIoCtx->senseDataSize, SENSE_KEY_ILLEGAL_REQUEST, 0x24, 0, device->drive_info.softSATFlags.senseDataDescriptorFormat, senseKeySpecificDescriptor, 1);
                    break;
                }
                break;
#endif
            case 0x2F://Informational Exceptions
                if (subpageCode == 0)
                {
                    if (parameterPointer == 0)
                    {
                        ret = sntl_Translate_Informational_Exceptions_Log_Page_2F(device, scsiIoCtx);
                    }
                    else
                    {
                        fieldPointer = 5;
                        bitPointer = 7;
                        sntl_Set_Sense_Key_Specific_Descriptor_Invalid_Field(senseKeySpecificDescriptor, true, true, bitPointer, fieldPointer);
                        ret = NOT_SUPPORTED;
                        sntl_Set_Sense_Data_For_Translation(scsiIoCtx->psense, scsiIoCtx->senseDataSize, SENSE_KEY_ILLEGAL_REQUEST, 0x24, 0, device->drive_info.softSATFlags.senseDataDescriptorFormat, senseKeySpecificDescriptor, 1);
                    }
                }
                else
                {
                    fieldPointer = 3;
                    bitPointer = 7;
                    sntl_Set_Sense_Key_Specific_Descriptor_Invalid_Field(senseKeySpecificDescriptor, true, true, bitPointer, fieldPointer);
                    ret = NOT_SUPPORTED;
                    sntl_Set_Sense_Data_For_Translation(scsiIoCtx->psense, scsiIoCtx->senseDataSize, SENSE_KEY_ILLEGAL_REQUEST, 0x24, 0, device->drive_info.softSATFlags.senseDataDescriptorFormat, senseKeySpecificDescriptor, 1);
                }
                break;
            default:
                fieldPointer = 2;
                bitPointer = 5;
                sntl_Set_Sense_Key_Specific_Descriptor_Invalid_Field(senseKeySpecificDescriptor, true, true, bitPointer, fieldPointer);
                ret = NOT_SUPPORTED;
                sntl_Set_Sense_Data_For_Translation(scsiIoCtx->psense, scsiIoCtx->senseDataSize, SENSE_KEY_ILLEGAL_REQUEST, 0x24, 0, device->drive_info.softSATFlags.senseDataDescriptorFormat, senseKeySpecificDescriptor, 1);
                break;
            }
        }
        else //page control
        {
            fieldPointer = 2;
            bitPointer = 7;
            sntl_Set_Sense_Key_Specific_Descriptor_Invalid_Field(senseKeySpecificDescriptor, true, true, bitPointer, fieldPointer);
            ret = NOT_SUPPORTED;
            sntl_Set_Sense_Data_For_Translation(scsiIoCtx->psense, scsiIoCtx->senseDataSize, SENSE_KEY_ILLEGAL_REQUEST, 0x24, 0, device->drive_info.softSATFlags.senseDataDescriptorFormat, senseKeySpecificDescriptor, 1);
        }
    }
    return ret;
}

//mode parameter header must be 4 bytes for short format and 8 bytes for long format (longHeader set to true)
//dataBlockDescriptor must be non-null when returnDataBlockDescriiptor is true. When non null, it must be 8 bytes for short, or 16 for long (when longLBABit is set to true)
int sntl_Translate_Mode_Sense_Read_Write_Error_Recovery_01h(tDevice *device, ScsiIoCtx *scsiIoCtx, uint8_t pageControl, bool returnDataBlockDescriptor, bool longLBABit, uint8_t *dataBlockDescriptor, bool longHeader, uint8_t *modeParameterHeader, uint16_t allocationLength)
{
    int ret = SUCCESS;
    uint8_t *readWriteErrorRecovery = NULL;//will be allocated later
    uint16_t pageLength = 12;//add onto this depending on the length of the header and block descriptors
    uint16_t offset = 0;//used later when we start setting data in the buffer since we need to account for mode parameter header and DBDs
    uint8_t headerLength = 4;
    uint8_t blockDescLength = 0;
    if (!modeParameterHeader)
    {
        return BAD_PARAMETER;
    }
    if (longHeader)
    {
        pageLength += 8;
        offset += 8;
        headerLength = 8;
    }
    else
    {
        pageLength += 4;
        offset += 4;
    }
    if (returnDataBlockDescriptor)
    {
        if (longLBABit)
        {
            pageLength += 16;
            offset += 16;
            blockDescLength = 16;
        }
        else
        {
            pageLength += 8;
            offset += 8;
            blockDescLength = 8;
        }
    }
    //now that we know how many bytes we need for this, allocate memory
    readWriteErrorRecovery = (uint8_t*)calloc(pageLength * sizeof(uint8_t), sizeof(uint8_t));
    if (!readWriteErrorRecovery)
    {
        //TODO: set an error in the sense data
        return MEMORY_FAILURE;
    }
    //copy header into place
    memcpy(&readWriteErrorRecovery[0], modeParameterHeader, headerLength);
    //copy block descriptor if it is to be returned
    if (blockDescLength > 0)
    {
        memcpy(&readWriteErrorRecovery[headerLength], modeParameterHeader, blockDescLength);
    }
    //set the remaining part of the page up
    readWriteErrorRecovery[offset + 0] = 0x01;//page number
    readWriteErrorRecovery[offset + 1] = 0x0A;//page length
    if (pageControl != 0x1)//default, saved, and current pages.
    {
        readWriteErrorRecovery[offset + 2] = BIT7 | BIT6;//awre = 1, arre = 1, tb = 0, rc = 0, eer = 0, per = 0, dte = 0, dcr = 0
        readWriteErrorRecovery[offset + 3] = 0;//read retry count (since we only issue 1 read command)
        readWriteErrorRecovery[offset + 4] = OBSOLETE;
        readWriteErrorRecovery[offset + 5] = OBSOLETE;
        readWriteErrorRecovery[offset + 6] = OBSOLETE;
        readWriteErrorRecovery[offset + 7] = 0;//lbpre = 0
        readWriteErrorRecovery[offset + 8] = 0;//write retry count (since we only issue 1 write command)
        readWriteErrorRecovery[offset + 9] = RESERVED;
        //read the current recovery timer value
        nvmeFeaturesCmdOpt getErrRecTime;
        memset(&getErrRecTime, 0, sizeof(nvmeFeaturesCmdOpt));
        getErrRecTime.fid = 0x05;
        getErrRecTime.sel = 0;
        if (device->drive_info.IdentifyData.nvme.ctrl.oncs & BIT4)
        {
            switch (pageControl)
            {
            case MPC_CHANGABLE_VALUES:
                getErrRecTime.sel = 3;
                break;
            case MPC_CURRENT_VALUES:
                getErrRecTime.sel = 0;
                break;
            case MPC_DEFAULT_VALUES:
                getErrRecTime.sel = 1;
                break;
            case MPC_SAVED_VALUES:
                getErrRecTime.sel = 2;
                break;
            }
        }
        if (SUCCESS == nvme_Get_Features(device, &getErrRecTime))
        {
            uint32_t recoveryTime = getErrRecTime.featSetGetValue * 100;//value is reported in 100ms units
            if (recoveryTime > UINT16_MAX)
            {
                readWriteErrorRecovery[offset + 10] = 0xFF;//recovery time limit
                readWriteErrorRecovery[offset + 11] = 0xFF;//recovery time limit
            }
            else
            {
                readWriteErrorRecovery[offset + 10] = M_Byte1(recoveryTime);//recovery time limit
                readWriteErrorRecovery[offset + 11] = M_Byte0(recoveryTime);//recovery time limit
            }
        }
        else
        {
            safe_Free(readWriteErrorRecovery);
            set_Sense_Data_By_NVMe_Status(device, device->drive_info.lastNVMeResult.lastNVMeStatus, scsiIoCtx->psense, scsiIoCtx->senseDataSize);
            return ret;
        }
    }
    else
    {
        //changable values....only allow changes to the recovery time limit
        readWriteErrorRecovery[offset + 10] = 0xFF;//recovery time limit
        readWriteErrorRecovery[offset + 11] = 0xFF;//recovery time limit
    }
    //set the mode data length
    if (longHeader)
    {
        readWriteErrorRecovery[0] = M_Byte1(pageLength - 2);
        readWriteErrorRecovery[1] = M_Byte0(pageLength - 2);
    }
    else
    {
        readWriteErrorRecovery[0] = pageLength - 1;
    }
    //now copy the data back and return from this function
    if (scsiIoCtx->pdata)
    {
        memcpy(scsiIoCtx->pdata, readWriteErrorRecovery, M_Min(pageLength, allocationLength));
    }
    safe_Free(readWriteErrorRecovery);
    return ret;
}

//mode parameter header must be 4 bytes for short format and 8 bytes for long format (longHeader set to true)
//dataBlockDescriptor must be non-null when returnDataBlockDescriiptor is true. When non null, it must be 8 bytes for short, or 16 for long (when longLBABit is set to true)
int sntl_Translate_Mode_Sense_Caching_08h(tDevice *device, ScsiIoCtx *scsiIoCtx, uint8_t pageControl, bool returnDataBlockDescriptor, bool longLBABit, uint8_t *dataBlockDescriptor, bool longHeader, uint8_t *modeParameterHeader, uint16_t allocationLength)
{
    int ret = SUCCESS;
    uint8_t *caching = NULL;//will be allocated later
    uint16_t pageLength = 20;//add onto this depending on the length of the header and block descriptors
    uint16_t offset = 0;//used later when we start setting data in the buffer since we need to account for mode parameter header and DBDs
    uint8_t headerLength = 4;
    uint8_t blockDescLength = 0;
    if (!modeParameterHeader)
    {
        return BAD_PARAMETER;
    }
    if (longHeader)
    {
        pageLength += 8;
        offset += 8;
        headerLength = 8;
    }
    else
    {
        pageLength += 4;
        offset += 4;
    }
    if (returnDataBlockDescriptor)
    {
        if (longLBABit)
        {
            pageLength += 16;
            offset += 16;
            blockDescLength = 16;
        }
        else
        {
            pageLength += 8;
            offset += 8;
            blockDescLength = 8;
        }
    }
    //now that we know how many bytes we need for this, allocate memory
    caching = (uint8_t*)calloc(pageLength * sizeof(uint8_t), sizeof(uint8_t));
    if (!caching)
    {
        //TODO: set an error in the sense data
        return MEMORY_FAILURE;
    }
    //copy header into place
    memcpy(&caching[0], modeParameterHeader, headerLength);
    //copy block descriptor if it is to be returned
    if (blockDescLength > 0)
    {
        memcpy(&caching[headerLength], modeParameterHeader, blockDescLength);
    }
    //set the remaining part of the page up
    //send an identify command to get up to date read/write cache info
    caching[offset + 0] = 0x08;//page number
    caching[offset + 1] = 0x12;//page length
    if (pageControl == 0x1)//changeable
    {
        //check if write cache is supported
        if (device->drive_info.IdentifyData.nvme.ctrl.vwc & BIT0)
        {
            //TODO: if sel field of get features is supported, send that command to query if VWC is changeable?
            caching[offset + 2] = BIT2;
        }
    }
    else//saved, current, and default.
    {
        if (device->drive_info.IdentifyData.nvme.ctrl.vwc & BIT0)
        {
            //send get features command
            nvmeFeaturesCmdOpt getVWC;
            memset(&getVWC, 0, sizeof(nvmeFeaturesCmdOpt));
            getVWC.fid = 0x06;
            getVWC.sel = 0;
            if (device->drive_info.IdentifyData.nvme.ctrl.oncs & BIT4)
            {
                switch (pageControl)
                {
                case MPC_CHANGABLE_VALUES:
                    getVWC.sel = 3;
                    break;
                case MPC_CURRENT_VALUES:
                    getVWC.sel = 0;
                    break;
                case MPC_DEFAULT_VALUES:
                    getVWC.sel = 1;
                    break;
                case MPC_SAVED_VALUES:
                    getVWC.sel = 2;
                    break;
                }
            }
            if (SUCCESS == nvme_Get_Features(device, &getVWC))
            {
                if (getVWC.featSetGetValue & BIT0)
                {
                    caching[offset + 2] = BIT2;//ic = 0, abpf = 0, cap = 0, disc = 0, size = 0, wce = 1, mf = 0, rcd = 0
                }
            }
            else
            {
                //TODO: set an error...even though this shouldn't happen
                set_Sense_Data_By_NVMe_Status(device, device->drive_info.lastNVMeResult.lastNVMeStatus, scsiIoCtx->psense, scsiIoCtx->senseDataSize);
                safe_Free(caching);
                return ret;
            }
        }
        else
        {
            //wce not supported, so therefore not enabled either
            caching[offset + 2] = 0;//ic = 0, abpf = 0, cap = 0, disc = 0, size = 0, wce = 0, mf = 0, rcd = 0
        }
    }
    caching[offset + 3] = 0;//demand read/write retention priorities
    caching[offset + 4] = 0;//disable pre-fetch transfer length
    caching[offset + 5] = 0;
    caching[offset + 6] = 0;//minimum pre-fetch
    caching[offset + 7] = 0;
    caching[offset + 8] = 0;//maximum pre-fetch
    caching[offset + 9] = 0;
    caching[offset + 10] = 0;//maximum pre-fetch ceiling
    caching[offset + 11] = 0;
    caching[offset + 12] = 0;//dra not supported on nvme
    caching[offset + 13] = 0;//num cache segments
    caching[offset + 14] = 0;//cache segment size
    caching[offset + 15] = 0;//cache segment size
    caching[offset + 16] = RESERVED;
    caching[offset + 17] = OBSOLETE;
    caching[offset + 18] = OBSOLETE;
    caching[offset + 19] = OBSOLETE;
    //set the mode data length
    if (longHeader)
    {
        caching[0] = M_Byte1(pageLength - 2);
        caching[1] = M_Byte0(pageLength - 2);
    }
    else
    {
        caching[0] = pageLength - 1;
    }
    //now copy the data back and return from this function
    if (scsiIoCtx->pdata)
    {
        memcpy(scsiIoCtx->pdata, caching, M_Min(pageLength, allocationLength));
    }
    safe_Free(caching);
    return ret;
}

//mode parameter header must be 4 bytes for short format and 8 bytes for long format (longHeader set to true)
//dataBlockDescriptor must be non-null when returnDataBlockDescriiptor is true. When non null, it must be 8 bytes for short, or 16 for long (when longLBABit is set to true)
int sntl_Translate_Mode_Sense_Control_0Ah(tDevice *device, ScsiIoCtx *scsiIoCtx, uint8_t pageControl, bool returnDataBlockDescriptor, bool longLBABit, uint8_t *dataBlockDescriptor, bool longHeader, uint8_t *modeParameterHeader, uint16_t allocationLength)
{
    int ret = SUCCESS;
    uint8_t *controlPage = NULL;//will be allocated later
    uint16_t pageLength = 12;//add onto this depending on the length of the header and block descriptors
    uint16_t offset = 0;//used later when we start setting data in the buffer since we need to account for mode parameter header and DBDs
    uint8_t headerLength = 4;
    uint8_t blockDescLength = 0;
    if (!modeParameterHeader)
    {
        return BAD_PARAMETER;
    }
    if (longHeader)
    {
        pageLength += 8;
        offset += 8;
        headerLength = 8;
    }
    else
    {
        pageLength += 4;
        offset += 4;
    }
    if (returnDataBlockDescriptor)
    {
        if (longLBABit)
        {
            pageLength += 16;
            offset += 16;
            blockDescLength = 16;
        }
        else
        {
            pageLength += 8;
            offset += 8;
            blockDescLength = 8;
        }
    }
    //now that we know how many bytes we need for this, allocate memory
    controlPage = (uint8_t*)calloc(pageLength * sizeof(uint8_t), sizeof(uint8_t));
    if (!controlPage)
    {
        //TODO: set an error in the sense data
        return MEMORY_FAILURE;
    }
    //copy header into place
    memcpy(&controlPage[0], modeParameterHeader, headerLength);
    //copy block descriptor if it is to be returned
    if (blockDescLength > 0)
    {
        memcpy(&controlPage[headerLength], modeParameterHeader, blockDescLength);
    }
    //set the remaining part of the page up
    controlPage[offset + 0] = 0x0A;
    controlPage[offset + 1] = 0x0A;
    if (pageControl == 0x01)
    {
        //nothing is required to be changeable so don't report changes for anything
    }
    else
    {
        controlPage[offset + 2] |= BIT2 | BIT1;//TST = 0, TMF_only = 0, dpicz = 0, dsense = 1, gltsd = 1, rlec = 0
        //todo:dpicz bit set to 1???Need to figure out when we want this set
        controlPage[offset + 3] |= BIT4 | BIT1;//queued algorithm modifier = 1, nuar = 0, QErr = 01,
        controlPage[offset + 4] = 0;//rac = 0, UA_INTLCK_CTRL = 0, swp = 0
        controlPage[offset + 5] = BIT7 | BIT6;//ato = 1, tas = 1, atmpe = 0, rwwp = 0, autoload mode = 0
        controlPage[offset + 6] = OBSOLETE;
        controlPage[offset + 7] = OBSOLETE;
        controlPage[offset + 8] = 0xFF;//busy timeout period
        controlPage[offset + 9] = 0xFF;//busy timeout period
#if defined (SNTL_EXT)
        uint16_t smartSelfTestTime = 0;
        //TODO: If the drive supports DST, set the DST timeout here
        controlPage[offset + 10] = M_Byte1(smartSelfTestTime);
        controlPage[offset + 11] = M_Byte0(smartSelfTestTime);
#else
        controlPage[offset + 10] = 0;
        controlPage[offset + 11] = 0;
#endif

    }
    //set the mode data length
    if (longHeader)
    {
        controlPage[0] = M_Byte1(pageLength - 2);
        controlPage[1] = M_Byte0(pageLength - 2);
    }
    else
    {
        controlPage[0] = pageLength - 1;
    }
    //now copy the data back and return from this function
    if (scsiIoCtx->pdata)
    {
        memcpy(scsiIoCtx->pdata, controlPage, M_Min(pageLength, allocationLength));
    }
    safe_Free(controlPage);
    return ret;
}

//mode parameter header must be 4 bytes for short format and 8 bytes for long format (longHeader set to true)
//dataBlockDescriptor must be non-null when returnDataBlockDescriiptor is true. When non null, it must be 8 bytes for short, or 16 for long (when longLBABit is set to true)
int sntl_Translate_Mode_Sense_Power_Condition_1A(tDevice *device, ScsiIoCtx *scsiIoCtx, uint8_t pageControl, bool returnDataBlockDescriptor, bool longLBABit, uint8_t *dataBlockDescriptor, bool longHeader, uint8_t *modeParameterHeader, uint16_t allocationLength)
{
    int ret = SUCCESS;
    uint8_t *powerConditionPage = NULL;//will be allocated later
    uint16_t pageLength = 40;//add onto this depending on the length of the header and block descriptors
    uint16_t offset = 0;//used later when we start setting data in the buffer since we need to account for mode parameter header and DBDs
    uint8_t headerLength = 4;
    uint8_t blockDescLength = 0;
    if (!modeParameterHeader)
    {
        return BAD_PARAMETER;
    }
    if (longHeader)
    {
        pageLength += 8;
        offset += 8;
        headerLength = 8;
    }
    else
    {
        pageLength += 4;
        offset += 4;
    }
    if (returnDataBlockDescriptor)
    {
        if (longLBABit)
        {
            pageLength += 16;
            offset += 16;
            blockDescLength = 16;
        }
        else
        {
            pageLength += 8;
            offset += 8;
            blockDescLength = 8;
        }
    }
    //now that we know how many bytes we need for this, allocate memory
    powerConditionPage = (uint8_t*)calloc(pageLength * sizeof(uint8_t), sizeof(uint8_t));
    if (!powerConditionPage)
    {
        //TODO: set an error in the sense data
        return MEMORY_FAILURE;
    }
    //copy header into place
    memcpy(&powerConditionPage[0], modeParameterHeader, headerLength);
    //copy block descriptor if it is to be returned
    if (blockDescLength > 0)
    {
        memcpy(&powerConditionPage[headerLength], modeParameterHeader, blockDescLength);
    }
    //set the remaining part of the page up
    powerConditionPage[offset + 0] = 0x1A;
    powerConditionPage[offset + 1] = 0x26;//length
    //no timers suppored in nvme, so all fields are set to zero
    //set the mode data length
    if (longHeader)
    {
        powerConditionPage[0] = M_Byte1(pageLength - 2);
        powerConditionPage[1] = M_Byte0(pageLength - 2);
    }
    else
    {
        powerConditionPage[0] = pageLength - 1;
    }
    //now copy the data back and return from this function
    if (scsiIoCtx->pdata)
    {
        memcpy(scsiIoCtx->pdata, powerConditionPage, M_Min(pageLength, allocationLength));
    }
    safe_Free(powerConditionPage);
    return ret;
}

#if defined (SNTL_EXT)
int sntl_Translate_Mode_Sense_Control_Extension_0Ah_01h(tDevice *device, ScsiIoCtx *scsiIoCtx, uint8_t pageControl, bool returnDataBlockDescriptor, bool longLBABit, uint8_t *dataBlockDescriptor, bool longHeader, uint8_t *modeParameterHeader, uint16_t allocationLength)
{
    int ret = SUCCESS;
    uint8_t *controlExtPage = NULL;//will be allocated later
    uint16_t pageLength = 32;//add onto this depending on the length of the header and block descriptors
    uint16_t offset = 0;//used later when we start setting data in the buffer since we need to account for mode parameter header and DBDs
    uint8_t headerLength = 4;
    uint8_t blockDescLength = 0;
    if (!modeParameterHeader)
    {
        return BAD_PARAMETER;
    }
    if (longHeader)
    {
        pageLength += 8;
        offset += 8;
        headerLength = 8;
    }
    else
    {
        pageLength += 4;
        offset += 4;
    }
    if (returnDataBlockDescriptor)
    {
        if (longLBABit)
        {
            pageLength += 16;
            offset += 16;
            blockDescLength = 16;
        }
        else
        {
            pageLength += 8;
            offset += 8;
            blockDescLength = 8;
        }
    }
    //now that we know how many bytes we need for this, allocate memory
    controlExtPage = (uint8_t*)calloc(pageLength * sizeof(uint8_t), sizeof(uint8_t));
    if (!controlExtPage)
    {
        //TODO: set an error in the sense data
        return MEMORY_FAILURE;
    }
    //copy header into place
    memcpy(&controlExtPage[0], modeParameterHeader, headerLength);
    //copy block descriptor if it is to be returned
    if (blockDescLength > 0)
    {
        memcpy(&controlExtPage[headerLength], modeParameterHeader, blockDescLength);
    }
    //set the remaining part of the page up
    controlExtPage[offset + 0] = 0x0A;
    controlExtPage[offset + 0] |= BIT6;//set spf bit
    controlExtPage[offset + 1] = 0x01;
    controlExtPage[offset + 2] = 0x00;
    controlExtPage[offset + 3] = 0x1C;
    if (pageControl != 0x01)//default, current, & saved...nothing on this page will be changeable - TJE
    {
        controlExtPage[offset + 4] = 0;//dlc = 0, tcmos = 0, scsip = 0, ialuae = 0
        controlExtPage[offset + 5] = 0;//initial command priority = 0 (for no/vendor spcific priority)
        controlExtPage[offset + 6] = SPC3_SENSE_LEN;//252
        controlExtPage[offset + 7] = RESERVED;
        controlExtPage[offset + 8] = RESERVED;
        controlExtPage[offset + 9] = RESERVED;
        controlExtPage[offset + 10] = RESERVED;
        controlExtPage[offset + 11] = RESERVED;
        controlExtPage[offset + 12] = RESERVED;
        controlExtPage[offset + 13] = RESERVED;
        controlExtPage[offset + 14] = RESERVED;
        controlExtPage[offset + 15] = RESERVED;
        controlExtPage[offset + 16] = RESERVED;
        controlExtPage[offset + 17] = RESERVED;
        controlExtPage[offset + 18] = RESERVED;
        controlExtPage[offset + 19] = RESERVED;
        controlExtPage[offset + 20] = RESERVED;
        controlExtPage[offset + 21] = RESERVED;
        controlExtPage[offset + 22] = RESERVED;
        controlExtPage[offset + 23] = RESERVED;
        controlExtPage[offset + 24] = RESERVED;
        controlExtPage[offset + 25] = RESERVED;
        controlExtPage[offset + 26] = RESERVED;
        controlExtPage[offset + 27] = RESERVED;
        controlExtPage[offset + 28] = RESERVED;
        controlExtPage[offset + 29] = RESERVED;
        controlExtPage[offset + 30] = RESERVED;
        controlExtPage[offset + 31] = RESERVED;
    }
    //set the mode data length
    if (longHeader)
    {
        controlExtPage[0] = M_Byte1(pageLength - 2);
        controlExtPage[1] = M_Byte0(pageLength - 2);
    }
    else
    {
        controlExtPage[0] = pageLength - 1;
    }
    //now copy the data back and return from this function
    if (scsiIoCtx->pdata)
    {
        memcpy(scsiIoCtx->pdata, controlExtPage, M_Min(pageLength, allocationLength));
    }
    safe_Free(controlExtPage);
    return ret;
}

int sntl_Translate_Mode_Sense_Informational_Exceptions_Control_1Ch(tDevice *device, ScsiIoCtx *scsiIoCtx, uint8_t pageControl, bool returnDataBlockDescriptor, bool longLBABit, uint8_t *dataBlockDescriptor, bool longHeader, uint8_t *modeParameterHeader, uint16_t allocationLength)
{
    int ret = SUCCESS;
    uint8_t *informationalExceptions = NULL;//will be allocated later
    uint16_t pageLength = 12;//add onto this depending on the length of the header and block descriptors
    uint16_t offset = 0;//used later when we start setting data in the buffer since we need to account for mode parameter header and DBDs
    uint8_t headerLength = 4;
    uint8_t blockDescLength = 0;
    if (!modeParameterHeader)
    {
        return BAD_PARAMETER;
    }
    if (longHeader)
    {
        pageLength += 8;
        offset += 8;
        headerLength = 8;
    }
    else
    {
        pageLength += 4;
        offset += 4;
    }
    if (returnDataBlockDescriptor)
    {
        if (longLBABit)
        {
            pageLength += 16;
            offset += 16;
            blockDescLength = 16;
        }
        else
        {
            pageLength += 8;
            offset += 8;
            blockDescLength = 8;
        }
    }
    //now that we know how many bytes we need for this, allocate memory
    informationalExceptions = (uint8_t*)calloc(pageLength * sizeof(uint8_t), sizeof(uint8_t));
    if (!informationalExceptions)
    {
        //TODO: set an error in the sense data
        return MEMORY_FAILURE;
    }
    //copy header into place
    memcpy(&informationalExceptions[0], modeParameterHeader, headerLength);
    //copy block descriptor if it is to be returned
    if (blockDescLength > 0)
    {
        memcpy(&informationalExceptions[headerLength], modeParameterHeader, blockDescLength);
    }
    //set the remaining part of the page up
    informationalExceptions[offset + 0] = 0x1C;//page number
    informationalExceptions[offset + 1] = 0x0A;//page length
    if (pageControl != 0x1)
    {
        informationalExceptions[offset + 2] = 0;//perf = 0, reserved = 0, ebf = 0 (no background functions), EWAsc = 0 (doesn't report warnings), DExcpt = 0 (device does not disable reporting failure predictions), test = 0, ebackerr = 0, logerr = 0
        informationalExceptions[offset + 3] = 0;//MRIE = 0h //TODO: should this be different? We won't ever set a trip, but it isn't disabled either...should be either 0 or 6. 0 meaning will not trip. 6 meaning will check on request sense
        informationalExceptions[offset + 4] = 0;//interval timer = 0 (not used/vendor specific)
        informationalExceptions[offset + 5] = 0;//interval timer = 0 (not used/vendor specific)
        informationalExceptions[offset + 6] = 0;//interval timer = 0 (not used/vendor specific)
        informationalExceptions[offset + 7] = 0;//interval timer = 0 (not used/vendor specific)
        informationalExceptions[offset + 8] = 0;//report count = 0 (no limit)
        informationalExceptions[offset + 9] = 0;//report count = 0 (no limit)
        informationalExceptions[offset + 10] = 0;//report count = 0 (no limit)
        informationalExceptions[offset + 11] = 0;//report count = 0 (no limit)
    }
    else
    {
        //DExcpt can be changed. But we won't allow it right now. - TJE
        //MRIE modes other than 6 are allowed, but unspecified. Not going to support them right now - TJE
    }
    //set the mode data length
    if (longHeader)
    {
        informationalExceptions[0] = M_Byte1(pageLength - 2);
        informationalExceptions[1] = M_Byte0(pageLength - 2);
    }
    else
    {
        informationalExceptions[0] = pageLength - 1;
    }
    //now copy the data back and return from this function
    if (scsiIoCtx->pdata)
    {
        memcpy(scsiIoCtx->pdata, informationalExceptions, M_Min(pageLength, allocationLength));
    }
    safe_Free(informationalExceptions);
    return ret;
}

#endif

int sntl_Translate_SCSI_Mode_Sense_Command(tDevice *device, ScsiIoCtx *scsiIoCtx)
{
    int ret = SUCCESS;
    bool returnDataBlockDescriptor = true;//true means return a data block descriptor, false means don't return one
    bool longLBABit = false;//true = longlba format, false = standard format for block descriptor
    bool longHeader = false;//false for mode sense 6, true for mode sense 10
    uint8_t pageControl = (scsiIoCtx->cdb[2] & 0xC0) >> 6;//only current values needs to be supported...anything else is unspecified
    uint8_t pageCode = scsiIoCtx->cdb[2] & 0x3F;
    uint8_t subpageCode = scsiIoCtx->cdb[3];
    uint16_t allocationLength = 0;
    uint8_t dataBlockDescriptor[16] = { 0 };
    uint8_t modeParameterHeader[8] = { 0 };
    bool invalidField = false;
    uint8_t senseKeySpecificDescriptor[8] = { 0 };
    uint8_t bitPointer = 0;
    uint16_t fieldPointer = 0;
    uint8_t byte1 = scsiIoCtx->cdb[1];
    if (scsiIoCtx->cdb[1] & BIT3)
    {
        returnDataBlockDescriptor = false;
    }
    if (scsiIoCtx->cdb[OPERATION_CODE] == MODE_SENSE_6_CMD)
    {
        allocationLength = scsiIoCtx->cdb[5];
        modeParameterHeader[1] = 0;//medium type
        modeParameterHeader[2] |= BIT4;//set the DPOFUA bit
        if (returnDataBlockDescriptor)
        {
            modeParameterHeader[3] = 8;//8 bytes for the short descriptor
        }
        //check for invalid fields
        byte1 &= 0xF7;//removing dbd bit since we can support that
        if (((fieldPointer = 1) != 0 && byte1 != 0))
        {
            invalidField = true;
        }
    }
    else if (scsiIoCtx->cdb[OPERATION_CODE] == MODE_SENSE10)
    {
        //mode sense 10
        allocationLength = M_BytesTo2ByteValue(scsiIoCtx->cdb[7], scsiIoCtx->cdb[8]);
        longHeader = true;
        modeParameterHeader[2] = 0;//medium type
        modeParameterHeader[3] |= BIT4;//set the DPOFUA bit
        if (scsiIoCtx->cdb[1] & BIT4)
        {
            longLBABit = true;
            modeParameterHeader[4] |= BIT0;//set the longlba bit
        }
        if (returnDataBlockDescriptor)
        {
            if (longLBABit)
            {
                modeParameterHeader[6] = M_Byte1(16);
                modeParameterHeader[7] = M_Byte0(16);
            }
            else
            {
                modeParameterHeader[6] = M_Byte1(8);
                modeParameterHeader[7] = M_Byte0(8);
            }
        }
        byte1 &= 0xE7;//removing llbaa and DBD bits since we can support those
        //check for invalid fields
        if (((fieldPointer = 1) != 0 && byte1 != 0)
            || ((fieldPointer = 4) != 0 && scsiIoCtx->cdb[4] != 0)
            || ((fieldPointer = 5) != 0 && scsiIoCtx->cdb[5] != 0)
            || ((fieldPointer = 6) != 0 && scsiIoCtx->cdb[6] != 0)
            )
        {
            invalidField = true;
        }
    }
    else
    {
        fieldPointer = 0;
        bitPointer = 7;
        sntl_Set_Sense_Key_Specific_Descriptor_Invalid_Field(senseKeySpecificDescriptor, true, true, bitPointer, fieldPointer);
        sntl_Set_Sense_Data_For_Translation(scsiIoCtx->psense, scsiIoCtx->senseDataSize, SENSE_KEY_ILLEGAL_REQUEST, 0x20, 0, device->drive_info.softSATFlags.senseDataDescriptorFormat, senseKeySpecificDescriptor, 1);
        return NOT_SUPPORTED;
    }
    if (invalidField)
    {
        if (bitPointer == 0)
        {
            uint8_t reservedByteVal = scsiIoCtx->cdb[fieldPointer];
            if (fieldPointer == 1)
            {
                reservedByteVal = byte1;
            }
            uint8_t counter = 0;
            while (reservedByteVal > 0 && counter < 8)
            {
                reservedByteVal >>= 1;
                ++counter;
            }
            bitPointer = counter - 1;//because we should always get a count of at least 1 if here and bits are zero indexed
        }
        sntl_Set_Sense_Key_Specific_Descriptor_Invalid_Field(senseKeySpecificDescriptor, true, true, bitPointer, fieldPointer);
        sntl_Set_Sense_Data_For_Translation(scsiIoCtx->psense, scsiIoCtx->senseDataSize, SENSE_KEY_ILLEGAL_REQUEST, 0x24, 0, device->drive_info.softSATFlags.senseDataDescriptorFormat, senseKeySpecificDescriptor, 1);
        return NOT_SUPPORTED;
    }
    if (returnDataBlockDescriptor)
    {
        if (longLBABit)
        {
            //16 byte long format
            dataBlockDescriptor[0] = M_Byte7(device->drive_info.deviceMaxLba);
            dataBlockDescriptor[1] = M_Byte6(device->drive_info.deviceMaxLba);
            dataBlockDescriptor[2] = M_Byte5(device->drive_info.deviceMaxLba);
            dataBlockDescriptor[3] = M_Byte4(device->drive_info.deviceMaxLba);
            dataBlockDescriptor[4] = M_Byte3(device->drive_info.deviceMaxLba);
            dataBlockDescriptor[5] = M_Byte2(device->drive_info.deviceMaxLba);
            dataBlockDescriptor[6] = M_Byte1(device->drive_info.deviceMaxLba);
            dataBlockDescriptor[7] = M_Byte0(device->drive_info.deviceMaxLba);
            dataBlockDescriptor[8] = RESERVED;
            dataBlockDescriptor[9] = RESERVED;
            dataBlockDescriptor[10] = RESERVED;
            dataBlockDescriptor[11] = RESERVED;
            dataBlockDescriptor[12] = M_Byte3(device->drive_info.deviceBlockSize);
            dataBlockDescriptor[13] = M_Byte2(device->drive_info.deviceBlockSize);
            dataBlockDescriptor[14] = M_Byte1(device->drive_info.deviceBlockSize);
            dataBlockDescriptor[15] = M_Byte0(device->drive_info.deviceBlockSize);
        }
        else
        {
            //8 byte short format
            uint32_t maxLBA = (uint32_t)M_Min(UINT32_MAX, device->drive_info.deviceMaxLba);
            dataBlockDescriptor[0] = M_Byte3(maxLBA);
            dataBlockDescriptor[1] = M_Byte2(maxLBA);
            dataBlockDescriptor[2] = M_Byte1(maxLBA);
            dataBlockDescriptor[3] = M_Byte0(maxLBA);
            dataBlockDescriptor[4] = RESERVED;
            dataBlockDescriptor[5] = M_Byte2(device->drive_info.deviceBlockSize);
            dataBlockDescriptor[6] = M_Byte1(device->drive_info.deviceBlockSize);
            dataBlockDescriptor[7] = M_Byte0(device->drive_info.deviceBlockSize);
        }
    }
    switch (pageCode)
    {
    case 0xA0://control and control extension and PATA control
        switch (subpageCode)
        {
        case 0://control
            ret = sntl_Translate_Mode_Sense_Control_0Ah(device, scsiIoCtx, pageControl, returnDataBlockDescriptor, longLBABit, dataBlockDescriptor, longHeader, modeParameterHeader, allocationLength);
            break;
#if defined (SNTL_EXT)
        case 0x01://control extension
            ret = sntl_Translate_Mode_Sense_Control_Extension_0Ah_01h(device, scsiIoCtx, pageControl, returnDataBlockDescriptor, longLBABit, dataBlockDescriptor, longHeader, modeParameterHeader, allocationLength);
            break;
#endif
        default:
            ret = NOT_SUPPORTED;
            fieldPointer = 2;
            bitPointer = 5;
            sntl_Set_Sense_Key_Specific_Descriptor_Invalid_Field(senseKeySpecificDescriptor, true, true, bitPointer, fieldPointer);
            sntl_Set_Sense_Data_For_Translation(scsiIoCtx->psense, scsiIoCtx->senseDataSize, SENSE_KEY_ILLEGAL_REQUEST, 0x24, 0, device->drive_info.softSATFlags.senseDataDescriptorFormat, senseKeySpecificDescriptor, 1);
            break;
        }
        break;
    case 0x01://read-write error recovery
        switch (subpageCode)
        {
        case 0:
            ret = sntl_Translate_Mode_Sense_Read_Write_Error_Recovery_01h(device, scsiIoCtx, pageControl, returnDataBlockDescriptor, longLBABit, dataBlockDescriptor, longHeader, modeParameterHeader, allocationLength);
            break;
        default:
            ret = NOT_SUPPORTED;
            fieldPointer = 2;
            bitPointer = 5;
            sntl_Set_Sense_Key_Specific_Descriptor_Invalid_Field(senseKeySpecificDescriptor, true, true, bitPointer, fieldPointer);
            sntl_Set_Sense_Data_For_Translation(scsiIoCtx->psense, scsiIoCtx->senseDataSize, SENSE_KEY_ILLEGAL_REQUEST, 0x24, 0, device->drive_info.softSATFlags.senseDataDescriptorFormat, senseKeySpecificDescriptor, 1);
            break;
        }
        break;
    case 0x08://caching
        switch (subpageCode)
        {
        case 0:
            ret = sntl_Translate_Mode_Sense_Caching_08h(device, scsiIoCtx, pageControl, returnDataBlockDescriptor, longLBABit, dataBlockDescriptor, longHeader, modeParameterHeader, allocationLength);
            break;
        default:
            ret = NOT_SUPPORTED;
            fieldPointer = 2;
            bitPointer = 5;
            sntl_Set_Sense_Key_Specific_Descriptor_Invalid_Field(senseKeySpecificDescriptor, true, true, bitPointer, fieldPointer);
            sntl_Set_Sense_Data_For_Translation(scsiIoCtx->psense, scsiIoCtx->senseDataSize, SENSE_KEY_ILLEGAL_REQUEST, 0x24, 0, device->drive_info.softSATFlags.senseDataDescriptorFormat, senseKeySpecificDescriptor, 1);
            break;
        }
        break;
#if defined (SNTL_EXT)
    case 0x1C://informational exceptions control - add under SNTL_EXT
        switch (subpageCode)
        {
        case 0:
            ret = sntl_Translate_Mode_Sense_Informational_Exceptions_Control_1Ch(device, scsiIoCtx, pageControl, returnDataBlockDescriptor, longLBABit, dataBlockDescriptor, longHeader, modeParameterHeader, allocationLength);
            break;
        default:
            ret = NOT_SUPPORTED;
            fieldPointer = 2;
            bitPointer = 5;
            sntl_Set_Sense_Key_Specific_Descriptor_Invalid_Field(senseKeySpecificDescriptor, true, true, bitPointer, fieldPointer);
            sntl_Set_Sense_Data_For_Translation(scsiIoCtx->psense, scsiIoCtx->senseDataSize, SENSE_KEY_ILLEGAL_REQUEST, 0x24, 0, device->drive_info.softSATFlags.senseDataDescriptorFormat, senseKeySpecificDescriptor, 1);
            break;
        }
        break;
#endif
    case 0x1A://Power Condition
        switch (subpageCode)
        {
        case 0://power condition
            ret = sntl_Translate_Mode_Sense_Power_Condition_1A(device, scsiIoCtx, pageControl, returnDataBlockDescriptor, longLBABit, dataBlockDescriptor, longHeader, modeParameterHeader, allocationLength);
            break;
        default:
            ret = NOT_SUPPORTED;
            fieldPointer = 2;
            bitPointer = 5;
            sntl_Set_Sense_Key_Specific_Descriptor_Invalid_Field(senseKeySpecificDescriptor, true, true, bitPointer, fieldPointer);
            sntl_Set_Sense_Data_For_Translation(scsiIoCtx->psense, scsiIoCtx->senseDataSize, SENSE_KEY_ILLEGAL_REQUEST, 0x24, 0, device->drive_info.softSATFlags.senseDataDescriptorFormat, senseKeySpecificDescriptor, 1);
            break;
        }
        break;
        //TODO: support returning all modepages/subpages
    default:
        ret = NOT_SUPPORTED;
        fieldPointer = 2;
        bitPointer = 5;
        sntl_Set_Sense_Key_Specific_Descriptor_Invalid_Field(senseKeySpecificDescriptor, true, true, bitPointer, fieldPointer);
        sntl_Set_Sense_Data_For_Translation(scsiIoCtx->psense, scsiIoCtx->senseDataSize, SENSE_KEY_ILLEGAL_REQUEST, 0x24, 0, device->drive_info.softSATFlags.senseDataDescriptorFormat, senseKeySpecificDescriptor, 1);
        break;
    }
    return ret;
}

int sntl_Translate_Mode_Select_Caching_08h(tDevice *device, ScsiIoCtx *scsiIoCtx, bool parametersSaveble, uint8_t *ptrToBeginningOfModePage, uint16_t pageLength)
{
    int ret = SUCCESS;
    uint32_t dataOffset = (uint32_t)(ptrToBeginningOfModePage - scsiIoCtx->pdata);//to be used when setting which field is invalid in parameter list
    uint8_t senseKeySpecificDescriptor[8] = { 0 };
    uint8_t bitPointer = 0;
    uint16_t fieldPointer = 0;
    //start checking everything to make sure it looks right before we issue commands
    if (pageLength != 0x12)
    {
        fieldPointer = dataOffset + 1;
        bitPointer = 7;
        sntl_Set_Sense_Key_Specific_Descriptor_Invalid_Field(senseKeySpecificDescriptor, false, true, bitPointer, fieldPointer);
        sntl_Set_Sense_Data_For_Translation(scsiIoCtx->psense, scsiIoCtx->senseDataSize, SENSE_KEY_ILLEGAL_REQUEST, 0x26, 0, device->drive_info.softSATFlags.senseDataDescriptorFormat, senseKeySpecificDescriptor, 1);
        return NOT_SUPPORTED;
    }
    if (ptrToBeginningOfModePage[2] & 0xFB)//all but WCE bit
    {
        fieldPointer = dataOffset + 2;
        uint8_t reservedByteVal = ptrToBeginningOfModePage[2] & 0xFB;
        uint8_t counter = 0;
        while (reservedByteVal > 0 && counter < 8)
        {
            reservedByteVal >>= 1;
            ++counter;
        }
        bitPointer = counter - 1;//because we should always get a count of at least 1 if here and bits are zero indexed
        sntl_Set_Sense_Key_Specific_Descriptor_Invalid_Field(senseKeySpecificDescriptor, false, true, bitPointer, fieldPointer);
        sntl_Set_Sense_Data_For_Translation(scsiIoCtx->psense, scsiIoCtx->senseDataSize, SENSE_KEY_ILLEGAL_REQUEST, 0x26, 0, device->drive_info.softSATFlags.senseDataDescriptorFormat, senseKeySpecificDescriptor, 1);
        return NOT_SUPPORTED;
    }
    if (((fieldPointer = 3) != 0 && ptrToBeginningOfModePage[3] != 0) ||
        ((fieldPointer = 4) != 0 && ptrToBeginningOfModePage[4] != 0) ||
        ((fieldPointer = 5) != 0 && ptrToBeginningOfModePage[5] != 0) ||
        ((fieldPointer = 6) != 0 && ptrToBeginningOfModePage[6] != 0) ||
        ((fieldPointer = 7) != 0 && ptrToBeginningOfModePage[7] != 0) ||
        ((fieldPointer = 8) != 0 && ptrToBeginningOfModePage[8] != 0) ||
        ((fieldPointer = 9) != 0 && ptrToBeginningOfModePage[9] != 0) ||
        ((fieldPointer = 10) != 0 && ptrToBeginningOfModePage[10] != 0) ||
        ((fieldPointer = 11) != 0 && ptrToBeginningOfModePage[11] != 0)
        )
    {
        uint8_t reservedByteVal = ptrToBeginningOfModePage[fieldPointer];
        uint8_t counter = 0;
        while (reservedByteVal > 0 && counter < 8)
        {
            reservedByteVal >>= 1;
            ++counter;
        }
        bitPointer = counter - 1;//because we should always get a count of at least 1 if here and bits are zero indexed
        fieldPointer += dataOffset;
        sntl_Set_Sense_Key_Specific_Descriptor_Invalid_Field(senseKeySpecificDescriptor, false, true, bitPointer, fieldPointer);
        sntl_Set_Sense_Data_For_Translation(scsiIoCtx->psense, scsiIoCtx->senseDataSize, SENSE_KEY_ILLEGAL_REQUEST, 0x26, 0, device->drive_info.softSATFlags.senseDataDescriptorFormat, senseKeySpecificDescriptor, 1);
        return NOT_SUPPORTED;
    }
    if (((fieldPointer = 12) != 0 && ptrToBeginningOfModePage[12] != 0) ||
        ((fieldPointer = 13) != 0 && ptrToBeginningOfModePage[13] != 0) ||
        ((fieldPointer = 14) != 0 && ptrToBeginningOfModePage[14] != 0) ||
        ((fieldPointer = 15) != 0 && ptrToBeginningOfModePage[15] != 0) ||
        ((fieldPointer = 16) != 0 && ptrToBeginningOfModePage[16] != 0) ||
        ((fieldPointer = 17) != 0 && ptrToBeginningOfModePage[17] != 0) ||
        ((fieldPointer = 18) != 0 && ptrToBeginningOfModePage[18] != 0) ||
        ((fieldPointer = 19) != 0 && ptrToBeginningOfModePage[19] != 0)
        )
    {
        uint8_t reservedByteVal = ptrToBeginningOfModePage[fieldPointer];
        uint8_t counter = 0;
        while (reservedByteVal > 0 && counter < 8)
        {
            reservedByteVal >>= 1;
            ++counter;
        }
        bitPointer = counter - 1;//because we should always get a count of at least 1 if here and bits are zero indexed
        fieldPointer += dataOffset;
        sntl_Set_Sense_Key_Specific_Descriptor_Invalid_Field(senseKeySpecificDescriptor, false, true, bitPointer, fieldPointer);
        sntl_Set_Sense_Data_For_Translation(scsiIoCtx->psense, scsiIoCtx->senseDataSize, SENSE_KEY_ILLEGAL_REQUEST, 0x26, 0, device->drive_info.softSATFlags.senseDataDescriptorFormat, senseKeySpecificDescriptor, 1);
        return NOT_SUPPORTED;
    }
    int wceRet = SUCCESS;
    //WCE
    if (device->drive_info.IdentifyData.nvme.ctrl.vwc & BIT0)
    {
        nvmeFeaturesCmdOpt setWCE;
        memset(&setWCE, 0, sizeof(nvmeFeaturesCmdOpt));
        setWCE.featSetGetValue = (ptrToBeginningOfModePage[2] & BIT2) > 0 ? 1 : 0;
        setWCE.fid = 0x06;
        setWCE.sv = 0;
        wceRet = nvme_Set_Features(device, &setWCE);
        //TODO: remove this if and pass along the DWORD returned with status for translation instead.
        if (wceRet)
        {
            set_Sense_Data_By_NVMe_Status(device, device->drive_info.lastNVMeResult.lastNVMeStatus, scsiIoCtx->psense, scsiIoCtx->senseDataSize);
            ret = FAILURE;
            return ret;
        }
        else
        {
            ret = SUCCESS;
            //set good status
            sntl_Set_Sense_Data_For_Translation(scsiIoCtx->psense, scsiIoCtx->senseDataSize, 0, 0, 0, device->drive_info.softSATFlags.senseDataDescriptorFormat, NULL, 0);
        }
    }
    else if(ptrToBeginningOfModePage[2] & BIT2)
    {
        //drive doesn't support Volatile write cache, so we need to set an error for invalid field in CDB
        bitPointer = 2;
        fieldPointer = 2;
        sntl_Set_Sense_Key_Specific_Descriptor_Invalid_Field(senseKeySpecificDescriptor, false, true, bitPointer, fieldPointer);
        sntl_Set_Sense_Data_For_Translation(scsiIoCtx->psense, scsiIoCtx->senseDataSize, SENSE_KEY_ILLEGAL_REQUEST, 0x26, 0, device->drive_info.softSATFlags.senseDataDescriptorFormat, senseKeySpecificDescriptor, 1);
        return NOT_SUPPORTED;
    }
    return ret;
}


//TODO: a way to cache changes from the incoming block descriptor to change sector size in a format command.
int sntl_Translate_SCSI_Mode_Select_Command(tDevice *device, ScsiIoCtx *scsiIoCtx)
{
    int ret = SUCCESS;
    bool pageFormat = false;
    //bool saveParameters = false;
    bool tenByteCommand = false;
    uint16_t parameterListLength = 0;
    uint8_t senseKeySpecificDescriptor[8] = { 0 };
    uint8_t bitPointer = 0;
    uint16_t fieldPointer = 0;
    if (scsiIoCtx->cdb[OPERATION_CODE] == 0x15 || scsiIoCtx->cdb[OPERATION_CODE] == 0x55)
    {
        if (scsiIoCtx->cdb[1] & BIT4)
        {
            pageFormat = true;
        }
        //      if (scsiIoCtx->cdb[1] & BIT0)
        //      {
        //          saveParameters = true;
        //      }
        parameterListLength = scsiIoCtx->cdb[4];
        if (scsiIoCtx->cdb[OPERATION_CODE] == 0x15)//mode select 6
        {
            uint8_t byte1 = scsiIoCtx->cdb[1] & 0x11;//removing PF and SP bits since we can handle those, but not any other bits
            if (((fieldPointer = 1) && byte1 != 0)
                || ((fieldPointer = 2) != 0 && (bitPointer = 0) == 0 && scsiIoCtx->cdb[2] != 0)
                || ((fieldPointer = 3) != 0 && (bitPointer = 0) == 0 && scsiIoCtx->cdb[3] != 0)
                )
            {
                if (bitPointer == 0)
                {
                    uint8_t reservedByteVal = scsiIoCtx->cdb[fieldPointer];
                    if (fieldPointer == 1)
                    {
                        reservedByteVal = byte1;
                    }
                    uint8_t counter = 0;
                    while (reservedByteVal > 0 && counter < 8)
                    {
                        reservedByteVal >>= 1;
                        ++counter;
                    }
                    bitPointer = counter - 1;//because we should always get a count of at least 1 if here and bits are zero indexed
                }
                sntl_Set_Sense_Key_Specific_Descriptor_Invalid_Field(senseKeySpecificDescriptor, true, true, bitPointer, fieldPointer);
                //invalid field in cdb
                ret = NOT_SUPPORTED;
                sntl_Set_Sense_Data_For_Translation(scsiIoCtx->psense, scsiIoCtx->senseDataSize, SENSE_KEY_ILLEGAL_REQUEST, 0x24, 0, device->drive_info.softSATFlags.senseDataDescriptorFormat, senseKeySpecificDescriptor, 1);
                return ret;
            }
        }
        else if (scsiIoCtx->cdb[OPERATION_CODE] == 0x55)//mode select 10
        {
            tenByteCommand = true;
            parameterListLength = M_BytesTo2ByteValue(scsiIoCtx->cdb[7], scsiIoCtx->cdb[8]);
            uint8_t byte1 = scsiIoCtx->cdb[1] & 0x11;//removing PF and SP bits since we can handle those, but not any other bits
            if (((fieldPointer = 1) && byte1 != 0)
                || ((fieldPointer = 2) != 0 && (bitPointer = 0) == 0 && scsiIoCtx->cdb[2] != 0)
                || ((fieldPointer = 3) != 0 && (bitPointer = 0) == 0 && scsiIoCtx->cdb[3] != 0)
                || ((fieldPointer = 4) != 0 && (bitPointer = 0) == 0 && scsiIoCtx->cdb[4] != 0)
                || ((fieldPointer = 5) != 0 && (bitPointer = 0) == 0 && scsiIoCtx->cdb[5] != 0)
                || ((fieldPointer = 6) != 0 && (bitPointer = 0) == 0 && scsiIoCtx->cdb[6] != 0)
                )
            {
                if (bitPointer == 0)
                {
                    uint8_t reservedByteVal = scsiIoCtx->cdb[fieldPointer];
                    if (fieldPointer == 1)
                    {
                        reservedByteVal = byte1;
                    }
                    uint8_t counter = 0;
                    while (reservedByteVal > 0 && counter < 8)
                    {
                        reservedByteVal >>= 1;
                        ++counter;
                    }
                    bitPointer = counter - 1;//because we should always get a count of at least 1 if here and bits are zero indexed
                }
                sntl_Set_Sense_Key_Specific_Descriptor_Invalid_Field(senseKeySpecificDescriptor, true, true, bitPointer, fieldPointer);
                //invalid field in cdb
                ret = NOT_SUPPORTED;
                sntl_Set_Sense_Data_For_Translation(scsiIoCtx->psense, scsiIoCtx->senseDataSize, SENSE_KEY_ILLEGAL_REQUEST, 0x24, 0, device->drive_info.softSATFlags.senseDataDescriptorFormat, senseKeySpecificDescriptor, 1);
                return ret;
            }
        }
    }
    else
    {
        //invalid operation code
        fieldPointer = 0;
        bitPointer = 7;
        sntl_Set_Sense_Key_Specific_Descriptor_Invalid_Field(senseKeySpecificDescriptor, true, true, bitPointer, fieldPointer);
        ret = NOT_SUPPORTED;
        sntl_Set_Sense_Data_For_Translation(scsiIoCtx->psense, scsiIoCtx->senseDataSize, SENSE_KEY_ILLEGAL_REQUEST, 0x20, 0, device->drive_info.softSATFlags.senseDataDescriptorFormat, senseKeySpecificDescriptor, 1);
    }
    if (pageFormat)
    {
        if (parameterListLength == 0)
        {
            //Spec says this is not to be considered an error. Since we didn't get any data, there is nothing to do but return good status - TJE
            return SUCCESS;
        }
        bitPointer = 0;
        //uint16_t modeDataLength = scsiIoCtx->pdata[0];
        //uint8_t deviceSpecificParameter = scsiIoCtx->pdata[2];
        //bool writeProtected = false;//Don't allow write protection. This makes no sense for this software implementation. - TJE
        //bool dpoFua = false;//TODO: allow this bit to be zero. AKA don't allow DPO or FUA in read/write
        bool longLBA = false;
        uint16_t blockDescriptorLength = scsiIoCtx->pdata[3];
        if (tenByteCommand)
        {
            //modeDataLength = M_BytesTo2ByteValue(scsiIoCtx->pdata[0], scsiIoCtx->pdata[1]);
            if (scsiIoCtx->pdata[2] != 0)//mediumType
            {
                fieldPointer = 2;
                bitPointer = 7;
                sntl_Set_Sense_Key_Specific_Descriptor_Invalid_Field(senseKeySpecificDescriptor, false, true, bitPointer, fieldPointer);
                sntl_Set_Sense_Data_For_Translation(scsiIoCtx->psense, scsiIoCtx->senseDataSize, SENSE_KEY_ILLEGAL_REQUEST, 0x26, 0, device->drive_info.softSATFlags.senseDataDescriptorFormat, senseKeySpecificDescriptor, 1);
                return NOT_SUPPORTED;
            }
            if ((scsiIoCtx->pdata[3] & 0x7F) != 0)//device specific parameter - WP bit is ignored in SBC. dpofua is reserved.
            {
                fieldPointer = 3;
                if (bitPointer == 0)
                {
                    uint8_t reservedByteVal = scsiIoCtx->pdata[fieldPointer];
                    uint8_t counter = 0;
                    while (reservedByteVal > 0 && counter < 8)
                    {
                        reservedByteVal >>= 1;
                        ++counter;
                    }
                    bitPointer = counter - 1;//because we should always get a count of at least 1 if here and bits are zero indexed
                }
                sntl_Set_Sense_Key_Specific_Descriptor_Invalid_Field(senseKeySpecificDescriptor, false, true, bitPointer, fieldPointer);
                sntl_Set_Sense_Data_For_Translation(scsiIoCtx->psense, scsiIoCtx->senseDataSize, SENSE_KEY_ILLEGAL_REQUEST, 0x26, 0, device->drive_info.softSATFlags.senseDataDescriptorFormat, senseKeySpecificDescriptor, 1);
                return NOT_SUPPORTED;
            }
            if (scsiIoCtx->pdata[4])
            {
                longLBA = true;
            }
            blockDescriptorLength = M_BytesTo2ByteValue(scsiIoCtx->pdata[6], scsiIoCtx->pdata[7]);
            if (((fieldPointer = 4) != 0 && scsiIoCtx->pdata[4] & 0xFE)//reserved bits/bytes
                || ((fieldPointer = 5) != 0 && scsiIoCtx->pdata[5] != 0)//reserved bits/bytes
                )
            {
                if (bitPointer == 0)
                {
                    uint8_t reservedByteVal = scsiIoCtx->pdata[fieldPointer];
                    uint8_t counter = 0;
                    while (reservedByteVal > 0 && counter < 8)
                    {
                        reservedByteVal >>= 1;
                        ++counter;
                    }
                    bitPointer = counter - 1;//because we should always get a count of at least 1 if here and bits are zero indexed
                }
                sntl_Set_Sense_Key_Specific_Descriptor_Invalid_Field(senseKeySpecificDescriptor, false, true, bitPointer, fieldPointer);
                sntl_Set_Sense_Data_For_Translation(scsiIoCtx->psense, scsiIoCtx->senseDataSize, SENSE_KEY_ILLEGAL_REQUEST, 0x26, 0, device->drive_info.softSATFlags.senseDataDescriptorFormat, senseKeySpecificDescriptor, 1);
                return NOT_SUPPORTED;
            }
        }
        else
        {
            if (scsiIoCtx->pdata[1] != 0)//mediumType
            {
                fieldPointer = 1;
                bitPointer = 7;
                sntl_Set_Sense_Key_Specific_Descriptor_Invalid_Field(senseKeySpecificDescriptor, false, true, bitPointer, fieldPointer);
                sntl_Set_Sense_Data_For_Translation(scsiIoCtx->psense, scsiIoCtx->senseDataSize, SENSE_KEY_ILLEGAL_REQUEST, 0x26, 0, device->drive_info.softSATFlags.senseDataDescriptorFormat, senseKeySpecificDescriptor, 1);
                return NOT_SUPPORTED;
            }
            if ((scsiIoCtx->pdata[2] & 0x7F) != 0)//device specific parameter - WP bit is ignored in SBC. dpofua is reserved.
            {
                fieldPointer = 2;
                if (bitPointer == 0)
                {
                    uint8_t reservedByteVal = scsiIoCtx->pdata[fieldPointer];
                    uint8_t counter = 0;
                    while (reservedByteVal > 0 && counter < 8)
                    {
                        reservedByteVal >>= 1;
                        ++counter;
                    }
                    bitPointer = counter - 1;//because we should always get a count of at least 1 if here and bits are zero indexed
                }
                sntl_Set_Sense_Key_Specific_Descriptor_Invalid_Field(senseKeySpecificDescriptor, false, true, bitPointer, fieldPointer);
                sntl_Set_Sense_Data_For_Translation(scsiIoCtx->psense, scsiIoCtx->senseDataSize, SENSE_KEY_ILLEGAL_REQUEST, 0x26, 0, device->drive_info.softSATFlags.senseDataDescriptorFormat, senseKeySpecificDescriptor, 1);
                return NOT_SUPPORTED;
            }
        }

        if (blockDescriptorLength > 0)
        {
            //check the block descriptor to make sure it's valid
            if (tenByteCommand)
            {
                if (longLBA)
                {
                    uint64_t numberOfLogicalBlocks = M_BytesTo8ByteValue(scsiIoCtx->pdata[MODE_PARAMETER_HEADER_10_LEN + 0], scsiIoCtx->pdata[MODE_PARAMETER_HEADER_10_LEN + 1], scsiIoCtx->pdata[MODE_PARAMETER_HEADER_10_LEN + 2], scsiIoCtx->pdata[MODE_PARAMETER_HEADER_10_LEN + 3], scsiIoCtx->pdata[MODE_PARAMETER_HEADER_10_LEN + 4], scsiIoCtx->pdata[MODE_PARAMETER_HEADER_10_LEN + 5], scsiIoCtx->pdata[MODE_PARAMETER_HEADER_10_LEN + 6], scsiIoCtx->pdata[MODE_PARAMETER_HEADER_10_LEN + 7]);
                    uint32_t logicalBlockLength = M_BytesTo4ByteValue(scsiIoCtx->pdata[MODE_PARAMETER_HEADER_10_LEN + 12], scsiIoCtx->pdata[MODE_PARAMETER_HEADER_10_LEN + 13], scsiIoCtx->pdata[MODE_PARAMETER_HEADER_10_LEN + 14], scsiIoCtx->pdata[MODE_PARAMETER_HEADER_10_LEN + 15]);
                    if (numberOfLogicalBlocks != device->drive_info.deviceMaxLba)
                    {
                        //TODO: handle when this is all F's? Should we allow this to change the max LBA of the drive?
                        bitPointer = 7;
                        fieldPointer = MODE_PARAMETER_HEADER_10_LEN + 0;
                        sntl_Set_Sense_Key_Specific_Descriptor_Invalid_Field(senseKeySpecificDescriptor, false, true, bitPointer, fieldPointer);
                        sntl_Set_Sense_Data_For_Translation(scsiIoCtx->psense, scsiIoCtx->senseDataSize, SENSE_KEY_ILLEGAL_REQUEST, 0x26, 0, device->drive_info.softSATFlags.senseDataDescriptorFormat, senseKeySpecificDescriptor, 1);
                        return NOT_SUPPORTED;
                    }
                    if (((fieldPointer = MODE_PARAMETER_HEADER_10_LEN + 8) != 0 && scsiIoCtx->pdata[MODE_PARAMETER_HEADER_10_LEN + 8] != 0)
                        || ((fieldPointer = MODE_PARAMETER_HEADER_10_LEN + 9) != 0 && scsiIoCtx->pdata[MODE_PARAMETER_HEADER_10_LEN + 9] != 0)
                        || ((fieldPointer = MODE_PARAMETER_HEADER_10_LEN + 10) != 0 && scsiIoCtx->pdata[MODE_PARAMETER_HEADER_10_LEN + 10] != 0)
                        || ((fieldPointer = MODE_PARAMETER_HEADER_10_LEN + 11) != 0 && scsiIoCtx->pdata[MODE_PARAMETER_HEADER_10_LEN + 11] != 0)
                        )
                    {
                        uint8_t reservedByteVal = scsiIoCtx->pdata[fieldPointer];
                        uint8_t counter = 0;
                        while (reservedByteVal > 0 && counter < 8)
                        {
                            reservedByteVal >>= 1;
                            ++counter;
                        }
                        bitPointer = counter - 1;//because we should always get a count of at least 1 if here and bits are zero indexed
                        sntl_Set_Sense_Key_Specific_Descriptor_Invalid_Field(senseKeySpecificDescriptor, false, true, bitPointer, fieldPointer);
                        sntl_Set_Sense_Data_For_Translation(scsiIoCtx->psense, scsiIoCtx->senseDataSize, SENSE_KEY_ILLEGAL_REQUEST, 0x26, 0, device->drive_info.softSATFlags.senseDataDescriptorFormat, senseKeySpecificDescriptor, 1);
                        return NOT_SUPPORTED;
                    }
                    if (logicalBlockLength != device->drive_info.deviceBlockSize)
                    {
                        fieldPointer = MODE_PARAMETER_HEADER_10_LEN + 12;
                        bitPointer = 7;
                        sntl_Set_Sense_Key_Specific_Descriptor_Invalid_Field(senseKeySpecificDescriptor, false, true, bitPointer, fieldPointer);
                        sntl_Set_Sense_Data_For_Translation(scsiIoCtx->psense, scsiIoCtx->senseDataSize, SENSE_KEY_ILLEGAL_REQUEST, 0x26, 0, device->drive_info.softSATFlags.senseDataDescriptorFormat, senseKeySpecificDescriptor, 1);
                        return NOT_SUPPORTED;
                    }
                }
                else
                {
                    //short block descriptor(s)...should only have 1!
                    uint32_t numberOfLogicalBlocks = M_BytesTo4ByteValue(scsiIoCtx->pdata[8], scsiIoCtx->pdata[9], scsiIoCtx->pdata[10], scsiIoCtx->pdata[11]);
                    uint32_t logicalBlockLength = M_BytesTo4ByteValue(0, scsiIoCtx->pdata[13], scsiIoCtx->pdata[14], scsiIoCtx->pdata[15]);
                    if (numberOfLogicalBlocks != device->drive_info.deviceMaxLba)
                    {
                        //TODO: handle when this is all F's? Should we allow this to change the max LBA of the drive?
                        bitPointer = 7;
                        fieldPointer = MODE_PARAMETER_HEADER_10_LEN + 0;
                        sntl_Set_Sense_Key_Specific_Descriptor_Invalid_Field(senseKeySpecificDescriptor, false, true, bitPointer, fieldPointer);
                        sntl_Set_Sense_Data_For_Translation(scsiIoCtx->psense, scsiIoCtx->senseDataSize, SENSE_KEY_ILLEGAL_REQUEST, 0x26, 0, device->drive_info.softSATFlags.senseDataDescriptorFormat, senseKeySpecificDescriptor, 1);
                        return NOT_SUPPORTED;
                    }
                    if (scsiIoCtx->pdata[MODE_PARAMETER_HEADER_10_LEN + 4] != 0)//short header + 4 bytes
                    {
                        fieldPointer = MODE_PARAMETER_HEADER_10_LEN + 4;
                        uint8_t reservedByteVal = scsiIoCtx->pdata[fieldPointer];
                        uint8_t counter = 0;
                        while (reservedByteVal > 0 && counter < 8)
                        {
                            reservedByteVal >>= 1;
                            ++counter;
                        }
                        bitPointer = counter - 1;//because we should always get a count of at least 1 if here and bits are zero indexed
                        sntl_Set_Sense_Key_Specific_Descriptor_Invalid_Field(senseKeySpecificDescriptor, false, true, bitPointer, fieldPointer);
                        sntl_Set_Sense_Data_For_Translation(scsiIoCtx->psense, scsiIoCtx->senseDataSize, SENSE_KEY_ILLEGAL_REQUEST, 0x26, 0, device->drive_info.softSATFlags.senseDataDescriptorFormat, senseKeySpecificDescriptor, 1);
                        return NOT_SUPPORTED;
                    }
                    if (logicalBlockLength != device->drive_info.deviceBlockSize)
                    {
                        fieldPointer = MODE_PARAMETER_HEADER_10_LEN + 5;
                        bitPointer = 7;
                        sntl_Set_Sense_Key_Specific_Descriptor_Invalid_Field(senseKeySpecificDescriptor, false, true, bitPointer, fieldPointer);
                        sntl_Set_Sense_Data_For_Translation(scsiIoCtx->psense, scsiIoCtx->senseDataSize, SENSE_KEY_ILLEGAL_REQUEST, 0x26, 0, device->drive_info.softSATFlags.senseDataDescriptorFormat, senseKeySpecificDescriptor, 1);
                        return NOT_SUPPORTED;
                    }
                }
            }
            else
            {
                //short block descriptor(s)...should only have 1!
                uint32_t numberOfLogicalBlocks = M_BytesTo4ByteValue(scsiIoCtx->pdata[MODE_PARAMETER_HEADER_6_LEN + 0], scsiIoCtx->pdata[MODE_PARAMETER_HEADER_6_LEN + 1], scsiIoCtx->pdata[MODE_PARAMETER_HEADER_6_LEN + 2], scsiIoCtx->pdata[MODE_PARAMETER_HEADER_6_LEN + 3]);
                uint32_t logicalBlockLength = M_BytesTo4ByteValue(0, scsiIoCtx->pdata[MODE_PARAMETER_HEADER_6_LEN + 5], scsiIoCtx->pdata[MODE_PARAMETER_HEADER_6_LEN + 6], scsiIoCtx->pdata[MODE_PARAMETER_HEADER_6_LEN + 7]);
                if (numberOfLogicalBlocks != device->drive_info.deviceMaxLba)
                {
                    //TODO: handle when this is all F's? Should we allow this to change the max LBA of the drive?
                    bitPointer = 7;
                    fieldPointer = MODE_PARAMETER_HEADER_6_LEN + 0;
                    sntl_Set_Sense_Key_Specific_Descriptor_Invalid_Field(senseKeySpecificDescriptor, false, true, bitPointer, fieldPointer);
                    sntl_Set_Sense_Data_For_Translation(scsiIoCtx->psense, scsiIoCtx->senseDataSize, SENSE_KEY_ILLEGAL_REQUEST, 0x26, 0, device->drive_info.softSATFlags.senseDataDescriptorFormat, senseKeySpecificDescriptor, 1);
                    return NOT_SUPPORTED;
                }
                if (scsiIoCtx->pdata[MODE_PARAMETER_HEADER_6_LEN + 4] != 0)//short header + 4 bytes
                {
                    fieldPointer = MODE_PARAMETER_HEADER_6_LEN + 4;
                    uint8_t reservedByteVal = scsiIoCtx->pdata[fieldPointer];
                    uint8_t counter = 0;
                    while (reservedByteVal > 0 && counter < 8)
                    {
                        reservedByteVal >>= 1;
                        ++counter;
                    }
                    bitPointer = counter - 1;//because we should always get a count of at least 1 if here and bits are zero indexed
                    sntl_Set_Sense_Key_Specific_Descriptor_Invalid_Field(senseKeySpecificDescriptor, false, true, bitPointer, fieldPointer);
                    sntl_Set_Sense_Data_For_Translation(scsiIoCtx->psense, scsiIoCtx->senseDataSize, SENSE_KEY_ILLEGAL_REQUEST, 0x26, 0, device->drive_info.softSATFlags.senseDataDescriptorFormat, senseKeySpecificDescriptor, 1);
                    return NOT_SUPPORTED;
                }
                if (logicalBlockLength != device->drive_info.deviceBlockSize)
                {
                    fieldPointer = MODE_PARAMETER_HEADER_6_LEN + 5;
                    bitPointer = 7;
                    sntl_Set_Sense_Key_Specific_Descriptor_Invalid_Field(senseKeySpecificDescriptor, false, true, bitPointer, fieldPointer);
                    sntl_Set_Sense_Data_For_Translation(scsiIoCtx->psense, scsiIoCtx->senseDataSize, SENSE_KEY_ILLEGAL_REQUEST, 0x26, 0, device->drive_info.softSATFlags.senseDataDescriptorFormat, senseKeySpecificDescriptor, 1);
                    return NOT_SUPPORTED;
                }
            }
        }
        uint8_t headerLength = MODE_PARAMETER_HEADER_6_LEN;
        if (tenByteCommand)
        {
            headerLength = MODE_PARAMETER_HEADER_10_LEN;
        }
        //time to call the function that handles the changes for the mode page requested...save all this info and pass it in for convenience in that function
        uint8_t modePage = scsiIoCtx->pdata[headerLength + blockDescriptorLength] & 0x3F;
        bool subPageFormat = scsiIoCtx->pdata[headerLength + blockDescriptorLength] & BIT6;
        bool parametersSaveble = scsiIoCtx->pdata[headerLength + blockDescriptorLength] & BIT7;
        uint8_t subpage = 0;
        uint16_t pageLength = scsiIoCtx->pdata[headerLength + blockDescriptorLength + 1];
        if (subPageFormat)
        {
            subpage = scsiIoCtx->pdata[headerLength + blockDescriptorLength + 1];
            pageLength = M_BytesTo2ByteValue(scsiIoCtx->pdata[headerLength + blockDescriptorLength + 2], scsiIoCtx->pdata[headerLength + blockDescriptorLength + 3]);
        }
        switch (modePage)
        {
            //TODO: add more more pages...we could technically add all the pages we have in mode sense, but most of them aren't changeable so I'm not going to bother handling them here - TJE
        case 0x08:
            switch (subpage)
            {
            case 0://caching mode page
                ret = sntl_Translate_Mode_Select_Caching_08h(device, scsiIoCtx, parametersSaveble, &scsiIoCtx->pdata[headerLength + blockDescriptorLength], pageLength);
                break;
            default:
                //invalid field in parameter list...we don't support this page
                fieldPointer = headerLength + blockDescriptorLength + 1;//plus one for subpage
                bitPointer = 7;
                sntl_Set_Sense_Key_Specific_Descriptor_Invalid_Field(senseKeySpecificDescriptor, false, true, bitPointer, fieldPointer);
                ret = NOT_SUPPORTED;
                sntl_Set_Sense_Data_For_Translation(scsiIoCtx->psense, scsiIoCtx->senseDataSize, SENSE_KEY_ILLEGAL_REQUEST, 0x26, 0, device->drive_info.softSATFlags.senseDataDescriptorFormat, senseKeySpecificDescriptor, 1);
                break;
            }
            break;
            //while we do use these pages, nothing is changable, so just return an error for now...
        //case 0x0A:
        //    switch (subpage)
        //    {
        //    case 0://control mode page
        //        ret = sntl_Translate_Mode_Select_Control_0Ah(device, scsiIoCtx, parametersSaveble, &scsiIoCtx->pdata[headerLength + blockDescriptorLength], pageLength);
        //        break;
        //    default:
        //        fieldPointer = headerLength + blockDescriptorLength + 1;//plus one for subpage
        //        bitPointer = 7;
        //        sntl_Set_Sense_Key_Specific_Descriptor_Invalid_Field(senseKeySpecificDescriptor, false, true, bitPointer, fieldPointer);
        //        ret = NOT_SUPPORTED;
        //        sntl_Set_Sense_Data_For_Translation(scsiIoCtx->psense, scsiIoCtx->senseDataSize, SENSE_KEY_ILLEGAL_REQUEST, 0x26, 0, device->drive_info.softSATFlags.senseDataDescriptorFormat, senseKeySpecificDescriptor, 1);
        //        break;
        //    }
        //    break;
        //case 0x1A:
        //    switch (subpage)
        //    {
        //    case 0://power conditions
        //        ret = sntl_Translate_Mode_Select_Power_Conditions_1A(device, scsiIoCtx, parametersSaveble, &scsiIoCtx->pdata[headerLength + blockDescriptorLength], pageLength);
        //        break;
        //    default:
        //        fieldPointer = headerLength + blockDescriptorLength + 1;//plus one for subpage
        //        bitPointer = 7;
        //        sntl_Set_Sense_Key_Specific_Descriptor_Invalid_Field(senseKeySpecificDescriptor, false, true, bitPointer, fieldPointer);
        //        ret = NOT_SUPPORTED;
        //        sntl_Set_Sense_Data_For_Translation(scsiIoCtx->psense, scsiIoCtx->senseDataSize, SENSE_KEY_ILLEGAL_REQUEST, 0x26, 0, device->drive_info.softSATFlags.senseDataDescriptorFormat, senseKeySpecificDescriptor, 1);
        //        break;
        //    }
        //    break;
        default:
            //invalid field in parameter list...we don't support this page
            fieldPointer = headerLength + blockDescriptorLength;
            bitPointer = 5;
            sntl_Set_Sense_Key_Specific_Descriptor_Invalid_Field(senseKeySpecificDescriptor, false, true, bitPointer, fieldPointer);
            ret = NOT_SUPPORTED;
            sntl_Set_Sense_Data_For_Translation(scsiIoCtx->psense, scsiIoCtx->senseDataSize, SENSE_KEY_ILLEGAL_REQUEST, 0x26, 0, device->drive_info.softSATFlags.senseDataDescriptorFormat, senseKeySpecificDescriptor, 1);
            break;
        }
    }
    else
    {
        fieldPointer = 1;
        bitPointer = 4;
        sntl_Set_Sense_Key_Specific_Descriptor_Invalid_Field(senseKeySpecificDescriptor, true, true, bitPointer, fieldPointer);
        //invalid field in CDB
        ret = NOT_SUPPORTED;
        sntl_Set_Sense_Data_For_Translation(scsiIoCtx->psense, scsiIoCtx->senseDataSize, SENSE_KEY_ILLEGAL_REQUEST, 0x24, 0, device->drive_info.softSATFlags.senseDataDescriptorFormat, senseKeySpecificDescriptor, 1);
    }
    return ret;
}

int sntl_Translate_SCSI_Synchronize_Cache_Command(tDevice *device, ScsiIoCtx *scsiIoCtx)
{
    int ret = SUCCESS;
    //check the read command and get the LBA from it
    uint8_t senseKeySpecificDescriptor[8] = { 0 };
    uint8_t bitPointer = 0;
    uint16_t fieldPointer = 0;
    switch (scsiIoCtx->cdb[OPERATION_CODE])
    {
    case 0x35://synchronize cache 10
        if (((fieldPointer = 1) != 0 && scsiIoCtx->cdb[1] != 0)
            || ((fieldPointer = 6) != 0 && scsiIoCtx->cdb[6] != 0)
            )
        {
            //can't support these bits (including immediate)
            sntl_Set_Sense_Data_For_Translation(scsiIoCtx->psense, scsiIoCtx->senseDataSize, SENSE_KEY_ILLEGAL_REQUEST, 0x24, 0x00, device->drive_info.softSATFlags.senseDataDescriptorFormat, senseKeySpecificDescriptor, 1);
            return SUCCESS;
        }
        break;
    case 0x91://synchronize cache 16
        if (((fieldPointer = 1) != 0 && scsiIoCtx->cdb[1] != 0)
            || ((fieldPointer = 14) != 0 && scsiIoCtx->cdb[14] != 0)
            )
        {
            if (bitPointer == 0)
            {
                uint8_t reservedByteVal = scsiIoCtx->cdb[fieldPointer];
                uint8_t counter = 0;
                while (reservedByteVal > 0 && counter < 8)
                {
                    reservedByteVal >>= 1;
                    ++counter;
                }
                bitPointer = counter - 1;//because we should always get a count of at least 1 if here and bits are zero indexed
            }
            sntl_Set_Sense_Key_Specific_Descriptor_Invalid_Field(senseKeySpecificDescriptor, true, true, bitPointer, fieldPointer);
            //can't support these bits (including immediate)
            sntl_Set_Sense_Data_For_Translation(scsiIoCtx->psense, scsiIoCtx->senseDataSize, SENSE_KEY_ILLEGAL_REQUEST, 0x24, 0x00, device->drive_info.softSATFlags.senseDataDescriptorFormat, senseKeySpecificDescriptor, 1);
            return SUCCESS;
        }
        break;
    default:
        sntl_Set_Sense_Data_For_Translation(scsiIoCtx->psense, scsiIoCtx->senseDataSize, SENSE_KEY_ILLEGAL_REQUEST, 0x20, 0x00, device->drive_info.softSATFlags.senseDataDescriptorFormat, NULL, 0);
        return BAD_PARAMETER;
    }
    ret = nvme_Flush(device);
    //now set sense data
    set_Sense_Data_By_NVMe_Status(device, device->drive_info.lastNVMeResult.lastNVMeStatus, scsiIoCtx->psense, scsiIoCtx->senseDataSize);
    return ret;
}

//TODO: DPO bit
int sntl_Translate_SCSI_Read_Command(tDevice *device, ScsiIoCtx *scsiIoCtx)
{
    uint64_t lba = 0;
    uint32_t transferLength = 0;
    bool fua = false;
    bool invalidField = false;
    uint8_t senseKeySpecificDescriptor[8] = { 0 };
    uint8_t bitPointer = 0;
    uint16_t fieldPointer = 0;
    uint8_t pi = 0;//set based off of rdprotect field
    uint8_t rdprotect = 0;
    //check the read command and get the LBA from it
    switch (scsiIoCtx->cdb[OPERATION_CODE])
    {
    case 0x08://read 6
        lba = M_BytesTo4ByteValue(0, (scsiIoCtx->cdb[1] & 0x1F), scsiIoCtx->cdb[2], scsiIoCtx->cdb[3]);
        transferLength = scsiIoCtx->cdb[4];
        if (M_GETBITRANGE(scsiIoCtx->cdb[1], 7, 5) != 0)
        {
            fieldPointer = 1;
            bitPointer = 0;
            invalidField = true;
        }
        if (transferLength == 0)
        {
            transferLength = 256;//read 6 transfer length 0 means 256 blocks
        }
        break;
    case 0x28://read 10
        lba = M_BytesTo4ByteValue(scsiIoCtx->cdb[2], scsiIoCtx->cdb[3], scsiIoCtx->cdb[4], scsiIoCtx->cdb[5]);
        transferLength = M_BytesTo2ByteValue(scsiIoCtx->cdb[7], scsiIoCtx->cdb[8]);
        rdprotect = M_GETBITRANGE(scsiIoCtx->cdb[1], 7, 5);
        if (scsiIoCtx->cdb[1] & BIT3)
        {
            fua = true;
        }
        if (((fieldPointer = 1) != 0 && (bitPointer = 0) == 0 && scsiIoCtx->cdb[1] & BIT0)//reladr bit. Obsolete.
            || ((fieldPointer = 1) != 0 && (bitPointer = 1) != 0 && scsiIoCtx->cdb[1] & BIT1)//FUA_NV bit. Unspecified...will treat as error
            || ((fieldPointer = 1) != 0 && (bitPointer = 2) != 0 && scsiIoCtx->cdb[1] & BIT2)//cannot support RACR bit
            || ((fieldPointer = 6) != 0 && (bitPointer = 0) == 0 && M_GETBITRANGE(scsiIoCtx->cdb[6], 7, 6) != 0)
            )
        {
            invalidField = true;
        }
        break;
    case 0xA8://read 12
        lba = M_BytesTo4ByteValue(scsiIoCtx->cdb[2], scsiIoCtx->cdb[3], scsiIoCtx->cdb[4], scsiIoCtx->cdb[5]);
        transferLength = M_BytesTo4ByteValue(scsiIoCtx->cdb[6], scsiIoCtx->cdb[7], scsiIoCtx->cdb[8], scsiIoCtx->cdb[9]);
        rdprotect = M_GETBITRANGE(scsiIoCtx->cdb[1], 7, 5);
        if (scsiIoCtx->cdb[1] & BIT3)
        {
            fua = true;
        }
        if (((fieldPointer = 1) != 0 && (bitPointer = 0) == 0 && scsiIoCtx->cdb[1] & BIT0)//reladr bit. Obsolete.
            || ((fieldPointer = 1) != 0 && (bitPointer = 1) != 0 && scsiIoCtx->cdb[1] & BIT1)//FUA_NV bit. Unspecified...will treat as error
            || ((fieldPointer = 1) != 0 && (bitPointer = 2) != 0 && scsiIoCtx->cdb[1] & BIT2)//cannot support RACR bit
            || ((fieldPointer = 10) != 0 && (bitPointer = 0) == 0 && M_GETBITRANGE(scsiIoCtx->cdb[10], 7, 6) != 0)
            )
        {
            invalidField = true;
        }
        break;
    case 0x88://read 16
        lba = M_BytesTo8ByteValue(scsiIoCtx->cdb[2], scsiIoCtx->cdb[3], scsiIoCtx->cdb[4], scsiIoCtx->cdb[5], scsiIoCtx->cdb[6], scsiIoCtx->cdb[7], scsiIoCtx->cdb[8], scsiIoCtx->cdb[9]);
        transferLength = M_BytesTo4ByteValue(scsiIoCtx->cdb[10], scsiIoCtx->cdb[11], scsiIoCtx->cdb[12], scsiIoCtx->cdb[13]);
        rdprotect = M_GETBITRANGE(scsiIoCtx->cdb[1], 7, 5);
        if (scsiIoCtx->cdb[1] & BIT3)
        {
            fua = true;
        }
        //sbc2 fua_nv bit is unspecified
        //We don't support RARC 
        //We don't support DLD bits either
        if (((fieldPointer = 1) != 0 && (bitPointer = 0) == 0 && scsiIoCtx->cdb[1] & BIT0)//reladr bit. Obsolete.
            || ((fieldPointer = 1) != 0 && (bitPointer = 1) != 0 && scsiIoCtx->cdb[1] & BIT1)//FUA_NV bit. 
            || ((fieldPointer = 1) != 0 && (bitPointer = 2) != 0 && scsiIoCtx->cdb[1] & BIT2)//cannot support RACR bit
            || ((fieldPointer = 14) != 0 && (bitPointer = 0) == 0 && M_GETBITRANGE(scsiIoCtx->cdb[14], 7, 6) != 0)
            )
        {
            invalidField = true;
        }
        break;
    default:
        fieldPointer = 0;
        bitPointer = 7;
        sntl_Set_Sense_Key_Specific_Descriptor_Invalid_Field(senseKeySpecificDescriptor, true, true, bitPointer, fieldPointer);
        sntl_Set_Sense_Data_For_Translation(scsiIoCtx->psense, scsiIoCtx->senseDataSize, SENSE_KEY_ILLEGAL_REQUEST, 0x20, 0x00, device->drive_info.softSATFlags.senseDataDescriptorFormat, senseKeySpecificDescriptor, 1);
        return BAD_PARAMETER;
    }
    if (invalidField)
    {
        if (bitPointer == 0)
        {
            uint8_t reservedByteVal = scsiIoCtx->cdb[fieldPointer];
            uint8_t counter = 0;
            while (reservedByteVal > 0 && counter < 8)
            {
                reservedByteVal >>= 1;
                ++counter;
            }
            bitPointer = counter - 1;//because we should always get a count of at least 1 if here and bits are zero indexed
        }
        sntl_Set_Sense_Key_Specific_Descriptor_Invalid_Field(senseKeySpecificDescriptor, true, true, bitPointer, fieldPointer);
        sntl_Set_Sense_Data_For_Translation(scsiIoCtx->psense, scsiIoCtx->senseDataSize, SENSE_KEY_ILLEGAL_REQUEST, 0x24, 0x00, device->drive_info.softSATFlags.senseDataDescriptorFormat, senseKeySpecificDescriptor, 1);
        return NOT_SUPPORTED;
    }
    if (transferLength == 0)//this is allowed and it means to validate inputs and return success
    {
        return SUCCESS;
    }
    else if (transferLength > 65536)//not issuing multiple commands...
    {
        //return an error
        switch (scsiIoCtx->cdb[OPERATION_CODE])
        {
        case 0x28://read 10
            fieldPointer = 7;
            break;
        case 0xA8://read 12
            fieldPointer = 6;
            break;
        case 0x88://read 16
            fieldPointer = 10;
            break;
        }
        bitPointer = 7;
        sntl_Set_Sense_Key_Specific_Descriptor_Invalid_Field(senseKeySpecificDescriptor, true, true, bitPointer, fieldPointer);
        sntl_Set_Sense_Data_For_Translation(scsiIoCtx->psense, scsiIoCtx->senseDataSize, SENSE_KEY_ILLEGAL_REQUEST, 0x24, 0x00, device->drive_info.softSATFlags.senseDataDescriptorFormat, senseKeySpecificDescriptor, 1);
        return SUCCESS;
    }
    //TODO: we may need to add additional work to make this happen...not sure.
    if (device->drive_info.IdentifyData.nvme.ns.dps > 0 && scsiIoCtx->cdb[OPERATION_CODE] != 0x08)
    {
        switch (rdprotect)
        {
        case 0:
            pi = 0xF;
            break;
        case 1:
        case 5:
            pi = 0x7;
            break;
        case 2:
            pi = 0x3;
            break;
        case 3:
            pi = 0x0;
            break;
        case 4:
            pi = 0x4;
            break;
        default://shouldn't happen...
            return UNKNOWN;
        }
    }
    int ret = nvme_Read(device, lba, transferLength - 1, false, fua, pi, scsiIoCtx->pdata, scsiIoCtx->dataLength);
    set_Sense_Data_By_NVMe_Status(device, device->drive_info.lastNVMeResult.lastNVMeStatus, scsiIoCtx->psense, scsiIoCtx->senseDataSize);
    return ret;
}

//TODO: DPO bit
int sntl_Translate_SCSI_Write_Command(tDevice *device, ScsiIoCtx *scsiIoCtx)
{
    bool fua = false;
    uint64_t lba = 0;
    uint32_t transferLength = 0;
    bool invalidField = false;
    uint8_t senseKeySpecificDescriptor[8] = { 0 };
    uint8_t bitPointer = 0;
    uint16_t fieldPointer = 0;
    uint8_t pi = 0;//set based off of rdprotect field
    uint8_t wrprotect = 0;
    //check the read command and get the LBA from it
    switch (scsiIoCtx->cdb[OPERATION_CODE])
    {
    case 0x0A://write 6
        lba = M_BytesTo4ByteValue(0, (scsiIoCtx->cdb[1] & 0x1F), scsiIoCtx->cdb[2], scsiIoCtx->cdb[3]);
        transferLength = scsiIoCtx->cdb[4];
        if (M_GETBITRANGE(scsiIoCtx->cdb[1], 7, 5) != 0)
        {
            bitPointer = 0;
            fieldPointer = 1;
            invalidField = true;
        }
        if (transferLength == 0)
        {
            transferLength = 256;//write 6 transfer length 0 means 256 blocks
        }
        break;
    case 0x2A://write 10
        lba = M_BytesTo4ByteValue(scsiIoCtx->cdb[2], scsiIoCtx->cdb[3], scsiIoCtx->cdb[4], scsiIoCtx->cdb[5]);
        transferLength = M_BytesTo2ByteValue(scsiIoCtx->cdb[7], scsiIoCtx->cdb[8]);
        wrprotect = M_GETBITRANGE(scsiIoCtx->cdb[1], 7, 5);
        if (scsiIoCtx->cdb[1] & BIT3)
        {
            fua = true;
        }
        if (((fieldPointer = 1) != 0 && (bitPointer = 0) == 0 && scsiIoCtx->cdb[1] & BIT0)//reladr bit. Obsolete.
            || ((fieldPointer = 1) != 0 && (bitPointer = 1) != 0 && scsiIoCtx->cdb[1] & BIT1)//FUA_NV bit. 
            || ((fieldPointer = 1) != 0 && (bitPointer = 2) != 0 && scsiIoCtx->cdb[1] & BIT2)//reserved bit
            || ((fieldPointer = 6) != 0 && (bitPointer = 0) == 0 && M_GETBITRANGE(scsiIoCtx->cdb[6], 7, 6) != 0)
            )
        {
            invalidField = true;
        }
        break;
    case 0xAA://write 12
        lba = M_BytesTo4ByteValue(scsiIoCtx->cdb[2], scsiIoCtx->cdb[3], scsiIoCtx->cdb[4], scsiIoCtx->cdb[5]);
        transferLength = M_BytesTo4ByteValue(scsiIoCtx->cdb[6], scsiIoCtx->cdb[7], scsiIoCtx->cdb[8], scsiIoCtx->cdb[9]);
        wrprotect = M_GETBITRANGE(scsiIoCtx->cdb[1], 7, 5);
        if (scsiIoCtx->cdb[1] & BIT3)
        {
            fua = true;
        }
        if (((fieldPointer = 1) != 0 && (bitPointer = 0) == 0 && scsiIoCtx->cdb[1] & BIT0)//reladr bit. Obsolete.
            || ((fieldPointer = 1) != 0 && (bitPointer = 1) != 0 && scsiIoCtx->cdb[1] & BIT1)//FUA_NV bit. 
            || ((fieldPointer = 1) != 0 && (bitPointer = 2) != 0 && scsiIoCtx->cdb[1] & BIT2)//reserved bit
            || ((fieldPointer = 10) != 0 && (bitPointer = 0) == 0 && M_GETBITRANGE(scsiIoCtx->cdb[10], 7, 6) != 0)
            )
        {
            invalidField = true;
        }
        break;
    case 0x8A://write 16
        lba = M_BytesTo8ByteValue(scsiIoCtx->cdb[2], scsiIoCtx->cdb[3], scsiIoCtx->cdb[4], scsiIoCtx->cdb[5], scsiIoCtx->cdb[6], scsiIoCtx->cdb[7], scsiIoCtx->cdb[8], scsiIoCtx->cdb[9]);
        transferLength = M_BytesTo4ByteValue(scsiIoCtx->cdb[10], scsiIoCtx->cdb[11], scsiIoCtx->cdb[12], scsiIoCtx->cdb[13]);
        wrprotect = M_GETBITRANGE(scsiIoCtx->cdb[1], 7, 5);
        if (scsiIoCtx->cdb[1] & BIT3)
        {
            fua = true;
        }
        //sbc2 fua_nv bit can be ignored according to SAT. 
        //We don't support DLD bits either
        if (((fieldPointer = 1) != 0 && (bitPointer = 0) == 0 && scsiIoCtx->cdb[1] & BIT0)//reladr bit. Obsolete. also now the DLD2 bit
            || ((fieldPointer = 1) != 0 && (bitPointer = 1) != 0 && scsiIoCtx->cdb[1] & BIT1)//FUA_NV bit. 
            || ((fieldPointer = 1) != 0 && (bitPointer = 2) != 0 && scsiIoCtx->cdb[1] & BIT2)//reserved bit
            || ((fieldPointer = 14) != 0 && (bitPointer = 0) == 0 && M_GETBITRANGE(scsiIoCtx->cdb[14], 7, 6) != 0)
            )
        {
            invalidField = true;
        }
        break;
    default:
        fieldPointer = 0;
        bitPointer = 7;
        sntl_Set_Sense_Key_Specific_Descriptor_Invalid_Field(senseKeySpecificDescriptor, true, true, bitPointer, fieldPointer);
        sntl_Set_Sense_Data_For_Translation(scsiIoCtx->psense, scsiIoCtx->senseDataSize, SENSE_KEY_ILLEGAL_REQUEST, 0x20, 0x00, device->drive_info.softSATFlags.senseDataDescriptorFormat, NULL, 0);
        return BAD_PARAMETER;
    }
    if (invalidField)
    {
        if (bitPointer == 0)
        {
            uint8_t reservedByteVal = scsiIoCtx->cdb[fieldPointer];
            uint8_t counter = 0;
            while (reservedByteVal > 0 && counter < 8)
            {
                reservedByteVal >>= 1;
                ++counter;
            }
            bitPointer = counter - 1;//because we should always get a count of at least 1 if here and bits are zero indexed
        }
        sntl_Set_Sense_Key_Specific_Descriptor_Invalid_Field(senseKeySpecificDescriptor, true, true, bitPointer, fieldPointer);
        sntl_Set_Sense_Data_For_Translation(scsiIoCtx->psense, scsiIoCtx->senseDataSize, SENSE_KEY_ILLEGAL_REQUEST, 0x24, 0x00, device->drive_info.softSATFlags.senseDataDescriptorFormat, senseKeySpecificDescriptor, 1);
        return NOT_SUPPORTED;
    }
    if (transferLength == 0)
    {
        //a transfer length of zero means do nothing but validate inputs and is not an error
        return SUCCESS;
    }
    else if (transferLength > 65536)
    {
        //return an error
        switch (scsiIoCtx->cdb[OPERATION_CODE])
        {
        case 0x2A://write 10
            fieldPointer = 7;
            break;
        case 0xAA://write 12
            fieldPointer = 6;
            break;
        case 0x8A://write 16
            fieldPointer = 10;
            break;
        }
        bitPointer = 7;
        sntl_Set_Sense_Key_Specific_Descriptor_Invalid_Field(senseKeySpecificDescriptor, true, true, bitPointer, fieldPointer);
        sntl_Set_Sense_Data_For_Translation(scsiIoCtx->psense, scsiIoCtx->senseDataSize, SENSE_KEY_ILLEGAL_REQUEST, 0x24, 0x00, device->drive_info.softSATFlags.senseDataDescriptorFormat, senseKeySpecificDescriptor, 1);
        return SUCCESS;
    }
    //TODO: we may need to add additional work to make this happen...not sure.
    if (device->drive_info.IdentifyData.nvme.ns.dps > 0 && scsiIoCtx->cdb[OPERATION_CODE] != 0x0A)
    {
        switch (wrprotect)
        {
        case 0:
            pi = 0x8;
            break;
        case 1:
        case 5:
            pi = 0x7;
            break;
        case 2:
            pi = 0x3;
            break;
        case 3:
            pi = 0x0;
            break;
        case 4:
            pi = 0x4;
            break;
        default://shouldn't happen...
            return UNKNOWN;
        }
    }
    int ret = nvme_Write(device, lba, transferLength - 1, false, fua, pi, 0, scsiIoCtx->pdata, scsiIoCtx->dataLength);
    set_Sense_Data_By_NVMe_Status(device, device->drive_info.lastNVMeResult.lastNVMeStatus, scsiIoCtx->psense, scsiIoCtx->senseDataSize);
    return ret;
}

int sntl_Translate_SCSI_Verify_Command(tDevice *device, ScsiIoCtx *scsiIoCtx)
{
    int ret = SUCCESS;
    uint8_t byteCheck = 0;
    uint64_t lba = 0;
    uint32_t verificationLength = 0;
    bool invalidField = false;
    uint8_t senseKeySpecificDescriptor[8] = { 0 };
    uint8_t bitPointer = 0;
    uint16_t fieldPointer = 0;
    uint8_t pi = 0;
    uint8_t vrprotect = 0;
    //check the read command and get the LBA from it
    switch (scsiIoCtx->cdb[OPERATION_CODE])
    {
    case 0x2F://verify 10
        byteCheck = (scsiIoCtx->cdb[1] >> 1) & 0x03;
        lba = M_BytesTo4ByteValue(scsiIoCtx->cdb[2], scsiIoCtx->cdb[3], scsiIoCtx->cdb[4], scsiIoCtx->cdb[5]);
        verificationLength = M_BytesTo2ByteValue(scsiIoCtx->cdb[7], scsiIoCtx->cdb[8]);
        vrprotect = M_GETBITRANGE(scsiIoCtx->cdb[1], 7, 5);
        if (((fieldPointer = 1) != 0 && (bitPointer = 3) != 0 && scsiIoCtx->cdb[1] & BIT3)
            || ((fieldPointer = 1) != 0 && (bitPointer = 0) == 0 && scsiIoCtx->cdb[1] & BIT0)
            || ((fieldPointer = 6) != 0 && (bitPointer = 0) == 0 && M_GETBITRANGE(scsiIoCtx->cdb[6], 7, 6) != 0)
            )
        {
            invalidField = true;
        }
        break;
    case 0xAF://verify 12
        byteCheck = (scsiIoCtx->cdb[1] >> 1) & 0x03;
        lba = M_BytesTo4ByteValue(scsiIoCtx->cdb[2], scsiIoCtx->cdb[3], scsiIoCtx->cdb[4], scsiIoCtx->cdb[5]);
        verificationLength = M_BytesTo4ByteValue(scsiIoCtx->cdb[6], scsiIoCtx->cdb[7], scsiIoCtx->cdb[8], scsiIoCtx->cdb[9]);
        vrprotect = M_GETBITRANGE(scsiIoCtx->cdb[1], 7, 5);
        if (((fieldPointer = 1) != 0 && (bitPointer = 3) != 0 && scsiIoCtx->cdb[1] & BIT3)
            || ((fieldPointer = 1) != 0 && (bitPointer = 0) == 0 && scsiIoCtx->cdb[1] & BIT0)
            || ((fieldPointer = 10) != 0 && (bitPointer = 0) == 0 && M_GETBITRANGE(scsiIoCtx->cdb[10], 7, 6) != 0)
            )
        {
            invalidField = true;
        }
        break;
    case 0x8F://verify 16
        byteCheck = (scsiIoCtx->cdb[1] >> 1) & 0x03;
        lba = M_BytesTo8ByteValue(scsiIoCtx->cdb[2], scsiIoCtx->cdb[3], scsiIoCtx->cdb[4], scsiIoCtx->cdb[5], scsiIoCtx->cdb[6], scsiIoCtx->cdb[7], scsiIoCtx->cdb[8], scsiIoCtx->cdb[9]);
        verificationLength = M_BytesTo4ByteValue(scsiIoCtx->cdb[10], scsiIoCtx->cdb[11], scsiIoCtx->cdb[12], scsiIoCtx->cdb[13]);
        vrprotect = M_GETBITRANGE(scsiIoCtx->cdb[1], 7, 5);
        if (((fieldPointer = 1) != 0 && (bitPointer = 3) != 0 && scsiIoCtx->cdb[1] & BIT3)
            || ((fieldPointer = 1) != 0 && (bitPointer = 0) == 0 && scsiIoCtx->cdb[1] & BIT0)
            || ((fieldPointer = 14) != 0 && (bitPointer = 0) == 0 && M_GETBITRANGE(scsiIoCtx->cdb[14], 7, 6) != 0)
            )
        {
            invalidField = true;
        }
        break;
    default:
        fieldPointer = 0;
        bitPointer = 7;
        sntl_Set_Sense_Key_Specific_Descriptor_Invalid_Field(senseKeySpecificDescriptor, true, true, bitPointer, fieldPointer);
        sntl_Set_Sense_Data_For_Translation(scsiIoCtx->psense, scsiIoCtx->senseDataSize, SENSE_KEY_ILLEGAL_REQUEST, 0x20, 0x00, device->drive_info.softSATFlags.senseDataDescriptorFormat, senseKeySpecificDescriptor, 1);
        return BAD_PARAMETER;
    }
    if (invalidField)
    {
        if (bitPointer == 0)
        {
            uint8_t reservedByteVal = scsiIoCtx->cdb[fieldPointer];
            uint8_t counter = 0;
            while (reservedByteVal > 0 && counter < 8)
            {
                reservedByteVal >>= 1;
                ++counter;
            }
            bitPointer = counter - 1;//because we should always get a count of at least 1 if here and bits are zero indexed
        }
        sntl_Set_Sense_Key_Specific_Descriptor_Invalid_Field(senseKeySpecificDescriptor, true, true, bitPointer, fieldPointer);
        sntl_Set_Sense_Data_For_Translation(scsiIoCtx->psense, scsiIoCtx->senseDataSize, SENSE_KEY_ILLEGAL_REQUEST, 0x24, 0x00, device->drive_info.softSATFlags.senseDataDescriptorFormat, senseKeySpecificDescriptor, 1);
        return NOT_SUPPORTED;
    }
    if (verificationLength == 0)//this is allowed and it means to validate inputs and return success
    {
        return SUCCESS;
    }
    else if (verificationLength > 65536)
    {
        //return an error
        switch (scsiIoCtx->cdb[OPERATION_CODE])
        {
        case 0x2F://verify 10
            fieldPointer = 7;
            break;
        case 0xAF://verify 12
            fieldPointer = 6;
            break;
        case 0x8F://verify 16
            fieldPointer = 10;
            break;
        }
        bitPointer = 7;
        sntl_Set_Sense_Key_Specific_Descriptor_Invalid_Field(senseKeySpecificDescriptor, true, true, bitPointer, fieldPointer);
        sntl_Set_Sense_Data_For_Translation(scsiIoCtx->psense, scsiIoCtx->senseDataSize, SENSE_KEY_ILLEGAL_REQUEST, 0x24, 0x00, device->drive_info.softSATFlags.senseDataDescriptorFormat, senseKeySpecificDescriptor, 1);
        return SUCCESS;
    }
    switch (byteCheck)
    {
    case 0:
        //no logical block data..what do we send as the compare buffer? Or just do a read instead with FUA bit set???? or read followed by compare?
        //TODO: figure out what we actually need to do in this case
        fieldPointer = 1;
        bitPointer = 2;
        sntl_Set_Sense_Key_Specific_Descriptor_Invalid_Field(senseKeySpecificDescriptor, true, true, bitPointer, fieldPointer);
        sntl_Set_Sense_Data_For_Translation(scsiIoCtx->psense, scsiIoCtx->senseDataSize, SENSE_KEY_ILLEGAL_REQUEST, 0x24, 0x00, device->drive_info.softSATFlags.senseDataDescriptorFormat, senseKeySpecificDescriptor, 1);
        return NOT_SUPPORTED;
        /*if (device->drive_info.IdentifyData.nvme.ns.dps > 0)
        {
            switch (vrprotect)
            {
            case 0:
            case 1:
            case 5:
                pi = 0xF;
                break;
            case 2:
                pi = 0xB;
                break;
            case 3:
                pi = 0x8;
                break;
            case 4:
                pi = 0xC;
                break;
            }
        }*/
        break;
    case 1://compare buffer to what is on the drive medium
        if (device->drive_info.IdentifyData.nvme.ns.dps > 0)
        {
            switch (vrprotect)
            {
            case 0:
                pi = 0xF;
                break;
            default:
                pi = 0x8;
                break;
            }
        }
        ret = nvme_Compare(device, lba, verificationLength - 1, false, true, pi, scsiIoCtx->pdata, scsiIoCtx->dataLength);
        set_Sense_Data_By_NVMe_Status(device, device->drive_info.lastNVMeResult.lastNVMeStatus, scsiIoCtx->psense, scsiIoCtx->senseDataSize);
        break;
    case 2://not defined
        fieldPointer = 1;
        bitPointer = 2;
        sntl_Set_Sense_Key_Specific_Descriptor_Invalid_Field(senseKeySpecificDescriptor, true, true, bitPointer, fieldPointer);
        sntl_Set_Sense_Data_For_Translation(scsiIoCtx->psense, scsiIoCtx->senseDataSize, SENSE_KEY_ILLEGAL_REQUEST, 0x24, 0x00, device->drive_info.softSATFlags.senseDataDescriptorFormat, senseKeySpecificDescriptor, 1);
        return NOT_SUPPORTED;
        break;
    case 3://compare a single logical block of data to each LBA in the range...SNTL does not specify this mode...but we can probably implement it ourselves as an extension
        //TODO: do a loop of compare commands for the range of LBAs to compare each one, one logical block at a time
        fieldPointer = 1;
        bitPointer = 2;
        sntl_Set_Sense_Key_Specific_Descriptor_Invalid_Field(senseKeySpecificDescriptor, true, true, bitPointer, fieldPointer);
        sntl_Set_Sense_Data_For_Translation(scsiIoCtx->psense, scsiIoCtx->senseDataSize, SENSE_KEY_ILLEGAL_REQUEST, 0x24, 0x00, device->drive_info.softSATFlags.senseDataDescriptorFormat, senseKeySpecificDescriptor, 1);
        return NOT_SUPPORTED;
        break;
    default:
        ret = UNKNOWN;
        break;
    }
    return ret;
}

int sntl_Translate_SCSI_Security_Protocol_In_Command(tDevice *device, ScsiIoCtx *scsiIoCtx)
{
    int ret = SUCCESS;
    uint8_t securityProtocol = scsiIoCtx->cdb[1];
    uint16_t securityProtocolSpecific = M_BytesTo2ByteValue(scsiIoCtx->cdb[2], scsiIoCtx->cdb[3]);
    uint32_t allocationLength = M_BytesTo4ByteValue(scsiIoCtx->cdb[6], scsiIoCtx->cdb[7], scsiIoCtx->cdb[8], scsiIoCtx->cdb[9]);
    uint8_t senseKeySpecificDescriptor[8] = { 0 };
    uint8_t bitPointer = 0;
    uint16_t fieldPointer = 0;
    //filter out invalid fields
    if (((fieldPointer = 4) != 0 && M_GETBITRANGE(scsiIoCtx->cdb[4], 6, 0) != 0)
        || ((fieldPointer = 5) != 0 && scsiIoCtx->cdb[5] != 0)
        || ((fieldPointer = 10) != 0 && scsiIoCtx->cdb[10] != 0)
        )
    {
        if (bitPointer == 0)
        {
            uint8_t reservedByteVal = scsiIoCtx->cdb[fieldPointer];
            uint8_t counter = 0;
            while (reservedByteVal > 0 && counter < 8)
            {
                reservedByteVal >>= 1;
                ++counter;
            }
            bitPointer = counter - 1;//because we should always get a count of at least 1 if here and bits are zero indexed
        }
        sntl_Set_Sense_Key_Specific_Descriptor_Invalid_Field(senseKeySpecificDescriptor, true, true, bitPointer, fieldPointer);
        //invalid field in CDB
        ret = NOT_SUPPORTED;
        sntl_Set_Sense_Data_For_Translation(scsiIoCtx->psense, scsiIoCtx->senseDataSize, SENSE_KEY_ILLEGAL_REQUEST, 0x24, 0, device->drive_info.softSATFlags.senseDataDescriptorFormat, senseKeySpecificDescriptor, 1);
        return ret;
    }
    sntl_Set_Sense_Data_For_Translation(scsiIoCtx->psense, scsiIoCtx->senseDataSize, SENSE_KEY_NO_ERROR, 0x00, 0x00, device->drive_info.softSATFlags.senseDataDescriptorFormat, NULL, 0);
    if (scsiIoCtx->pdata)
    {
        memset(scsiIoCtx->pdata, 0, scsiIoCtx->dataLength);
    }
    if (scsiIoCtx->cdb[4] & BIT7)//inc512
    {
        if (allocationLength > 0xFFFF)
        {
            bitPointer = 7;
            fieldPointer = 6;
            sntl_Set_Sense_Key_Specific_Descriptor_Invalid_Field(senseKeySpecificDescriptor, true, true, bitPointer, fieldPointer);
            sntl_Set_Sense_Data_For_Translation(scsiIoCtx->psense, scsiIoCtx->senseDataSize, SENSE_KEY_ILLEGAL_REQUEST, 0x24, 0x00, device->drive_info.softSATFlags.senseDataDescriptorFormat, senseKeySpecificDescriptor, 1);
            return FAILURE;
        }
        allocationLength *= 512;//convert to bytes for NVMe
    }
    else
    {
        if (allocationLength > 0x01FFFE00)
        {
            bitPointer = 7;
            fieldPointer = 6;
            sntl_Set_Sense_Key_Specific_Descriptor_Invalid_Field(senseKeySpecificDescriptor, true, true, bitPointer, fieldPointer);
            sntl_Set_Sense_Data_For_Translation(scsiIoCtx->psense, scsiIoCtx->senseDataSize, SENSE_KEY_ILLEGAL_REQUEST, 0x24, 0x00, device->drive_info.softSATFlags.senseDataDescriptorFormat, senseKeySpecificDescriptor, 1);
            return FAILURE;
        }
    }
    ret = nvme_Security_Receive(device, securityProtocol, securityProtocolSpecific, 0, scsiIoCtx->pdata, allocationLength);
    set_Sense_Data_By_NVMe_Status(device, device->drive_info.lastNVMeResult.lastNVMeStatus, scsiIoCtx->psense, scsiIoCtx->senseDataSize);
    return ret;
}

int sntl_Translate_SCSI_Security_Protocol_Out_Command(tDevice *device, ScsiIoCtx *scsiIoCtx)
{
    int ret = SUCCESS;
    uint8_t securityProtocol = scsiIoCtx->cdb[1];
    uint16_t securityProtocolSpecific = M_BytesTo2ByteValue(scsiIoCtx->cdb[2], scsiIoCtx->cdb[3]);
    uint32_t transferLength = M_BytesTo4ByteValue(scsiIoCtx->cdb[6], scsiIoCtx->cdb[7], scsiIoCtx->cdb[8], scsiIoCtx->cdb[9]);
    uint8_t senseKeySpecificDescriptor[8] = { 0 };
    uint8_t bitPointer = 0;
    uint16_t fieldPointer = 0;
    //filter out invalid fields
    if (((fieldPointer = 4) != 0 && M_GETBITRANGE(scsiIoCtx->cdb[4], 6, 0) != 0)
        || ((fieldPointer = 5) != 0 && scsiIoCtx->cdb[5] != 0)
        || ((fieldPointer = 10) != 0 && scsiIoCtx->cdb[10] != 0)
        )
    {
        if (bitPointer == 0)
        {
            uint8_t reservedByteVal = scsiIoCtx->cdb[fieldPointer];
            uint8_t counter = 0;
            while (reservedByteVal > 0 && counter < 8)
            {
                reservedByteVal >>= 1;
                ++counter;
            }
            bitPointer = counter - 1;//because we should always get a count of at least 1 if here and bits are zero indexed
        }
        sntl_Set_Sense_Key_Specific_Descriptor_Invalid_Field(senseKeySpecificDescriptor, true, true, bitPointer, fieldPointer);
        //invalid field in CDB
        ret = NOT_SUPPORTED;
        sntl_Set_Sense_Data_For_Translation(scsiIoCtx->psense, scsiIoCtx->senseDataSize, SENSE_KEY_ILLEGAL_REQUEST, 0x24, 0, device->drive_info.softSATFlags.senseDataDescriptorFormat, senseKeySpecificDescriptor, 1);
        return ret;
    }
    sntl_Set_Sense_Data_For_Translation(scsiIoCtx->psense, scsiIoCtx->senseDataSize, SENSE_KEY_NO_ERROR, 0x00, 0x00, device->drive_info.softSATFlags.senseDataDescriptorFormat, NULL, 0);
    if (scsiIoCtx->cdb[4] & BIT7)//inc512
    {
        if (transferLength > 0xFFFF)
        {
            bitPointer = 7;
            fieldPointer = 6;
            sntl_Set_Sense_Key_Specific_Descriptor_Invalid_Field(senseKeySpecificDescriptor, true, true, bitPointer, fieldPointer);
            sntl_Set_Sense_Data_For_Translation(scsiIoCtx->psense, scsiIoCtx->senseDataSize, SENSE_KEY_ILLEGAL_REQUEST, 0x24, 0x00, device->drive_info.softSATFlags.senseDataDescriptorFormat, senseKeySpecificDescriptor, 1);
            return FAILURE;
        }
        transferLength *= 512;//convert to bytes for NVMe
    }
    else
    {
        if (transferLength > 0x01FFFE00)
        {
            bitPointer = 7;
            fieldPointer = 6;
            sntl_Set_Sense_Key_Specific_Descriptor_Invalid_Field(senseKeySpecificDescriptor, true, true, bitPointer, fieldPointer);
            sntl_Set_Sense_Data_For_Translation(scsiIoCtx->psense, scsiIoCtx->senseDataSize, SENSE_KEY_ILLEGAL_REQUEST, 0x24, 0x00, device->drive_info.softSATFlags.senseDataDescriptorFormat, senseKeySpecificDescriptor, 1);
            return FAILURE;
        }
    }
    ret = nvme_Security_Send(device, securityProtocol, securityProtocolSpecific, 0, scsiIoCtx->pdata, transferLength);
    set_Sense_Data_By_NVMe_Status(device, device->drive_info.lastNVMeResult.lastNVMeStatus, scsiIoCtx->psense, scsiIoCtx->senseDataSize);
    return ret;
}

int sntl_Translate_SCSI_Report_Luns_Command(tDevice *device, ScsiIoCtx *scsiIoCtx)
{
    int ret = SUCCESS;
    uint8_t *reportLunsData = NULL;
    uint32_t reportLunsDataLength = 8;//minimum data length
    uint8_t senseKeySpecificDescriptor[8] = { 0 };
    uint8_t bitPointer = 0;
    uint16_t fieldPointer = 0;
    uint32_t allocationLength = M_BytesTo4ByteValue(scsiIoCtx->cdb[6], scsiIoCtx->cdb[7], scsiIoCtx->cdb[8], scsiIoCtx->cdb[9]);
    if (((fieldPointer = 1) != 0 && scsiIoCtx->cdb[1] != 0)
        || ((fieldPointer = 3) != 0 && scsiIoCtx->cdb[3] != 0)
        || ((fieldPointer = 4) != 0 && scsiIoCtx->cdb[4] != 0)
        || ((fieldPointer = 5) != 0 && scsiIoCtx->cdb[5] != 0)
        || ((fieldPointer = 10) != 0 && scsiIoCtx->cdb[10] != 0)
        )
    {
        if (bitPointer == 0)
        {
            uint8_t reservedByteVal = scsiIoCtx->cdb[fieldPointer];
            uint8_t counter = 0;
            while (reservedByteVal > 0 && counter < 8)
            {
                reservedByteVal >>= 1;
                ++counter;
            }
            bitPointer = counter - 1;//because we should always get a count of at least 1 if here and bits are zero indexed
        }
        sntl_Set_Sense_Key_Specific_Descriptor_Invalid_Field(senseKeySpecificDescriptor, true, true, bitPointer, fieldPointer);
        //invalid field in CDB
        ret = NOT_SUPPORTED;
        sntl_Set_Sense_Data_For_Translation(scsiIoCtx->psense, scsiIoCtx->senseDataSize, SENSE_KEY_ILLEGAL_REQUEST, 0x24, 0, device->drive_info.softSATFlags.senseDataDescriptorFormat, senseKeySpecificDescriptor, 1);
        return ret;
    }
    bool emptyData = false;
    switch (scsiIoCtx->cdb[2])
    {
    case 0x11://only report if lun 0, else return zeros...check the namespace ID
        if (device->drive_info.namespaceID != 1)//lun zero, is the same as namespace 1
        {
            emptyData = true;
            break;
        }
    case 0x00:
    case 0x02:
        //read the identify active namespace list
    {
        bool singleLun = false;
        uint8_t* activeNamespaces = (uint8_t*)calloc(4096, sizeof(uint8_t));
        if (activeNamespaces)
        {
            if (SUCCESS == nvme_Identify(device, activeNamespaces, 0, 2))
            {
                //allocate based on maximum number of namespaces
                reportLunsDataLength += UINT32_C(8) * device->drive_info.IdentifyData.nvme.ctrl.nn;
                reportLunsData = (uint8_t*)calloc(reportLunsDataLength, sizeof(uint8_t));
                if (reportLunsData)
                {
                    uint32_t reportLunsOffset = 8;
                    for (uint32_t offset = 0, identifier = 0; offset < 4096; offset += 4, reportLunsOffset += 8)
                    {
                        identifier = M_BytesTo4ByteValue(activeNamespaces[offset + 3], activeNamespaces[offset + 2], activeNamespaces[offset + 1], activeNamespaces[offset + 0]);
                        if (identifier == 0)
                        {
                            break;
                        }
                        reportLunsData[reportLunsOffset + 0] = 0;
                        reportLunsData[reportLunsOffset + 1] = 0;
                        reportLunsData[reportLunsOffset + 2] = 0;
                        reportLunsData[reportLunsOffset + 3] = 0;
                        reportLunsData[reportLunsOffset + 4] = M_Byte3(identifier);
                        reportLunsData[reportLunsOffset + 5] = M_Byte2(identifier);
                        reportLunsData[reportLunsOffset + 6] = M_Byte1(identifier);
                        reportLunsData[reportLunsOffset + 7] = M_Byte0(identifier);
                    }
                    //set report luns length
                    reportLunsData[0] = M_Byte3(reportLunsOffset);
                    reportLunsData[1] = M_Byte2(reportLunsOffset);
                    reportLunsData[2] = M_Byte1(reportLunsOffset);
                    reportLunsData[3] = M_Byte0(reportLunsOffset);
                }
                else
                {
                    singleLun = true;
                }
            }
            else
            {
                //dummy up single lun data
                singleLun = true;
            }
        }
        else
        {
            //dummy up a single lun
            singleLun = true;
        }
        safe_Free(activeNamespaces);
        if (singleLun)
        {
            reportLunsDataLength += 8;
            reportLunsData = (uint8_t*)calloc(reportLunsDataLength, sizeof(uint8_t));
            reportLunsData[15] = device->drive_info.namespaceID > 0 ? device->drive_info.namespaceID - 1 : 0;
            reportLunsData[0] = M_Byte3(reportLunsDataLength);
            reportLunsData[1] = M_Byte2(reportLunsDataLength);
            reportLunsData[2] = M_Byte1(reportLunsDataLength);
            reportLunsData[3] = M_Byte0(reportLunsDataLength);
        }
    }
        break;
    case 0x01:
    case 0x10:
    case 0x12:
        emptyData = true;
        break;
    default:
        ret = NOT_SUPPORTED;
        sntl_Set_Sense_Data_For_Translation(scsiIoCtx->psense, scsiIoCtx->senseDataSize, SENSE_KEY_ILLEGAL_REQUEST, 0x25, 0, device->drive_info.softSATFlags.senseDataDescriptorFormat, NULL, 0);
        break;
    }
    if (emptyData)
    {
        //allocate zeroed data for the minimum length we need to return
        reportLunsData = (uint8_t*)calloc(reportLunsDataLength, sizeof(uint8_t));
    }
    if (scsiIoCtx->pdata)
    {
        memcpy(scsiIoCtx->pdata, reportLunsData, M_Min(reportLunsDataLength, allocationLength));
    }
    safe_Free(reportLunsData);
    return ret;
}

int sntl_Translate_SCSI_Test_Unit_Ready_Command(tDevice *device, ScsiIoCtx *scsiIoCtx)
{
    int ret = SUCCESS;
    uint8_t senseKeySpecificDescriptor[8] = { 0 };
    uint8_t bitPointer = 0;
    uint16_t fieldPointer = 0;
    //filter out invalid fields
    if (((fieldPointer = 1) != 0 && scsiIoCtx->cdb[1] != 0)
        || ((fieldPointer = 2) != 0 && scsiIoCtx->cdb[2] != 0)
        || ((fieldPointer = 3) != 0 && scsiIoCtx->cdb[3] != 0)
        || ((fieldPointer = 4) != 0 && scsiIoCtx->cdb[4] != 0)
        )
    {
        if (bitPointer == 0)
        {
            uint8_t reservedByteVal = scsiIoCtx->cdb[fieldPointer];
            uint8_t counter = 0;
            while (reservedByteVal > 0 && counter < 8)
            {
                reservedByteVal >>= 1;
                ++counter;
            }
            bitPointer = counter - 1;//because we should always get a count of at least 1 if here and bits are zero indexed
        }
        sntl_Set_Sense_Key_Specific_Descriptor_Invalid_Field(senseKeySpecificDescriptor, true, true, bitPointer, fieldPointer);
        //invalid field in CDB
        ret = NOT_SUPPORTED;
        sntl_Set_Sense_Data_For_Translation(scsiIoCtx->psense, scsiIoCtx->senseDataSize, SENSE_KEY_ILLEGAL_REQUEST, 0x24, 0, device->drive_info.softSATFlags.senseDataDescriptorFormat, senseKeySpecificDescriptor, 1);
        return ret;
    }
    //SNTL only specifies saying if the drive is ready for commands or not...just going to say ready.
    sntl_Set_Sense_Data_For_Translation(scsiIoCtx->psense, scsiIoCtx->senseDataSize, 0, 0, 0, device->drive_info.softSATFlags.senseDataDescriptorFormat, NULL, 0);

    //TODO: With extensions for Sanitize, DST, & format, we need to return if sanitize is in progress or not!
    //check sanitize status...check if device supports sanitize before doing this?
    //if (SUCCESS == ata_Sanitize_Status(device, false))
    //{
    //    //In progress?
    //    if (device->drive_info.lastCommandRTFRs.secCntExt & BIT6)
    //    {
    //        //set up a progress descriptor
    //        set_Sense_Key_Specific_Descriptor_Progress_Indicator(senseKeySpecificDescriptor, M_BytesTo2ByteValue(device->drive_info.lastCommandRTFRs.lbaMid, device->drive_info.lastCommandRTFRs.lbaLow));
    //        sntl_Set_Sense_Data_For_Translation(scsiIoCtx->psense, scsiIoCtx->senseDataSize, SENSE_KEY_NOT_READY, 0x04, 0x1B, device->drive_info.softSATFlags.senseDataDescriptorFormat, senseKeySpecificDescriptor, 1);
    //    }
    //    else if (device->drive_info.lastCommandRTFRs.secCntExt & BIT15)
    //    {
    //        //sanitize completed without error
    //        sntl_Set_Sense_Data_For_Translation(scsiIoCtx->psense, scsiIoCtx->senseDataSize, 0, 0, 0, device->drive_info.softSATFlags.senseDataDescriptorFormat, NULL, 0);
    //    }
    //    else
    //    {
    //        //sanitize completed with error
    //        sntl_Set_Sense_Data_For_Translation(scsiIoCtx->psense, scsiIoCtx->senseDataSize, SENSE_KEY_MEDIUM_ERROR, 0x31, 0x03, device->drive_info.softSATFlags.senseDataDescriptorFormat, NULL, 0);
    //    }
    //}
    //else
    //{
    //    sntl_Set_Sense_Data_For_Translation(scsiIoCtx->psense, scsiIoCtx->senseDataSize, SENSE_KEY_NOT_READY, 0x05, 0, device->drive_info.softSATFlags.senseDataDescriptorFormat, NULL, 0);
    //}
    return ret;
}

int sntl_Translate_SCSI_Write_Long(tDevice *device, ScsiIoCtx *scsiIoCtx)
{
    int ret = SUCCESS;
    uint8_t senseKeySpecificDescriptor[8] = { 0 };
    uint8_t bitPointer = 0;
    uint16_t fieldPointer = 0;
    //filter out invalid fields
    if (scsiIoCtx->cdb[OPERATION_CODE] == WRITE_LONG_10_CMD &&
        (((fieldPointer = 1) != 0 && M_GETBITRANGE(scsiIoCtx->cdb[1], 4, 0) != 0)
            || ((fieldPointer = 6) != 0 && scsiIoCtx->cdb[6] != 0))
        )
    {
        //invalid field in CDB
        if (bitPointer == 0)
        {
            uint8_t reservedByteVal = scsiIoCtx->cdb[fieldPointer];
            uint8_t counter = 0;
            while (reservedByteVal > 0 && counter < 8)
            {
                reservedByteVal >>= 1;
                ++counter;
            }
            bitPointer = counter - 1;//because we should always get a count of at least 1 if here and bits are zero indexed
        }
        sntl_Set_Sense_Key_Specific_Descriptor_Invalid_Field(senseKeySpecificDescriptor, true, true, bitPointer, fieldPointer);
        ret = NOT_SUPPORTED;
        sntl_Set_Sense_Data_For_Translation(scsiIoCtx->psense, scsiIoCtx->senseDataSize, SENSE_KEY_ILLEGAL_REQUEST, 0x24, 0, device->drive_info.softSATFlags.senseDataDescriptorFormat, senseKeySpecificDescriptor, 1);
        return ret;
    }
    else if (scsiIoCtx->cdb[OPERATION_CODE] == WRITE_LONG_16_CMD &&
        (((fieldPointer = 10) != 0 && scsiIoCtx->cdb[10] != 0)
            || ((fieldPointer = 11) != 0 && scsiIoCtx->cdb[11] != 0)
            || ((fieldPointer = 14) != 0 && scsiIoCtx->cdb[14] != 0))
        )
    {
        if (bitPointer == 0)
        {
            uint8_t reservedByteVal = scsiIoCtx->cdb[fieldPointer];
            uint8_t counter = 0;
            while (reservedByteVal > 0 && counter < 8)
            {
                reservedByteVal >>= 1;
                ++counter;
            }
            bitPointer = counter - 1;//because we should always get a count of at least 1 if here and bits are zero indexed
        }
        sntl_Set_Sense_Key_Specific_Descriptor_Invalid_Field(senseKeySpecificDescriptor, true, true, bitPointer, fieldPointer);
        //invalid field in CDB
        ret = NOT_SUPPORTED;
        sntl_Set_Sense_Data_For_Translation(scsiIoCtx->psense, scsiIoCtx->senseDataSize, SENSE_KEY_ILLEGAL_REQUEST, 0x24, 0, device->drive_info.softSATFlags.senseDataDescriptorFormat, senseKeySpecificDescriptor, 1);
        return ret;
    }
    if (device->drive_info.IdentifyData.nvme.ctrl.oncs & BIT1)//check that write uncorrectable command is supported
    {
        bool correctionDisabled = false;
        bool writeUncorrectableError = false;
        bool physicalBlock = false;
        uint64_t lba = 0;
        uint16_t byteTransferLength = 0;
        switch (scsiIoCtx->cdb[OPERATION_CODE])
        {
        case WRITE_LONG_10_CMD:
            if (scsiIoCtx->cdb[1] & BIT7)
            {
                correctionDisabled = true;
            }
            if (scsiIoCtx->cdb[1] & BIT6)
            {
                writeUncorrectableError = true;
            }
            if (scsiIoCtx->cdb[1] & BIT5)
            {
                physicalBlock = true;
            }
            lba = M_BytesTo4ByteValue(scsiIoCtx->cdb[2], scsiIoCtx->cdb[3], scsiIoCtx->cdb[4], scsiIoCtx->cdb[5]);
            byteTransferLength = M_BytesTo2ByteValue(scsiIoCtx->cdb[7], scsiIoCtx->cdb[8]);
            break;
        case WRITE_LONG_16_CMD://skipping checking service action as it should already be checked by now.-TJE
            if (scsiIoCtx->cdb[1] & BIT7)
            {
                correctionDisabled = true;
            }
            if (scsiIoCtx->cdb[1] & BIT6)
            {
                writeUncorrectableError = true;
            }
            if (scsiIoCtx->cdb[1] & BIT5)
            {
                physicalBlock = true;
            }
            lba = M_BytesTo8ByteValue(scsiIoCtx->cdb[2], scsiIoCtx->cdb[3], scsiIoCtx->cdb[4], scsiIoCtx->cdb[5], scsiIoCtx->cdb[6], scsiIoCtx->cdb[7], scsiIoCtx->cdb[8], scsiIoCtx->cdb[9]);
            byteTransferLength = M_BytesTo2ByteValue(scsiIoCtx->cdb[12], scsiIoCtx->cdb[13]);
            break;
        default:
            bitPointer = 7;
            fieldPointer = 0;
            sntl_Set_Sense_Key_Specific_Descriptor_Invalid_Field(senseKeySpecificDescriptor, true, true, bitPointer, fieldPointer);
            sntl_Set_Sense_Data_For_Translation(scsiIoCtx->psense, scsiIoCtx->senseDataSize, SENSE_KEY_ILLEGAL_REQUEST, 0x20, 0, device->drive_info.softSATFlags.senseDataDescriptorFormat, senseKeySpecificDescriptor, 1);
            return NOT_SUPPORTED;
        }
        if (byteTransferLength == 0)
        {
            if (correctionDisabled)
            {
                if (writeUncorrectableError)//NOTE! SNTL version 1.1 has this marked as must be zero, but that doesn't match later versions or what is in SBC for a non-data version of this command!
                {
                    if (physicalBlock)
                    {
                        //this bit is not allowed
                        fieldPointer = 1;
                        bitPointer = 5;
                        sntl_Set_Sense_Key_Specific_Descriptor_Invalid_Field(senseKeySpecificDescriptor, true, true, bitPointer, fieldPointer);
                        sntl_Set_Sense_Data_For_Translation(scsiIoCtx->psense, scsiIoCtx->senseDataSize, SENSE_KEY_ILLEGAL_REQUEST, 0x24, 0, device->drive_info.softSATFlags.senseDataDescriptorFormat, senseKeySpecificDescriptor, 1);
                        ret = NOT_SUPPORTED;
                    }
                    else
                    {
                        ret = nvme_Write_Uncorrectable(device, lba, 0);//only 1 block at a time
                        set_Sense_Data_By_NVMe_Status(device, device->drive_info.lastNVMeResult.lastNVMeStatus, scsiIoCtx->psense, scsiIoCtx->senseDataSize);
                    }
                }
                else
                {
                    //the write uncorrectable bit MUST be set!
                    fieldPointer = 1;
                    bitPointer = 6;
                    sntl_Set_Sense_Key_Specific_Descriptor_Invalid_Field(senseKeySpecificDescriptor, true, true, bitPointer, fieldPointer);
                    sntl_Set_Sense_Data_For_Translation(scsiIoCtx->psense, scsiIoCtx->senseDataSize, SENSE_KEY_ILLEGAL_REQUEST, 0x24, 0, device->drive_info.softSATFlags.senseDataDescriptorFormat, senseKeySpecificDescriptor, 1);
                    ret = NOT_SUPPORTED;
                }
            }
            else
            {
                //cor_dis must be set
                fieldPointer = 1;
                bitPointer = 7;
                sntl_Set_Sense_Key_Specific_Descriptor_Invalid_Field(senseKeySpecificDescriptor, true, true, bitPointer, fieldPointer);
                sntl_Set_Sense_Data_For_Translation(scsiIoCtx->psense, scsiIoCtx->senseDataSize, SENSE_KEY_ILLEGAL_REQUEST, 0x24, 0, device->drive_info.softSATFlags.senseDataDescriptorFormat, senseKeySpecificDescriptor, 1);
                ret = NOT_SUPPORTED;
            }
        }
        else
        {
            fieldPointer = 7;
            bitPointer = 7;
            sntl_Set_Sense_Key_Specific_Descriptor_Invalid_Field(senseKeySpecificDescriptor, true, true, bitPointer, fieldPointer);
            ret = NOT_SUPPORTED;
            sntl_Set_Sense_Data_For_Translation(scsiIoCtx->psense, scsiIoCtx->senseDataSize, SENSE_KEY_ILLEGAL_REQUEST, 0x24, 0, device->drive_info.softSATFlags.senseDataDescriptorFormat, senseKeySpecificDescriptor, 1);
        }
    }
    else
    {
        ret = NOT_SUPPORTED;
        fieldPointer = 0;
        bitPointer = 7;
        sntl_Set_Sense_Key_Specific_Descriptor_Invalid_Field(senseKeySpecificDescriptor, true, true, bitPointer, fieldPointer);
        sntl_Set_Sense_Data_For_Translation(scsiIoCtx->psense, scsiIoCtx->senseDataSize, SENSE_KEY_ILLEGAL_REQUEST, 0x20, 0, device->drive_info.softSATFlags.senseDataDescriptorFormat, senseKeySpecificDescriptor, 1);
    }
    return ret;
}

int sntl_Translate_SCSI_Send_Diagnostic_Command(tDevice *device, ScsiIoCtx *scsiIoCtx)
{
    int ret = SUCCESS;
    uint8_t selfTestCode = (scsiIoCtx->cdb[1] >> 5) & 0x07;
    bool selfTest = false;
    uint16_t parameterListLength = M_BytesTo2ByteValue(scsiIoCtx->cdb[3], scsiIoCtx->cdb[4]);
    uint8_t senseKeySpecificDescriptor[8] = { 0 };
    uint8_t bitPointer = 0;
    uint16_t fieldPointer = 0;
    if (((fieldPointer = 1) != 0 && (bitPointer = 3) != 0 && scsiIoCtx->cdb[1] & BIT3)//reserved
        || ((fieldPointer = 1) != 0 && (bitPointer = 1) != 0 && scsiIoCtx->cdb[1] & BIT1)//devoffline
        || ((fieldPointer = 1) != 0 && (bitPointer = 0) == 0 && scsiIoCtx->cdb[1] & BIT0)//unitoffline
        || ((fieldPointer = 2) != 0 && (bitPointer = 0) == 0 && scsiIoCtx->cdb[2] != 0)//reserved
        )
    {
        if (bitPointer == 0)
        {
            uint8_t reservedByteVal = scsiIoCtx->cdb[fieldPointer];
            uint8_t counter = 0;
            while (reservedByteVal > 0 && counter < 8)
            {
                reservedByteVal >>= 1;
                ++counter;
            }
            bitPointer = counter - 1;//because we should always get a count of at least 1 if here and bits are zero indexed
        }
        sntl_Set_Sense_Key_Specific_Descriptor_Invalid_Field(senseKeySpecificDescriptor, true, true, bitPointer, fieldPointer);
        //invalid field in CDB
        ret = NOT_SUPPORTED;
        sntl_Set_Sense_Data_For_Translation(scsiIoCtx->psense, scsiIoCtx->senseDataSize, SENSE_KEY_ILLEGAL_REQUEST, 0x24, 0, device->drive_info.softSATFlags.senseDataDescriptorFormat, senseKeySpecificDescriptor, 1);
        return ret;
    }
    if (scsiIoCtx->cdb[1] & BIT2)
    {
        selfTest = true;
    }
    if (parameterListLength == 0)
    {
        //bool nvmeSelfTestSupported = false;
        if (selfTest)
        {
            ret = SUCCESS;//nothing to do! We may be able to take hints from SAT to implement some kind of similar extension in the future.
        }
        else
        {
            if (selfTestCode == 0)
            {
                ret = SUCCESS;//nothing to do! Take hints from SAT to translate the self test code to a DST if DST is supported.
            }
            else
            {
                ret = NOT_SUPPORTED;
                bitPointer = 7;
                fieldPointer = 1;
                sntl_Set_Sense_Key_Specific_Descriptor_Invalid_Field(senseKeySpecificDescriptor, true, true, bitPointer, fieldPointer);
                sntl_Set_Sense_Data_For_Translation(scsiIoCtx->psense, scsiIoCtx->senseDataSize, SENSE_KEY_ILLEGAL_REQUEST, 0x24, 0, device->drive_info.softSATFlags.senseDataDescriptorFormat, senseKeySpecificDescriptor, 1);
            }
            //if (nvmeSelfTestSupported)
            //{
            //        uint8_t smartReadData[LEGACY_DRIVE_SEC_SIZE] = { 0 };
            //        uint16_t timeout = 15;
            //        switch (selfTestCode)
            //        {
            //        case 0://default self test
            //            //return good status (not required to do anything according to the spec) - TJE
            //            break;
            //        case 1://background short self test
            //            ata_SMART_Offline(device, 0x01, timeout);
            //            break;
            //        case 2://background extended self test
            //            ata_SMART_Offline(device, 0x02, timeout);
            //            break;
            //        case 4://abort background self test
            //            if (SUCCESS != ata_SMART_Offline(device, 0x7F, timeout))
            //            {
            //                ret = NOT_SUPPORTED;
            //                bitPointer = 7;
            //                fieldPointer = 1;
            //                sntl_Set_Sense_Key_Specific_Descriptor_Invalid_Field(senseKeySpecificDescriptor, true, true, bitPointer, fieldPointer);
            //                sntl_Set_Sense_Data_For_Translation(scsiIoCtx->psense, scsiIoCtx->senseDataSize, SENSE_KEY_ILLEGAL_REQUEST, 0x24, 0, device->drive_info.softSATFlags.senseDataDescriptorFormat, senseKeySpecificDescriptor, 1);
            //            }
            //            break;
            //        case 5://foreground short self test
            //            timeout = 120;
            //            if (SUCCESS != ata_SMART_Offline(device, 0x81, timeout))
            //            {
            //                ret = FAILURE;
            //                sntl_Set_Sense_Data_For_Translation(scsiIoCtx->psense, scsiIoCtx->senseDataSize, SENSE_KEY_HARDWARE_ERROR, 0x3E, 0x03, device->drive_info.softSATFlags.senseDataDescriptorFormat, NULL, 0);
            //            }
            //            break;
            //        case 6://foreground extended self test
            //            //first get the timeout value from SMART Read Data command
            //            if (SUCCESS == ata_SMART_Read_Data(device, smartReadData, LEGACY_DRIVE_SEC_SIZE))
            //            {
            //                timeout = smartReadData[373];
            //                if (timeout == 0xFF)
            //                {
            //                    timeout = M_BytesTo2ByteValue(smartReadData[376], smartReadData[375]);
            //                }
            //            }
            //            else //this case shouldn't ever happen...
            //            {
            //                //set the timeout to max
            //                timeout = UINT16_MAX;
            //            }
            //            if (SUCCESS != ata_SMART_Offline(device, 0x82, timeout))
            //            {
            //                ret = FAILURE;
            //                sntl_Set_Sense_Data_For_Translation(scsiIoCtx->psense, scsiIoCtx->senseDataSize, SENSE_KEY_HARDWARE_ERROR, 0x3E, 0x03, device->drive_info.softSATFlags.senseDataDescriptorFormat, NULL, 0);
            //            }
            //            break;
            //        case 7://reserved
            //        case 3://reserved
            //        default:
            //            ret = NOT_SUPPORTED;
            //            bitPointer = 7;
            //            fieldPointer = 1;
            //            sntl_Set_Sense_Key_Specific_Descriptor_Invalid_Field(senseKeySpecificDescriptor, true, true, bitPointer, fieldPointer);
            //            sntl_Set_Sense_Data_For_Translation(scsiIoCtx->psense, scsiIoCtx->senseDataSize, SENSE_KEY_ILLEGAL_REQUEST, 0x24, 0, device->drive_info.softSATFlags.senseDataDescriptorFormat, senseKeySpecificDescriptor, 1);
            //            break;
            //        }
            //    }
            //    else
            //    {
            //        ret = NOT_SUPPORTED;
            //        sntl_Set_Sense_Data_For_Translation(scsiIoCtx->psense, scsiIoCtx->senseDataSize, SENSE_KEY_ABORTED_COMMAND, 0x67, 0x0B, device->drive_info.softSATFlags.senseDataDescriptorFormat, NULL, 0);
            //    }
            //}
            //else
            //{
            //    bitPointer = 7;
            //    fieldPointer = 1;
            //    sntl_Set_Sense_Key_Specific_Descriptor_Invalid_Field(senseKeySpecificDescriptor, true, true, bitPointer, fieldPointer);
            //    sntl_Set_Sense_Data_For_Translation(scsiIoCtx->psense, scsiIoCtx->senseDataSize, SENSE_KEY_ILLEGAL_REQUEST, 0x24, 0, device->drive_info.softSATFlags.senseDataDescriptorFormat, senseKeySpecificDescriptor, 1);
            //    ret = NOT_SUPPORTED;
            //}
        }
    }
    else
    {
        fieldPointer = 3;
        bitPointer = 7;
        ret = NOT_SUPPORTED;
        sntl_Set_Sense_Key_Specific_Descriptor_Invalid_Field(senseKeySpecificDescriptor, true, true, bitPointer, fieldPointer);
        sntl_Set_Sense_Data_For_Translation(scsiIoCtx->psense, scsiIoCtx->senseDataSize, SENSE_KEY_ILLEGAL_REQUEST, 0x24, 0, device->drive_info.softSATFlags.senseDataDescriptorFormat, senseKeySpecificDescriptor, 1);
    }
    return ret;
}

int sntl_Translate_SCSI_Write_Buffer_Command(tDevice *device, ScsiIoCtx *scsiIoCtx)
{
    int ret = SUCCESS;
    uint8_t mode = scsiIoCtx->cdb[1] & 0x1F;
    uint8_t modeSpecific = (scsiIoCtx->cdb[1] >> 5) & 0x07;
    uint8_t bufferID = scsiIoCtx->cdb[2];
    uint32_t bufferOffset = M_BytesTo4ByteValue(0, scsiIoCtx->cdb[3], scsiIoCtx->cdb[4], scsiIoCtx->cdb[5]);
    uint32_t parameterListLength = M_BytesTo4ByteValue(0, scsiIoCtx->cdb[6], scsiIoCtx->cdb[7], scsiIoCtx->cdb[8]);
    uint8_t senseKeySpecificDescriptor[8] = { 0 };
    uint8_t bitPointer = 0;
    uint16_t fieldPointer = 0;
    //Check if download is supported...if not, then invalid operation code!
    if (!(device->drive_info.IdentifyData.nvme.ctrl.oacs & BIT2))
    {
        fieldPointer = 0;
        bitPointer = 7;
        sntl_Set_Sense_Key_Specific_Descriptor_Invalid_Field(senseKeySpecificDescriptor, true, true, bitPointer, fieldPointer);
        ret = NOT_SUPPORTED;
        sntl_Set_Sense_Data_For_Translation(scsiIoCtx->psense, scsiIoCtx->senseDataSize, SENSE_KEY_ILLEGAL_REQUEST, 0x20, 0, device->drive_info.softSATFlags.senseDataDescriptorFormat, senseKeySpecificDescriptor, 1);
        return ret;
    }
    switch (mode)
    {
    case 0x05://Full buffer given.
        if (((fieldPointer = 1) != 0 && (bitPointer = 7) != 0 && modeSpecific == 0)
            /*&& ((fieldPointer = 2) != 0 && (bitPointer = 7) != 0 && bufferID == 0)*///allow non-zero bufer ID for activation part of this operation
            && ((fieldPointer = 3) != 0 && (bitPointer = 7) != 0 && bufferOffset == 0)
            && ((fieldPointer = 6) != 0 && (bitPointer = 7) != 0 && parameterListLength != 0)
            )
        {
            //send in 1 command, followed by activate. TODO: ifdef for sending in chunks? (might be needed in case system doesn't allow a transfer of that size)
            ret = nvme_Firmware_Image_Dl(device, bufferOffset, parameterListLength, scsiIoCtx->pdata);
            if (ret != SUCCESS)
            {
                set_Sense_Data_By_NVMe_Status(device, device->drive_info.lastNVMeResult.lastNVMeStatus, scsiIoCtx->psense, scsiIoCtx->senseDataSize);
                return ret;
            }
            //send the activate command!
            nvmeFWCommitAction commitAction = NVME_CA_REPLACE_ACTIVITE_ON_RST;
            if (device->drive_info.IdentifyData.nvme.ctrl.frmw & BIT4)
            {
                commitAction = NVME_CA_ACTIVITE_IMMEDIATE;
            }
            ret = nvme_Firmware_Commit(device, commitAction, bufferID);//todo: need to catch any errors
            if (ret != SUCCESS)
            {
                set_Sense_Data_By_NVMe_Status(device, device->drive_info.lastNVMeResult.lastNVMeStatus, scsiIoCtx->psense, scsiIoCtx->senseDataSize);
                return ret;
            }
            //need to check if the status of the commit says we need a reset too!
            int resetType = 0;//0 = no reset, 1 = reset, 2 = susb system reset
            bool dnr = false, more = false;
            uint8_t sct = 0, sc = 0;
            get_NVMe_Status_Fields_From_DWord(device->drive_info.lastNVMeResult.lastNVMeStatus, &dnr, &more, &sct, &sc);
            if (sct == NVME_SCT_COMMAND_SPECIFIC_STATUS)
            {
                switch (sc)
                {
                case NVME_CMD_SP_SC_FW_ACT_REQ_NVM_SUBSYS_RESET:
                    resetType = 2;
                    break;
                case NVME_CMD_SP_SC_FW_ACT_REQ_RESET:
                case NVME_CMD_SP_SC_FW_ACT_REQ_CONVENTIONAL_RESET:
                    resetType = 1;
                    break;
                default:
                    resetType = 0;
                    break;
                }
            }
            if (commitAction == NVME_CA_REPLACE_ACTIVITE_ON_RST || resetType > 0)
            {
                if (resetType == 0)
                {
                    resetType = 1;
                }
                if (resetType == 1)
                {
                    //reset
                    nvme_Reset(device);
                }
                else if (resetType == 2)
                {
                    //subsystem reset
                    nvme_Subsystem_Reset(device);
                }
            }
        }
        else //these fields are reserved or vendor specific so make sure they are zeroed out
        {
            sntl_Set_Sense_Key_Specific_Descriptor_Invalid_Field(senseKeySpecificDescriptor, true, true, bitPointer, fieldPointer);
            ret = NOT_SUPPORTED;
            sntl_Set_Sense_Data_For_Translation(scsiIoCtx->psense, scsiIoCtx->senseDataSize, SENSE_KEY_ILLEGAL_REQUEST, 0x24, 0, device->drive_info.softSATFlags.senseDataDescriptorFormat, senseKeySpecificDescriptor, 1);
        }
        break;
#if defined SNTL_EXT
    case 0x0D://Download code. Make sure the other activate bits aren't set
        //check mode specific for PO-ACT and HR-ACT bits
        if ((modeSpecific & BIT2) == 0 || modeSpecific & BIT1)
        {
            fieldPointer = 1;
            bitPointer = 7;
            sntl_Set_Sense_Key_Specific_Descriptor_Invalid_Field(senseKeySpecificDescriptor, true, true, bitPointer, fieldPointer);
            ret = NOT_SUPPORTED;
            sntl_Set_Sense_Data_For_Translation(scsiIoCtx->psense, scsiIoCtx->senseDataSize, SENSE_KEY_ILLEGAL_REQUEST, 0x24, 0, device->drive_info.softSATFlags.senseDataDescriptorFormat, senseKeySpecificDescriptor, 1);
            break;
        }
        //fall through to finish processing the command
#endif
    case 0x0E://Firmware image download
#if defined SNTL_EXT
            if (((mode == 0x0E && ((fieldPointer = 1) != 0 && (bitPointer = 7) != 0 && modeSpecific == 0)) || mode == 0x0D) //mode specific is reserved in this mode (0x0E)
#else
            if (((mode == 0x0E && ((fieldPointer = 1) != 0 && (bitPointer = 7) != 0 && modeSpecific == 0))) //mode specific is reserved in this mode (0x0E)
#endif
                && ((fieldPointer = 2) != 0 && (bitPointer = 7) != 0 && bufferID == 0)//buffer ID should be zero since we don't support other buffer IDs
                )
            {
                //TODO: Check the granularity requirements from fwug in controller identify data so we can check the command properly before issuing it.
                uint32_t granularity = device->drive_info.IdentifyData.nvme.ctrl.fwug * 4096;//this is in bytes
                if (device->drive_info.IdentifyData.nvme.ctrl.fwug == UINT8_MAX)
                {
                    granularity = 1;//no restriction
                }
                else if (device->drive_info.IdentifyData.nvme.ctrl.fwug == 0)
                {
                    granularity = 4096;//error on this side for caution!
                }
                if ((bufferOffset % granularity) == 0 && (parameterListLength % granularity) == 0)//check length and offset for the same granularity requirements!
                {
                    ret = nvme_Firmware_Image_Dl(device, bufferOffset, parameterListLength, scsiIoCtx->pdata);
                    if (ret != SUCCESS)
                    {
                        set_Sense_Data_By_NVMe_Status(device, device->drive_info.lastNVMeResult.lastNVMeStatus, scsiIoCtx->psense, scsiIoCtx->senseDataSize);
                        return ret;
                    }
                }
                else //invalid parameter list length! must be in 200h sizes only!
                {
                    fieldPointer = 6;
                    bitPointer = 7;
                    sntl_Set_Sense_Key_Specific_Descriptor_Invalid_Field(senseKeySpecificDescriptor, true, true, bitPointer, fieldPointer);
                    ret = NOT_SUPPORTED;
                    sntl_Set_Sense_Data_For_Translation(scsiIoCtx->psense, scsiIoCtx->senseDataSize, SENSE_KEY_ILLEGAL_REQUEST, 0x24, 0, device->drive_info.softSATFlags.senseDataDescriptorFormat, senseKeySpecificDescriptor, 1);
                }
            }
            else //these fields must be zeroed out
            {
                sntl_Set_Sense_Key_Specific_Descriptor_Invalid_Field(senseKeySpecificDescriptor, true, true, bitPointer, fieldPointer);
                ret = NOT_SUPPORTED;
                sntl_Set_Sense_Data_For_Translation(scsiIoCtx->psense, scsiIoCtx->senseDataSize, SENSE_KEY_ILLEGAL_REQUEST, 0x24, 0, device->drive_info.softSATFlags.senseDataDescriptorFormat, senseKeySpecificDescriptor, 1);
            }
        break;
    case 0x0F://Firmware image commit
            if (((fieldPointer = 1) != 0 && (bitPointer = 7) != 0 && modeSpecific == 0)
                && ((fieldPointer = 2) != 0 && (bitPointer = 7) != 0 && bufferID == 0)
                && ((fieldPointer = 3) != 0 && (bitPointer = 7) != 0 && bufferOffset == 0)
                && ((fieldPointer = 6) != 0 && (bitPointer = 7) != 0 && parameterListLength == 0)
                )
            {
                //TODO: Store a way of to switch to existing firmware images? This would be better to handle when we're switching between existing images...unlikley with SCSI translation though
                nvmeFWCommitAction commitAction = NVME_CA_REPLACE_ACTIVITE_ON_RST;
                if (device->drive_info.IdentifyData.nvme.ctrl.frmw & BIT4)
                {
                    commitAction = NVME_CA_ACTIVITE_IMMEDIATE;
                }
                ret = nvme_Firmware_Commit(device, commitAction, bufferID);
                if (ret != SUCCESS)
                {
                    set_Sense_Data_By_NVMe_Status(device, device->drive_info.lastNVMeResult.lastNVMeStatus, scsiIoCtx->psense, scsiIoCtx->senseDataSize);
                    return ret;
                }
                //need to check if the status of the commit says we need a reset too!
                int resetType = 0;//0 = no reset, 1 = reset, 2 = susb system reset
                bool dnr = false, more = false;
                uint8_t sct = 0, sc = 0;
                get_NVMe_Status_Fields_From_DWord(device->drive_info.lastNVMeResult.lastNVMeStatus, &dnr, &more, &sct, &sc);
                if (sct == NVME_SCT_COMMAND_SPECIFIC_STATUS)
                {
                    switch (sc)
                    {
                    case NVME_CMD_SP_SC_FW_ACT_REQ_NVM_SUBSYS_RESET:
                        resetType = 2;
                        break;
                    case NVME_CMD_SP_SC_FW_ACT_REQ_RESET:
                    case NVME_CMD_SP_SC_FW_ACT_REQ_CONVENTIONAL_RESET:
                        resetType = 1;
                        break;
                    default:
                        resetType = 0;
                        break;
                    }
                }
                if (commitAction == NVME_CA_REPLACE_ACTIVITE_ON_RST || resetType > 0)
                {
                    if (resetType == 0)
                    {
                        resetType = 1;
                    }
                    if (resetType == 1)
                    {
                        //reset
                        nvme_Reset(device);
                    }
                    else if (resetType == 2)
                    {
                        //subsystem reset
                        nvme_Subsystem_Reset(device);
                    }
                }
            }
            else
            {
                sntl_Set_Sense_Key_Specific_Descriptor_Invalid_Field(senseKeySpecificDescriptor, true, true, bitPointer, fieldPointer);
                ret = NOT_SUPPORTED;
                sntl_Set_Sense_Data_For_Translation(scsiIoCtx->psense, scsiIoCtx->senseDataSize, SENSE_KEY_ILLEGAL_REQUEST, 0x24, 0, device->drive_info.softSATFlags.senseDataDescriptorFormat, senseKeySpecificDescriptor, 1);
            }
        break;
    case 0x07://Download code and activate on final segment...we cannot support this without some other way of notifying us that it's the final segment. Can reinvestigate it later!
    default://unknown or unsupported mode
        fieldPointer = 1;
        bitPointer = 4;
        sntl_Set_Sense_Key_Specific_Descriptor_Invalid_Field(senseKeySpecificDescriptor, true, true, bitPointer, fieldPointer);
        ret = NOT_SUPPORTED;
        sntl_Set_Sense_Data_For_Translation(scsiIoCtx->psense, scsiIoCtx->senseDataSize, SENSE_KEY_ILLEGAL_REQUEST, 0x24, 0, device->drive_info.softSATFlags.senseDataDescriptorFormat, senseKeySpecificDescriptor, 1);
        break;
    }
    return ret;
}

int sntl_Translate_SCSI_Start_Stop_Unit_Command(tDevice *device, ScsiIoCtx *scsiIoCtx)
{
    int ret = SUCCESS;
    uint8_t powerConditionModifier = M_Nibble0(scsiIoCtx->cdb[3]);
    uint8_t powerCondition = M_Nibble1(scsiIoCtx->cdb[4]);
    bool noFlush = false;
    bool start = false;
    uint8_t senseKeySpecificDescriptor[8] = { 0 };
    uint8_t bitPointer = 0;
    uint16_t fieldPointer = 0;
    //filter out invalid fields
    if (((fieldPointer = 1) != 0 && M_GETBITRANGE(scsiIoCtx->cdb[1], 7, 0) != 0)//bit zero is immediate which we don't support
        || ((fieldPointer = 2) != 0 && scsiIoCtx->cdb[2] != 0)
        || ((fieldPointer = 3) != 0 && M_Nibble1(scsiIoCtx->cdb[3]) != 0)
        || ((fieldPointer = 4) != 0 && (bitPointer = 3) != 0 && scsiIoCtx->cdb[4] & BIT3)
        || ((fieldPointer = 4) != 0 && (bitPointer = 2) != 0 && scsiIoCtx->cdb[4] & BIT2)//don't support loej bit
        )
    {
        if (bitPointer == 0)
        {
            uint8_t reservedByteVal = scsiIoCtx->cdb[fieldPointer];
            uint8_t counter = 0;
            while (reservedByteVal > 0 && counter < 8)
            {
                reservedByteVal >>= 1;
                ++counter;
            }
            bitPointer = counter - 1;//because we should always get a count of at least 1 if here and bits are zero indexed
        }
        sntl_Set_Sense_Key_Specific_Descriptor_Invalid_Field(senseKeySpecificDescriptor, true, true, bitPointer, fieldPointer);
        //invalid field in CDB
        ret = NOT_SUPPORTED;
        sntl_Set_Sense_Data_For_Translation(scsiIoCtx->psense, scsiIoCtx->senseDataSize, SENSE_KEY_ILLEGAL_REQUEST, 0x24, 0, device->drive_info.softSATFlags.senseDataDescriptorFormat, senseKeySpecificDescriptor, 1);
        return ret;
    }
    if (scsiIoCtx->cdb[4] & BIT2)
    {
        noFlush = true;
    }
    if (scsiIoCtx->cdb[4] & BIT0)
    {
        start = true;
    }

    switch (powerCondition)
    {
    case 0x00://start valid
        if (powerConditionModifier == 0)
        {
            //process start and loej bits
            if (start)
            {
                nvmeFeaturesCmdOpt features;
                memset(&features, 0, sizeof(nvmeFeaturesCmdOpt));
                features.fid = NVME_FEAT_POWER_MGMT_;
                features.featSetGetValue = 0;//power state zero
                if (!noFlush)
                {
                    ret = nvme_Flush(device);
                    if (ret != SUCCESS)
                    {
                        set_Sense_Data_By_NVMe_Status(device, device->drive_info.lastNVMeResult.lastNVMeStatus, scsiIoCtx->psense, scsiIoCtx->senseDataSize);
                        return ret;
                    }
                }
                ret = nvme_Set_Features(device, &features);
                if (ret != SUCCESS)
                    {
                        set_Sense_Data_By_NVMe_Status(device, device->drive_info.lastNVMeResult.lastNVMeStatus, scsiIoCtx->psense, scsiIoCtx->senseDataSize);
                        return ret;
                    }
            }
            else
            {
                nvmeFeaturesCmdOpt features;
                memset(&features, 0, sizeof(nvmeFeaturesCmdOpt));
                features.fid = NVME_FEAT_POWER_MGMT_;
                //send lowest state, which is a higher number value for lowest power consumption (zero means max).
                features.featSetGetValue = device->drive_info.IdentifyData.nvme.ctrl.npss;
                if (!noFlush)
                {
                    ret = nvme_Flush(device);
                    if (ret != SUCCESS)
                    {
                        set_Sense_Data_By_NVMe_Status(device, device->drive_info.lastNVMeResult.lastNVMeStatus, scsiIoCtx->psense, scsiIoCtx->senseDataSize);
                        return ret;
                    }
                }
                ret = nvme_Set_Features(device, &features);
                if (ret != SUCCESS)
                {
                    set_Sense_Data_By_NVMe_Status(device, device->drive_info.lastNVMeResult.lastNVMeStatus, scsiIoCtx->psense, scsiIoCtx->senseDataSize);
                    return ret;
                }
            }
        }
        else
        {
            //invalid power condition modifier
            fieldPointer = 3;
            bitPointer = 3;
            sntl_Set_Sense_Key_Specific_Descriptor_Invalid_Field(senseKeySpecificDescriptor, true, true, bitPointer, fieldPointer);
            sntl_Set_Sense_Data_For_Translation(scsiIoCtx->psense, scsiIoCtx->senseDataSize, SENSE_KEY_ILLEGAL_REQUEST, 0x24, 0, device->drive_info.softSATFlags.senseDataDescriptorFormat, senseKeySpecificDescriptor, 1);
            ret = NOT_SUPPORTED;
        }
        break;
    case 0x01://active
        if (powerConditionModifier == 0)
        {
            nvmeFeaturesCmdOpt features;
            memset(&features, 0, sizeof(nvmeFeaturesCmdOpt));
            features.fid = NVME_FEAT_POWER_MGMT_;
            features.featSetGetValue = 0;//power state zero
            if (!noFlush)
            {
                ret = nvme_Flush(device);
                if (ret != SUCCESS)
                {
                    set_Sense_Data_By_NVMe_Status(device, device->drive_info.lastNVMeResult.lastNVMeStatus, scsiIoCtx->psense, scsiIoCtx->senseDataSize);
                    return ret;
                }
            }
            ret = nvme_Set_Features(device, &features);
            if (ret != SUCCESS)
            {
                set_Sense_Data_By_NVMe_Status(device, device->drive_info.lastNVMeResult.lastNVMeStatus, scsiIoCtx->psense, scsiIoCtx->senseDataSize);
                return ret;
            }
        }
        else
        {
            //invalid power condition modifier
            fieldPointer = 3;
            bitPointer = 3;
            sntl_Set_Sense_Key_Specific_Descriptor_Invalid_Field(senseKeySpecificDescriptor, true, true, bitPointer, fieldPointer);
            sntl_Set_Sense_Data_For_Translation(scsiIoCtx->psense, scsiIoCtx->senseDataSize, SENSE_KEY_ILLEGAL_REQUEST, 0x24, 0, device->drive_info.softSATFlags.senseDataDescriptorFormat, senseKeySpecificDescriptor, 1);
            ret = NOT_SUPPORTED;
        }
        break;
    //case 0x0A://Force Idle (check power condition modifier for specific idle state)
    //    enable = true;
    //    //fall through
    case 0x02://Idle (check power condition modifier for specific idle state)
        if (powerConditionModifier <= 2)
        {
            nvmeFeaturesCmdOpt features;
            memset(&features, 0, sizeof(nvmeFeaturesCmdOpt));
            features.fid = NVME_FEAT_POWER_MGMT_;
            features.featSetGetValue = powerConditionModifier + 1;
            if (!noFlush)
            {
                ret = nvme_Flush(device);
                if (ret != SUCCESS)
                {
                    set_Sense_Data_By_NVMe_Status(device, device->drive_info.lastNVMeResult.lastNVMeStatus, scsiIoCtx->psense, scsiIoCtx->senseDataSize);
                    return ret;
                }
            }
            ret = nvme_Set_Features(device, &features);
            if (ret != SUCCESS)
            {
                set_Sense_Data_By_NVMe_Status(device, device->drive_info.lastNVMeResult.lastNVMeStatus, scsiIoCtx->psense, scsiIoCtx->senseDataSize);
                return ret;
            }
        }
        else
        {
            //invalid power condition modifier
            fieldPointer = 3;
            bitPointer = 3;
            sntl_Set_Sense_Key_Specific_Descriptor_Invalid_Field(senseKeySpecificDescriptor, true, true, bitPointer, fieldPointer);
            sntl_Set_Sense_Data_For_Translation(scsiIoCtx->psense, scsiIoCtx->senseDataSize, SENSE_KEY_ILLEGAL_REQUEST, 0x24, 0, device->drive_info.softSATFlags.senseDataDescriptorFormat, senseKeySpecificDescriptor, 1);
            ret = NOT_SUPPORTED;
        }
        break;
    //case 0x0B://Force Standby (check power condition modifier for specific idle state)
    //    enable = true;
    //    //fall through
    case 0x03://standby (check power condition modifier for specific idle state)
        if (powerConditionModifier == 0)
        {
            nvmeFeaturesCmdOpt features;
            memset(&features, 0, sizeof(nvmeFeaturesCmdOpt));
            features.fid = NVME_FEAT_POWER_MGMT_;
            features.featSetGetValue = device->drive_info.IdentifyData.nvme.ctrl.npss - 2;
            if (!noFlush)
            {
                ret = nvme_Flush(device);
                if (ret != SUCCESS)
                {
                    set_Sense_Data_By_NVMe_Status(device, device->drive_info.lastNVMeResult.lastNVMeStatus, scsiIoCtx->psense, scsiIoCtx->senseDataSize);
                    return ret;
                }
            }
            ret = nvme_Set_Features(device, &features);
            if (ret != SUCCESS)
            {
                set_Sense_Data_By_NVMe_Status(device, device->drive_info.lastNVMeResult.lastNVMeStatus, scsiIoCtx->psense, scsiIoCtx->senseDataSize);
                return ret;
            }
        }
        else if (powerConditionModifier == 1)
        {
            nvmeFeaturesCmdOpt features;
            memset(&features, 0, sizeof(nvmeFeaturesCmdOpt));
            features.fid = NVME_FEAT_POWER_MGMT_;
            features.featSetGetValue = device->drive_info.IdentifyData.nvme.ctrl.npss - 1;
            if (!noFlush)
            {
                ret = nvme_Flush(device);
                if (ret != SUCCESS)
                {
                    set_Sense_Data_By_NVMe_Status(device, device->drive_info.lastNVMeResult.lastNVMeStatus, scsiIoCtx->psense, scsiIoCtx->senseDataSize);
                    return ret;
                }
            }
            ret = nvme_Set_Features(device, &features);
            if (ret != SUCCESS)
            {
                set_Sense_Data_By_NVMe_Status(device, device->drive_info.lastNVMeResult.lastNVMeStatus, scsiIoCtx->psense, scsiIoCtx->senseDataSize);
                return ret;
            }
        }
        else
        {
            //invalid power condition modifier
            fieldPointer = 3;
            bitPointer = 3;
            sntl_Set_Sense_Key_Specific_Descriptor_Invalid_Field(senseKeySpecificDescriptor, true, true, bitPointer, fieldPointer);
            sntl_Set_Sense_Data_For_Translation(scsiIoCtx->psense, scsiIoCtx->senseDataSize, SENSE_KEY_ILLEGAL_REQUEST, 0x24, 0, device->drive_info.softSATFlags.senseDataDescriptorFormat, senseKeySpecificDescriptor, 1);
            ret = NOT_SUPPORTED;
        }
        break;
    //case 0x07://LU Control
    default://invalid power condition
        fieldPointer = 4;
        bitPointer = 7;
        sntl_Set_Sense_Key_Specific_Descriptor_Invalid_Field(senseKeySpecificDescriptor, true, true, bitPointer, fieldPointer);
        ret = NOT_SUPPORTED;
        sntl_Set_Sense_Data_For_Translation(scsiIoCtx->psense, scsiIoCtx->senseDataSize, SENSE_KEY_ILLEGAL_REQUEST, 0x24, 0, device->drive_info.softSATFlags.senseDataDescriptorFormat, senseKeySpecificDescriptor, 1);
        break;
    }
    return ret;
}

int sntl_Translate_SCSI_Unmap_Command(tDevice *device, ScsiIoCtx *scsiIoCtx)
{
    int ret = SUCCESS;
    uint8_t senseKeySpecificDescriptor[8] = { 0 };
    uint8_t bitPointer = 0;
    uint16_t fieldPointer = 0;
    //not supporting the ancor bit
    //group number should be zero
    uint16_t parameterListLength = M_BytesTo2ByteValue(scsiIoCtx->cdb[7], scsiIoCtx->cdb[8]);
    //filter out invalid fields
    if (((fieldPointer = 1) && scsiIoCtx->cdb[1] != 0)
        || ((fieldPointer = 2) && scsiIoCtx->cdb[2] != 0)
        || ((fieldPointer = 3) && scsiIoCtx->cdb[3] != 0)
        || ((fieldPointer = 4) && scsiIoCtx->cdb[4] != 0)
        || ((fieldPointer = 5) && scsiIoCtx->cdb[5] != 0)
        || ((fieldPointer = 6) && scsiIoCtx->cdb[6] != 0)
        )
    {
        if (bitPointer == 0)
        {
            uint8_t reservedByteVal = scsiIoCtx->cdb[fieldPointer];
            uint8_t counter = 0;
            while (reservedByteVal > 0 && counter < 8)
            {
                reservedByteVal >>= 1;
                ++counter;
            }
            bitPointer = counter - 1;//because we should always get a count of at least 1 if here and bits are zero indexed
            if (fieldPointer == 6 && bitPointer < 5)
            {
                bitPointer = 5;//setting group number as invalid field
            }
        }
        sntl_Set_Sense_Key_Specific_Descriptor_Invalid_Field(senseKeySpecificDescriptor, true, true, bitPointer, fieldPointer);
        //invalid field in CDB
        ret = NOT_SUPPORTED;
        sntl_Set_Sense_Data_For_Translation(scsiIoCtx->psense, scsiIoCtx->senseDataSize, SENSE_KEY_ILLEGAL_REQUEST, 0x24, 0, device->drive_info.softSATFlags.senseDataDescriptorFormat, senseKeySpecificDescriptor, 1);
        return ret;
    }
    if (parameterListLength > 0 && parameterListLength < 8)
    {
        fieldPointer = 7;
        bitPointer = 7;
        sntl_Set_Sense_Key_Specific_Descriptor_Invalid_Field(senseKeySpecificDescriptor, true, true, bitPointer, fieldPointer);
        //parameter list length error
        sntl_Set_Sense_Data_For_Translation(scsiIoCtx->psense, scsiIoCtx->senseDataSize, SENSE_KEY_ILLEGAL_REQUEST, 0x1A, 0, device->drive_info.softSATFlags.senseDataDescriptorFormat, senseKeySpecificDescriptor, 1);
    }
    else if (parameterListLength != 0 && scsiIoCtx->pdata)
    {
        //process the contents of the parameter data and send some commands to the drive
        uint16_t unmapBlockDescriptorLength = (M_BytesTo2ByteValue(scsiIoCtx->pdata[2], scsiIoCtx->pdata[3]) / 16) * 16;//this can be set to zero, which is NOT an error. Also, I'm making sure this is a multiple of 16 to avoid partial block descriptors-TJE
        if (unmapBlockDescriptorLength > 0)
        {
            uint8_t *dsmBuffer = (uint8_t*)calloc(4096, sizeof(uint8_t));//allocate the max size the device supports...we'll fill in as much as we need to
            //need to check to make sure there weren't any truncated block descriptors before we begin
            uint16_t minBlockDescriptorLength = M_Min(unmapBlockDescriptorLength + 8, parameterListLength);
            uint16_t unmapBlockDescriptorIter = 8;
            uint64_t numberOfLBAsToDeallocate = 0;//this will be checked later to make sure it isn't greater than what we reported on the VPD pages
            uint16_t numberOfBlockDescriptors = 0;//this will be checked later to make sure it isn't greater than what we reported on the VPD pages
            uint16_t nvmeDSMOffset = 0;
            uint32_t numberOfRanges = 0;
            if (!dsmBuffer)
            {
                //lets just set this error for now...-TJE
                fieldPointer = 7;
                bitPointer = 7;
                sntl_Set_Sense_Key_Specific_Descriptor_Invalid_Field(senseKeySpecificDescriptor, true, true, bitPointer, fieldPointer);
                sntl_Set_Sense_Data_For_Translation(scsiIoCtx->psense, scsiIoCtx->senseDataSize, SENSE_KEY_ILLEGAL_REQUEST, 0x1A, 0, device->drive_info.softSATFlags.senseDataDescriptorFormat, senseKeySpecificDescriptor, 1);
                return MEMORY_FAILURE;
            }
            //start building the buffer to transfer with data set management
            for (; unmapBlockDescriptorIter < minBlockDescriptorLength; unmapBlockDescriptorIter += 16, numberOfBlockDescriptors++)
            {
                bool exitLoop = false;
                uint64_t unmapLogicalBlockAddress = M_BytesTo8ByteValue(scsiIoCtx->pdata[unmapBlockDescriptorIter + 0], scsiIoCtx->pdata[unmapBlockDescriptorIter + 1], scsiIoCtx->pdata[unmapBlockDescriptorIter + 2], scsiIoCtx->pdata[unmapBlockDescriptorIter + 3], scsiIoCtx->pdata[unmapBlockDescriptorIter + 4], scsiIoCtx->pdata[unmapBlockDescriptorIter + 5], scsiIoCtx->pdata[unmapBlockDescriptorIter + 6], scsiIoCtx->pdata[unmapBlockDescriptorIter + 7]);
                uint32_t unmapNumberOfLogicalBlocks = M_BytesTo4ByteValue(scsiIoCtx->pdata[unmapBlockDescriptorIter + 8], scsiIoCtx->pdata[unmapBlockDescriptorIter + 9], scsiIoCtx->pdata[unmapBlockDescriptorIter + 10], scsiIoCtx->pdata[unmapBlockDescriptorIter + 11]);
                if (unmapNumberOfLogicalBlocks == 0)
                {
                    //nothing to unmap...
                    continue;
                }
                //increment this so we can check if we were given more to do than we support (to be checked after the loop)
                numberOfLBAsToDeallocate += unmapNumberOfLogicalBlocks;
                //check we aren't trying to go over the end of the drive
                if (unmapLogicalBlockAddress > device->drive_info.deviceMaxLba)
                {
                    fieldPointer = unmapBlockDescriptorIter + 0;
                    bitPointer = 7;
                    sntl_Set_Sense_Key_Specific_Descriptor_Invalid_Field(senseKeySpecificDescriptor, false, true, bitPointer, fieldPointer);
                    ret = FAILURE;
                    sntl_Set_Sense_Data_For_Translation(scsiIoCtx->psense, scsiIoCtx->senseDataSize, SENSE_KEY_ILLEGAL_REQUEST, 0x21, 0, device->drive_info.softSATFlags.senseDataDescriptorFormat, senseKeySpecificDescriptor, 1);
                    exitLoop = true;
                    break;
                }
                else if (unmapLogicalBlockAddress + unmapNumberOfLogicalBlocks > device->drive_info.deviceMaxLba)
                {
                    fieldPointer = unmapBlockDescriptorIter + 8;
                    bitPointer = 7;
                    sntl_Set_Sense_Key_Specific_Descriptor_Invalid_Field(senseKeySpecificDescriptor, false, true, bitPointer, fieldPointer);
                    ret = FAILURE;
                    sntl_Set_Sense_Data_For_Translation(scsiIoCtx->psense, scsiIoCtx->senseDataSize, SENSE_KEY_ILLEGAL_REQUEST, 0x21, 0, device->drive_info.softSATFlags.senseDataDescriptorFormat, senseKeySpecificDescriptor, 1);
                    exitLoop = true;
                    break;
                }
                //check that we haven't had too many block descriptors yet
                if (numberOfBlockDescriptors > (255))//max of 255 ranges
                {
                    //not setting sense key specific information because it's not clear in this condition what error we should point to
                    ret = FAILURE;
                    sntl_Set_Sense_Data_For_Translation(scsiIoCtx->psense, scsiIoCtx->senseDataSize, SENSE_KEY_ILLEGAL_REQUEST, 0x26, 0, device->drive_info.softSATFlags.senseDataDescriptorFormat, NULL, 0);
                    exitLoop = true;
                    break;
                }
                //check that we haven't been asked to TRIM more LBAs than we care to support in this code
                if (numberOfLBAsToDeallocate > (UINT64_C(255) * UINT32_MAX))//max of 255 ranges * UINT32_MAX for number LBAs in each range
                {
                    //not setting sense key specific information because it's not clear in this condition what error we should point to
                    ret = FAILURE;
                    sntl_Set_Sense_Data_For_Translation(scsiIoCtx->psense, scsiIoCtx->senseDataSize, SENSE_KEY_ILLEGAL_REQUEST, 0x26, 0, device->drive_info.softSATFlags.senseDataDescriptorFormat, NULL, 0);
                    exitLoop = true;
                    break;
                }
                //now that we've done all of our checks so far, start setting up the buffer
                //break this block descriptor into multiple ATA entries if necessary
                while (unmapNumberOfLogicalBlocks > 0)
                {
                    //range
                    dsmBuffer[nvmeDSMOffset + 4] = M_Byte3(unmapNumberOfLogicalBlocks);
                    dsmBuffer[nvmeDSMOffset + 5] = M_Byte2(unmapNumberOfLogicalBlocks);
                    dsmBuffer[nvmeDSMOffset + 6] = M_Byte1(unmapNumberOfLogicalBlocks);
                    dsmBuffer[nvmeDSMOffset + 7] = M_Byte0(unmapNumberOfLogicalBlocks);
                    ++numberOfRanges;
                    //lba
                    dsmBuffer[nvmeDSMOffset + 8] = M_Byte7(unmapLogicalBlockAddress);
                    dsmBuffer[nvmeDSMOffset + 9] = M_Byte6(unmapLogicalBlockAddress);
                    dsmBuffer[nvmeDSMOffset + 10] = M_Byte5(unmapLogicalBlockAddress);
                    dsmBuffer[nvmeDSMOffset + 11] = M_Byte4(unmapLogicalBlockAddress);
                    dsmBuffer[nvmeDSMOffset + 12] = M_Byte3(unmapLogicalBlockAddress);
                    dsmBuffer[nvmeDSMOffset + 13] = M_Byte2(unmapLogicalBlockAddress);
                    dsmBuffer[nvmeDSMOffset + 14] = M_Byte1(unmapLogicalBlockAddress);
                    dsmBuffer[nvmeDSMOffset + 15] = M_Byte0(unmapLogicalBlockAddress);
                    
                    //now increment the nvmeDSMOffset
                    nvmeDSMOffset += 16;
                    //check if the NVMe DSM buffer is full...if it is and there are more or potentially more block descriptors, send the command now
                    if ((nvmeDSMOffset > 4096) && ((unmapBlockDescriptorIter + 16) < minBlockDescriptorLength))
                    {
                        if(SUCCESS == nvme_Dataset_Management(device, numberOfRanges, true, false, false, dsmBuffer, 4096))
                        {
                            //clear the buffer for reuse
                            memset(dsmBuffer, 0, device->drive_info.IdentifyData.ata.Word105 * LEGACY_DRIVE_SEC_SIZE);
                            //reset the ataTrimOffset
                            nvmeDSMOffset = 0;
                            numberOfRanges = 0;
                        }
                        else
                        {
                            ret = FAILURE;
                            set_Sense_Data_By_NVMe_Status(device, device->drive_info.lastNVMeResult.lastNVMeStatus, scsiIoCtx->psense, scsiIoCtx->senseDataSize);
                            exitLoop = true;
                            break;
                        }
                    }
                }
                if (exitLoop)
                {
                    break;
                }
            }
            if (ret == SUCCESS)
            {
                //send the data set management command with whatever is in the trim buffer at this point (all zeros is safe to send if we do get that)
                if (SUCCESS != nvme_Dataset_Management(device, numberOfRanges, true, false, false, dsmBuffer, 4096))
                {
                    ret = FAILURE;
                    set_Sense_Data_By_NVMe_Status(device, device->drive_info.lastNVMeResult.lastNVMeStatus, scsiIoCtx->psense, scsiIoCtx->senseDataSize);
                }
            }
            safe_Free(dsmBuffer);
        }
    }
    return ret;
}

//TODO: Add support for Format in progress
//TODO: Add support sanitize commands with our extensions
//TODO: Add detecting when background self test is in progress and reporting progress from that
//TODO: Figure out other ways to improve what happens in here to pass back out that would be useful. SNTL spec doesn't really say much about what to do here.
int sntl_Translate_SCSI_Request_Sense_Command(tDevice *device, ScsiIoCtx *scsiIoCtx)
{
    int ret = SUCCESS;
    uint8_t senseData[SPC3_SENSE_LEN] = { 0 };
    bool descriptorFormat = false;
    uint8_t senseKeySpecificDescriptor[8] = { 0 };
    uint8_t bitPointer = 0;
    uint16_t fieldPointer = 0;
    //filter out invalid fields
    if (((fieldPointer = 1) != 0 && M_GETBITRANGE(scsiIoCtx->cdb[1], 7, 1) != 0)
        || ((fieldPointer = 2) != 0 && scsiIoCtx->cdb[2] != 0)
        || ((fieldPointer = 3) != 0 && scsiIoCtx->cdb[3] != 0)
        )
    {
        if (bitPointer == 0)
        {
            uint8_t reservedByteVal = scsiIoCtx->cdb[fieldPointer];
            uint8_t counter = 0;
            while (reservedByteVal > 0 && counter < 8)
            {
                reservedByteVal >>= 1;
                ++counter;
            }
            bitPointer = counter - 1;//because we should always get a count of at least 1 if here and bits are zero indexed
        }
        sntl_Set_Sense_Key_Specific_Descriptor_Invalid_Field(senseKeySpecificDescriptor, true, true, bitPointer, fieldPointer);
        //invalid field in CDB
        ret = NOT_SUPPORTED;
        sntl_Set_Sense_Data_For_Translation(scsiIoCtx->psense, scsiIoCtx->senseDataSize, SENSE_KEY_ILLEGAL_REQUEST, 0x24, 0, device->drive_info.softSATFlags.senseDataDescriptorFormat, senseKeySpecificDescriptor, 1);
        return ret;
    }
    if (scsiIoCtx->cdb[1] & BIT0)
    {
        descriptorFormat = true;
    }
    //read the current power state
    nvmeFeaturesCmdOpt powerState;
    memset(&powerState, 0, sizeof(nvmeFeaturesCmdOpt));
    powerState.fid = 0x02;
    if (SUCCESS != nvme_Get_Features(device, &powerState))
    {
        //TODO: set error based on status code translation
        set_Sense_Data_By_NVMe_Status(device, device->drive_info.lastNVMeResult.lastNVMeStatus, scsiIoCtx->psense, scsiIoCtx->senseDataSize);
        return ret;
    }
    uint8_t currentPowerState = M_GETBITRANGE(powerState.featSetGetValue, 4, 0);
    if (currentPowerState == 0)
    {
        //low power condition on
        sntl_Set_Sense_Data_For_Translation(&senseData[0], SPC3_SENSE_LEN, SENSE_KEY_NO_ERROR, 0x5E, 0, descriptorFormat, NULL, 0);
    }
    else
    {
        sntl_Set_Sense_Data_For_Translation(&senseData[0], SPC3_SENSE_LEN, SENSE_KEY_NO_ERROR, 0, 0, descriptorFormat, NULL, 0);
    }
    //copy back whatever data we set
    if (scsiIoCtx->pdata)
    {
        memcpy(scsiIoCtx->pdata, senseData, M_Min(scsiIoCtx->cdb[4], SPC3_SENSE_LEN));
    }
    return ret;
}

int sntl_Translate_Persistent_Reserve_In(tDevice * device, ScsiIoCtx * scsiIoCtx)
{
    int ret = SUCCESS;
    uint8_t *persistentReserveData = NULL;
    uint32_t persistentReserveDataLength = 8;//start with this...it could change.
    uint8_t senseKeySpecificDescriptor[8] = { 0 };
    uint8_t bitPointer = 0;
    uint16_t fieldPointer = 0;
    uint8_t serviceAction = M_GETBITRANGE(scsiIoCtx->cdb[1], 4, 0);
    uint16_t allocationLength = M_BytesTo2ByteValue(scsiIoCtx->cdb[7], scsiIoCtx->cdb[8]);
    //filter out invalid fields
    if (((fieldPointer = 1) != 0 && M_GETBITRANGE(scsiIoCtx->cdb[1], 7, 5) != 0)
        || ((fieldPointer = 2) != 0 && scsiIoCtx->cdb[2] != 0)
        || ((fieldPointer = 3) != 0 && scsiIoCtx->cdb[3] != 0)
        || ((fieldPointer = 4) != 0 && scsiIoCtx->cdb[4] != 0)
        || ((fieldPointer = 5) != 0 && scsiIoCtx->cdb[5] != 0)
        || ((fieldPointer = 6) != 0 && scsiIoCtx->cdb[6] != 0)
        )
    {
        if (bitPointer == 0)
        {
            uint8_t reservedByteVal = scsiIoCtx->cdb[fieldPointer];
            uint8_t counter = 0;
            if (fieldPointer == 1)
            {
                reservedByteVal &= 0xE0;//strip off the service action bits since those are usable.
            }
            while (reservedByteVal > 0 && counter < 8)
            {
                reservedByteVal >>= 1;
                ++counter;
            }
            bitPointer = counter - 1;//because we should always get a count of at least 1 if here and bits are zero indexed
        }
        sntl_Set_Sense_Key_Specific_Descriptor_Invalid_Field(senseKeySpecificDescriptor, true, true, bitPointer, fieldPointer);
        //invalid field in CDB
        ret = NOT_SUPPORTED;
        sntl_Set_Sense_Data_For_Translation(scsiIoCtx->psense, scsiIoCtx->senseDataSize, SENSE_KEY_ILLEGAL_REQUEST, 0x24, 0, device->drive_info.softSATFlags.senseDataDescriptorFormat, senseKeySpecificDescriptor, 1);
        return ret;
    }
    //process based on service action
    switch (serviceAction)
    {
    case 0://read keys
    {
        uint8_t nvmeReportKeys[4096] = { 0 };//I hope this is big enough...may need to redo this!
        if (SUCCESS != nvme_Reservation_Report(device, false, nvmeReportKeys, 4096))
        {
            //Set error based on the status the controller replied with!!!
            set_Sense_Data_By_NVMe_Status(device, device->drive_info.lastNVMeResult.lastNVMeStatus, scsiIoCtx->psense, scsiIoCtx->senseDataSize);
            return ret;
        }
        uint16_t numberOfRegisteredControllers = M_BytesTo2ByteValue(nvmeReportKeys[5], nvmeReportKeys[6]);
        persistentReserveDataLength = (numberOfRegisteredControllers * 8) + 8;
        //allocate the memory we need.
        persistentReserveData = (uint8_t*)calloc(persistentReserveDataLength, sizeof(uint8_t));
        //set PRGeneration (remember, the endianness is different!)
        persistentReserveData[0] = nvmeReportKeys[3];
        persistentReserveData[1] = nvmeReportKeys[2];
        persistentReserveData[2] = nvmeReportKeys[1];
        persistentReserveData[3] = nvmeReportKeys[0];
        //set the additional length
        persistentReserveData[4] = M_Byte3(persistentReserveDataLength - 8);
        persistentReserveData[5] = M_Byte2(persistentReserveDataLength - 8);
        persistentReserveData[6] = M_Byte1(persistentReserveDataLength - 8);
        persistentReserveData[7] = M_Byte0(persistentReserveDataLength - 8);
        //now set the keys in the list.
        uint32_t persistentReseverOffset = 8;//each key is 8 bytes and starts at this offset
        uint32_t nvmeReportOffset = 24;//increment by 24 for each key due to extra data NVMe returns
        for (; persistentReseverOffset < persistentReserveDataLength && nvmeReportOffset < 4096; persistentReseverOffset += 8, nvmeReportOffset += 24)
        {
            persistentReserveData[persistentReseverOffset + 0] = nvmeReportKeys[nvmeReportOffset + 23];
            persistentReserveData[persistentReseverOffset + 1] = nvmeReportKeys[nvmeReportOffset + 22];
            persistentReserveData[persistentReseverOffset + 2] = nvmeReportKeys[nvmeReportOffset + 21];
            persistentReserveData[persistentReseverOffset + 3] = nvmeReportKeys[nvmeReportOffset + 20];
            persistentReserveData[persistentReseverOffset + 4] = nvmeReportKeys[nvmeReportOffset + 19];
            persistentReserveData[persistentReseverOffset + 5] = nvmeReportKeys[nvmeReportOffset + 18];
            persistentReserveData[persistentReseverOffset + 6] = nvmeReportKeys[nvmeReportOffset + 17];
            persistentReserveData[persistentReseverOffset + 7] = nvmeReportKeys[nvmeReportOffset + 16];
        }
    }
        break;
    case 1://read reservation
    {
        uint8_t nvmeReport[4096] = { 0 };//I hope this is big enough...may need to redo this!
        if (SUCCESS != nvme_Reservation_Report(device, false, nvmeReport, 4096))
        {
            //Set error based on the status the controller replied with!!!
            set_Sense_Data_By_NVMe_Status(device, device->drive_info.lastNVMeResult.lastNVMeStatus, scsiIoCtx->psense, scsiIoCtx->senseDataSize);
            return ret;
        }
        //uint16_t numberOfRegisteredControllers = M_BytesTo2ByteValue(nvmeReport[5], nvmeReport[6]);
        //figure out what, if any controller is holding a reservation
        bool foundReservationActive = false;
        uint32_t nvmeReportOffset = 24;//increment by 24 for each key due to extra data NVMe returns
        for (; nvmeReportOffset < 4096; nvmeReportOffset += 24)
        {
            if (nvmeReport[nvmeReportOffset + 2] & BIT2)
            {
                foundReservationActive = true;
                break;
            }
        }
        persistentReserveDataLength = 8;
        if (foundReservationActive)
        {
            persistentReserveDataLength += 16;
        }
        //allocate the memory we need.
        persistentReserveData = (uint8_t*)calloc(persistentReserveDataLength, sizeof(uint8_t));
        //set PRGeneration (remember, the endianness is different!)
        persistentReserveData[0] = nvmeReport[3];
        persistentReserveData[1] = nvmeReport[2];
        persistentReserveData[2] = nvmeReport[1];
        persistentReserveData[3] = nvmeReport[0];
        //set the additional length
        persistentReserveData[4] = M_Byte3(persistentReserveDataLength - 8);
        persistentReserveData[5] = M_Byte2(persistentReserveDataLength - 8);
        persistentReserveData[6] = M_Byte1(persistentReserveDataLength - 8);
        persistentReserveData[7] = M_Byte0(persistentReserveDataLength - 8);
        if (foundReservationActive)
        {
            //set the key from controller holding reservation
            persistentReserveData[8] = nvmeReport[nvmeReportOffset + 23];
            persistentReserveData[9] = nvmeReport[nvmeReportOffset + 22];
            persistentReserveData[10] = nvmeReport[nvmeReportOffset + 21];
            persistentReserveData[11] = nvmeReport[nvmeReportOffset + 20];
            persistentReserveData[12] = nvmeReport[nvmeReportOffset + 19];
            persistentReserveData[13] = nvmeReport[nvmeReportOffset + 18];
            persistentReserveData[14] = nvmeReport[nvmeReportOffset + 17];
            persistentReserveData[15] = nvmeReport[nvmeReportOffset + 16];
            //set scope (0) and type (R-Type - translate to SCSI)
            switch (nvmeReport[4])
            {
            case 0:
                persistentReserveData[21] = 0;
                break;
            case 1:
                persistentReserveData[21] = 1;
                break;
            case 2:
                persistentReserveData[21] = 3;
                break;
            case 3:
                persistentReserveData[21] = 5;
                break;
            case 4:
                persistentReserveData[21] = 6;
                break;
            case 5:
                persistentReserveData[21] = 7;
                break;
            case 6:
                persistentReserveData[21] = 8;
                break;
            default:
                persistentReserveData[21] = 0x0F;//set to something invalid..we should be able to get this right
                break;
            }
        }
    }
        break;
    case 2://report capabilities
    {
        //send NVMe identify command, CNS set to 0, current namespace being queried.
        if (SUCCESS != nvme_Identify(device, (uint8_t*)&device->drive_info.IdentifyData.nvme.ns, device->drive_info.namespaceID, 0))
        {
            set_Sense_Data_By_NVMe_Status(device, device->drive_info.lastNVMeResult.lastNVMeStatus, scsiIoCtx->psense, scsiIoCtx->senseDataSize);
            return ret;
        }
        //then do a get features with FID set to 83h (reservation persistence)
        nvmeFeaturesCmdOpt getReservationPersistence;
        memset(&getReservationPersistence, 0, sizeof(nvmeFeaturesCmdOpt));
        getReservationPersistence.fid = 0x83;
        if (SUCCESS != nvme_Get_Features(device, &getReservationPersistence))
        {
            set_Sense_Data_By_NVMe_Status(device, device->drive_info.lastNVMeResult.lastNVMeStatus, scsiIoCtx->psense, scsiIoCtx->senseDataSize);
            return ret;
        }
        //Both commands must complete before translating!
        persistentReserveDataLength = 8;
        persistentReserveData = (uint8_t*)calloc(persistentReserveDataLength, sizeof(uint8_t));
        //length
        persistentReserveData[0] = 0;
        persistentReserveData[1] = 0x08;
        //set ATP_C bit
        persistentReserveData[2] |= BIT2;
        //set PTPL_C bit
        if (device->drive_info.IdentifyData.nvme.ns.rescap & BIT0)
        {
            persistentReserveData[2] |= BIT0;
        }
        //TMV set to 1
        persistentReserveData[3] |= BIT7;
        //allowed commands set to zero
        //set PTL_A
        if (getReservationPersistence.featSetGetValue & BIT0)
        {
            persistentReserveData[3] |= BIT0;
        }
        //set the type mask
        if (device->drive_info.IdentifyData.nvme.ns.rescap & BIT1)
        {
            //wr_ex
            persistentReserveData[4] |= BIT1;
        }
        if (device->drive_info.IdentifyData.nvme.ns.rescap & BIT2)
        {
            //ex_ac
            persistentReserveData[4] |= BIT3;
        }
        if (device->drive_info.IdentifyData.nvme.ns.rescap & BIT3)
        {
            //wr_ex_ro
            persistentReserveData[4] |= BIT5;
        }
        if (device->drive_info.IdentifyData.nvme.ns.rescap & BIT4)
        {
            //ex_ac_ro
            persistentReserveData[4] |= BIT6;
        }
        if (device->drive_info.IdentifyData.nvme.ns.rescap & BIT5)
        {
            //wr_ex_ar
            persistentReserveData[4] |= BIT7;
        }
        if (device->drive_info.IdentifyData.nvme.ns.rescap & BIT6)
        {
            //ex_ac_ar
            persistentReserveData[5] |= BIT0;
        }
    }
        break;
    case 3://read full status
    {
        uint8_t nvmeReport[4096] = { 0 };//I hope this is big enough...may need to redo this!
        if (SUCCESS != nvme_Reservation_Report(device, false, nvmeReport, 4096))
        {
            set_Sense_Data_By_NVMe_Status(device, device->drive_info.lastNVMeResult.lastNVMeStatus, scsiIoCtx->psense, scsiIoCtx->senseDataSize);
            return ret;
        }
        uint16_t numberOfRegisteredControllers = M_BytesTo2ByteValue(nvmeReport[5], nvmeReport[6]);
        persistentReserveDataLength = (numberOfRegisteredControllers * 32) + 8;//data structure size for full status is 32 bytes
        //allocate the memory we need.
        persistentReserveData = (uint8_t*)calloc(persistentReserveDataLength, sizeof(uint8_t));
        //set PRGeneration (remember, the endianness is different!)
        persistentReserveData[0] = nvmeReport[3];
        persistentReserveData[1] = nvmeReport[2];
        persistentReserveData[2] = nvmeReport[1];
        persistentReserveData[3] = nvmeReport[0];
        //set the additional length
        persistentReserveData[4] = M_Byte3(persistentReserveDataLength - 8);
        persistentReserveData[5] = M_Byte2(persistentReserveDataLength - 8);
        persistentReserveData[6] = M_Byte1(persistentReserveDataLength - 8);
        persistentReserveData[7] = M_Byte0(persistentReserveDataLength - 8);
        //now set the keys in the list.
        uint32_t persistentReseverOffset = 8;//each key is 32 bytes and starts at this offset
        uint32_t nvmeReportOffset = 24;//nvme structures start here. each is 24 bytes in size
        for (; persistentReseverOffset < persistentReserveDataLength && nvmeReportOffset < 4096; persistentReseverOffset += 32, nvmeReportOffset += 24)
        {
            //set reservation key
            persistentReserveData[persistentReseverOffset + 0] = nvmeReport[nvmeReportOffset + 23];
            persistentReserveData[persistentReseverOffset + 1] = nvmeReport[nvmeReportOffset + 22];
            persistentReserveData[persistentReseverOffset + 2] = nvmeReport[nvmeReportOffset + 21];
            persistentReserveData[persistentReseverOffset + 3] = nvmeReport[nvmeReportOffset + 20];
            persistentReserveData[persistentReseverOffset + 4] = nvmeReport[nvmeReportOffset + 19];
            persistentReserveData[persistentReseverOffset + 5] = nvmeReport[nvmeReportOffset + 18];
            persistentReserveData[persistentReseverOffset + 6] = nvmeReport[nvmeReportOffset + 17];
            persistentReserveData[persistentReseverOffset + 7] = nvmeReport[nvmeReportOffset + 16];
            //bytes 8 - 11 are reserved
            //set all_tg_pt to 1
            persistentReserveData[persistentReseverOffset + 12] |= BIT1;
            //set r_holder
            if (nvmeReport[nvmeReportOffset + 2] & BIT0)//SNTL says bit 1, but that is not correct as that bit is still reserved...
            {
                persistentReserveData[persistentReseverOffset + 12] |= BIT0;
            }
            //scope = 0, type is translated
            //set scope (0) and type (R-Type - translate to SCSI)
            switch (nvmeReport[4])
            {
            case 0:
                persistentReserveData[persistentReseverOffset + 13] = 0;
                break;
            case 1:
                persistentReserveData[persistentReseverOffset + 13] = 1;
                break;
            case 2:
                persistentReserveData[persistentReseverOffset + 13] = 3;
                break;
            case 3:
                persistentReserveData[persistentReseverOffset + 13] = 5;
                break;
            case 4:
                persistentReserveData[persistentReseverOffset + 13] = 6;
                break;
            case 5:
                persistentReserveData[persistentReseverOffset + 13] = 7;
                break;
            case 6:
                persistentReserveData[persistentReseverOffset + 13] = 8;
                break;
            default:
                persistentReserveData[persistentReseverOffset + 13] = 0x0F;//set to something invalid..we should be able to get this right
                break;
            }
            //set relative target port identifier to nvme host identifier (swap endianness)
            persistentReserveData[persistentReseverOffset + 18] = nvmeReport[nvmeReportOffset + 1];
            persistentReserveData[persistentReseverOffset + 19] = nvmeReport[nvmeReportOffset + 0];
            //set additional descriptor length to 8 for transport ID
            persistentReserveData[persistentReseverOffset + 20] = 0;
            persistentReserveData[persistentReseverOffset + 21] = 0;
            persistentReserveData[persistentReseverOffset + 22] = 0;
            persistentReserveData[persistentReseverOffset + 23] = 0x08;
            //set transport ID to nvme host idnetifier (remember diffferent endianness...)
            persistentReserveData[persistentReseverOffset + 24] = nvmeReport[nvmeReportOffset + 15];
            persistentReserveData[persistentReseverOffset + 25] = nvmeReport[nvmeReportOffset + 14];
            persistentReserveData[persistentReseverOffset + 26] = nvmeReport[nvmeReportOffset + 13];
            persistentReserveData[persistentReseverOffset + 27] = nvmeReport[nvmeReportOffset + 12];
            persistentReserveData[persistentReseverOffset + 28] = nvmeReport[nvmeReportOffset + 11];
            persistentReserveData[persistentReseverOffset + 29] = nvmeReport[nvmeReportOffset + 10];
            persistentReserveData[persistentReseverOffset + 30] = nvmeReport[nvmeReportOffset + 9];
            persistentReserveData[persistentReseverOffset + 31] = nvmeReport[nvmeReportOffset + 8];
        }
    }
        break;
    default:
        //invalid field in cdb (service action is not valid)
        bitPointer = 4;
        fieldPointer = 1;
        sntl_Set_Sense_Key_Specific_Descriptor_Invalid_Field(senseKeySpecificDescriptor, true, true, bitPointer, fieldPointer);
        //invalid field in CDB
        ret = NOT_SUPPORTED;
        sntl_Set_Sense_Data_For_Translation(scsiIoCtx->psense, scsiIoCtx->senseDataSize, SENSE_KEY_ILLEGAL_REQUEST, 0x24, 0, device->drive_info.softSATFlags.senseDataDescriptorFormat, senseKeySpecificDescriptor, 1);
        return ret;
    }
    if (scsiIoCtx->pdata)
    {
        memcpy(scsiIoCtx->pdata, persistentReserveData, M_Min(persistentReserveDataLength, allocationLength));
    }
    safe_Free(persistentReserveData);
    return ret;
}

int sntl_Translate_Persistent_Reserve_Out(tDevice * device, ScsiIoCtx * scsiIoCtx)
{
    int ret = SUCCESS;
    uint8_t *persistentReserveData = NULL;
    uint32_t persistentReserveDataLength = 8;//start with this...it could change.
    uint8_t senseKeySpecificDescriptor[8] = { 0 };
    uint8_t bitPointer = 0;
    uint16_t fieldPointer = 0;
    uint8_t serviceAction = M_GETBITRANGE(scsiIoCtx->cdb[1], 4, 0);
    uint32_t parameterListLength = M_BytesTo4ByteValue(scsiIoCtx->cdb[5], scsiIoCtx->cdb[6], scsiIoCtx->cdb[7], scsiIoCtx->cdb[8]);
    uint8_t scope = M_Nibble1(scsiIoCtx->cdb[2]);//must be set to zero
    uint8_t type = M_Nibble0(scsiIoCtx->cdb[2]);//used for some actions, ignored for others
    //filter out invalid fields
    if (((fieldPointer = 1) != 0 && M_GETBITRANGE(scsiIoCtx->cdb[1], 7, 5) != 0)
        || ((fieldPointer = 2) != 0 && (bitPointer = 7) != 0 && scope != 0)
        || ((fieldPointer = 3) != 0 && (bitPointer = 0) == 0 && scsiIoCtx->cdb[3] != 0)
        || ((fieldPointer = 4) != 0 && (bitPointer = 0) == 0 && scsiIoCtx->cdb[4] != 0)
        )
    {
        if (bitPointer == 0)
        {
            uint8_t reservedByteVal = scsiIoCtx->cdb[fieldPointer];
            uint8_t counter = 0;
            if (fieldPointer == 1)
            {
                reservedByteVal &= 0xE0;//strip off the service action bits since those are usable.
            }
            while (reservedByteVal > 0 && counter < 8)
            {
                reservedByteVal >>= 1;
                ++counter;
            }
            bitPointer = counter - 1;//because we should always get a count of at least 1 if here and bits are zero indexed
        }
        sntl_Set_Sense_Key_Specific_Descriptor_Invalid_Field(senseKeySpecificDescriptor, true, true, bitPointer, fieldPointer);
        //invalid field in CDB
        ret = NOT_SUPPORTED;
        sntl_Set_Sense_Data_For_Translation(scsiIoCtx->psense, scsiIoCtx->senseDataSize, SENSE_KEY_ILLEGAL_REQUEST, 0x24, 0, device->drive_info.softSATFlags.senseDataDescriptorFormat, senseKeySpecificDescriptor, 1);
        return ret;
    }
    //process based on service action
    //check that parameter length is at least 24 bytes...
    if (parameterListLength < 24)
    {
        //invalid field in cdb (parameter list length)
        bitPointer = 7;
        fieldPointer = 5;
        sntl_Set_Sense_Key_Specific_Descriptor_Invalid_Field(senseKeySpecificDescriptor, true, true, bitPointer, fieldPointer);
        //invalid field in CDB
        ret = NOT_SUPPORTED;
        sntl_Set_Sense_Data_For_Translation(scsiIoCtx->psense, scsiIoCtx->senseDataSize, SENSE_KEY_ILLEGAL_REQUEST, 0x24, 0, device->drive_info.softSATFlags.senseDataDescriptorFormat, senseKeySpecificDescriptor, 1);
        return ret;
    }
    if (serviceAction == 7)
    {
        //different parameter data format...handle it separate of other translations.
        //check if any reserved fields are set.
        if (((fieldPointer = 16) != 0 && (bitPointer = 0) == 0 && scsiIoCtx->pdata[16] != 0) //reserved
            || ((fieldPointer = 17) != 0 && (bitPointer = 0) == 0 && M_GETBITRANGE(scsiIoCtx->pdata[17], 7, 1) != 0)//reserved and unreg bit...not supporting unreg since it isn't mentioned in SNTL
            )
        {
            if (bitPointer == 0)
            {
                uint8_t reservedByteVal = scsiIoCtx->pdata[fieldPointer];
                uint8_t counter = 0;
                if (fieldPointer == 17)
                {
                    reservedByteVal = scsiIoCtx->pdata[fieldPointer] & 0xFE;//remove lower bits since they may be valid
                }
                while (reservedByteVal > 0 && counter < 8)
                {
                    reservedByteVal >>= 1;
                    ++counter;
                }
                bitPointer = counter - 1;//because we should always get a count of at least 1 if here and bits are zero indexed
            }
            sntl_Set_Sense_Key_Specific_Descriptor_Invalid_Field(senseKeySpecificDescriptor, false, true, bitPointer, fieldPointer);
            //invalid field in CDB
            ret = NOT_SUPPORTED;
            sntl_Set_Sense_Data_For_Translation(scsiIoCtx->psense, scsiIoCtx->senseDataSize, SENSE_KEY_ILLEGAL_REQUEST, 0x26, 0, device->drive_info.softSATFlags.senseDataDescriptorFormat, senseKeySpecificDescriptor, 1);
            return ret;
        }
        //TODO: the SNTL doesn't mention what, if anything, to do with the transport ID that can be provided here...ignoring it for now since I don't see a way to send that to the nvme drive.
        //NOTE: NVMe spec doesn't mention the unreg bit or the relative target port identifier...should it be an error?
        //now translate to the register command with the correct inputs for the NVMe data
        //iekey = 0, rrega = 010 (replace)
        uint8_t buffer[16] = { 0 };
        uint8_t changeThroughPowerLoss = 0;//no change
        //set the reservation key
        buffer[0] = scsiIoCtx->pdata[7];
        buffer[1] = scsiIoCtx->pdata[6];
        buffer[2] = scsiIoCtx->pdata[5];
        buffer[3] = scsiIoCtx->pdata[4];
        buffer[4] = scsiIoCtx->pdata[3];
        buffer[5] = scsiIoCtx->pdata[2];
        buffer[6] = scsiIoCtx->pdata[1];
        buffer[7] = scsiIoCtx->pdata[0];
        //set the service action reservation key to new reservation key field
        buffer[8] = scsiIoCtx->pdata[15];
        buffer[9] = scsiIoCtx->pdata[14];
        buffer[10] = scsiIoCtx->pdata[13];
        buffer[11] = scsiIoCtx->pdata[12];
        buffer[12] = scsiIoCtx->pdata[11];
        buffer[13] = scsiIoCtx->pdata[10];
        buffer[14] = scsiIoCtx->pdata[9];
        buffer[15] = scsiIoCtx->pdata[8];
        //aptpl is unused in this translation
        if (SUCCESS != nvme_Reservation_Register(device, changeThroughPowerLoss, false, 0x02, buffer, 16))
        {
            set_Sense_Data_By_NVMe_Status(device, device->drive_info.lastNVMeResult.lastNVMeStatus, scsiIoCtx->psense, scsiIoCtx->senseDataSize);
            return ret;
        }
    }
    else
    {
        //check if bytes 16 though 19 are set...they are obsolete and not supported.
        if (((fieldPointer = 16) != 0 && (bitPointer = 7) != 0 && scsiIoCtx->pdata[16] != 0) //obsolete (scope specific address)
            || ((fieldPointer = 16) != 0 && (bitPointer = 7) != 0 && scsiIoCtx->pdata[17] != 0)//obsolete (scope specific address)
            || ((fieldPointer = 16) != 0 && (bitPointer = 7) != 0 && scsiIoCtx->pdata[18] != 0)//obsolete (scope specific address)
            || ((fieldPointer = 16) != 0 && (bitPointer = 7) != 0 && scsiIoCtx->pdata[19] != 0)//obsolete (scope specific address)
            || ((fieldPointer = 20) != 0 && (bitPointer = 3) != 0 && M_GETBITRANGE(scsiIoCtx->pdata[20],7, 4) != 0)
            || ((fieldPointer = 20) != 0 && (bitPointer = 3) != 0 && scsiIoCtx->pdata[20] & BIT3)//SPEC_I_PT bit
            || ((fieldPointer = 20) != 0 && (bitPointer = 1) != 0 && scsiIoCtx->pdata[20] & BIT1)//reserved bit
            || ((fieldPointer = 21) != 0 && (bitPointer = 0) == 0 && scsiIoCtx->pdata[21])//reserved
            || ((fieldPointer = 22) != 0 && (bitPointer = 7) != 0 && scsiIoCtx->pdata[22])//obsolete (extent length)
            || ((fieldPointer = 22) != 0 && (bitPointer = 7) != 0 && scsiIoCtx->pdata[23])//obsolete (extent length)
            )
        {
            if (bitPointer == 0)
            {
                uint8_t reservedByteVal = scsiIoCtx->pdata[fieldPointer];
                uint8_t counter = 0;
                if (fieldPointer == 20)
                {
                    reservedByteVal = scsiIoCtx->pdata[fieldPointer] & 0xF0;//remove lower bits since they may be valid
                }
                while (reservedByteVal > 0 && counter < 8)
                {
                    reservedByteVal >>= 1;
                    ++counter;
                }
                bitPointer = counter - 1;//because we should always get a count of at least 1 if here and bits are zero indexed
            }
            sntl_Set_Sense_Key_Specific_Descriptor_Invalid_Field(senseKeySpecificDescriptor, false, true, bitPointer, fieldPointer);
            //invalid field in CDB
            ret = NOT_SUPPORTED;
            sntl_Set_Sense_Data_For_Translation(scsiIoCtx->psense, scsiIoCtx->senseDataSize, SENSE_KEY_ILLEGAL_REQUEST, 0x26, 0, device->drive_info.softSATFlags.senseDataDescriptorFormat, senseKeySpecificDescriptor, 1);
            return ret;
        }
        bool aptpl = scsiIoCtx->pdata[20] & BIT0;//used on register and register and ignore existing key actions. ignored otherwise
        //NOTE: parameter data is DIFFERENT for register and move. Everything else uses the same format
        switch (serviceAction)
        {
        case 0://register
        case 6://register and ignore existing key
        {
            uint8_t buffer[16] = { 0 };
            uint8_t zeros[8] = { 0 };
            //iekey = 0. (register), iekey = 1 register and ignore existing key
            bool iekey = false;
            uint8_t changeThroughPowerLoss = 2;//10b
            uint8_t rrega = 0;
            if (serviceAction == 6)
            {
                iekey = true;
            }
            //setup the buffer.
            //rrega is zero OR 1 depending on service action key.
            //if service action key is zero, set rrega to 001 (unregister) and set CRKEY to the reservation key.
            //else reservation key is ignored. CRKEY is as though it is reserved. RREGA set to zero
            if (memcmp(zeros, &scsiIoCtx->pdata[8], 8) == 0)
            {
                //service action reservation key is zero
                //crkey = reservation key
                rrega = 1;//unregister
                //set the reservation key
                buffer[0] = scsiIoCtx->pdata[7];
                buffer[1] = scsiIoCtx->pdata[6];
                buffer[2] = scsiIoCtx->pdata[5];
                buffer[3] = scsiIoCtx->pdata[4];
                buffer[4] = scsiIoCtx->pdata[3];
                buffer[5] = scsiIoCtx->pdata[2];
                buffer[6] = scsiIoCtx->pdata[1];
                buffer[7] = scsiIoCtx->pdata[0];
                //set the service action reservation key to new reservation key field (can safely do this as it's just setting zeros)
                buffer[8] = scsiIoCtx->pdata[15];
                buffer[9] = scsiIoCtx->pdata[14];
                buffer[10] = scsiIoCtx->pdata[13];
                buffer[11] = scsiIoCtx->pdata[12];
                buffer[12] = scsiIoCtx->pdata[11];
                buffer[13] = scsiIoCtx->pdata[10];
                buffer[14] = scsiIoCtx->pdata[9];
                buffer[15] = scsiIoCtx->pdata[8];
            }
            else
            {
                //service action reservation key is non-zero
                //crkey is reserved (leave set to zero, ignoring any provided reservation key)
                rrega = 0;//register
                //NRKEY - service action reservation key
                //set the service action reservation key to new reservation key field
                buffer[8] = scsiIoCtx->pdata[15];
                buffer[9] = scsiIoCtx->pdata[14];
                buffer[10] = scsiIoCtx->pdata[13];
                buffer[11] = scsiIoCtx->pdata[12];
                buffer[12] = scsiIoCtx->pdata[11];
                buffer[13] = scsiIoCtx->pdata[10];
                buffer[14] = scsiIoCtx->pdata[9];
                buffer[15] = scsiIoCtx->pdata[8];
            }
            if (aptpl)//aptpl
            {
                //=1
                changeThroughPowerLoss = 3;//11b
                if (device->drive_info.IdentifyData.nvme.ns.rescap & BIT0)
                {
                    //send a set features for reservation persistence with PTPL set to 1 before sending the reservation register command
                    nvmeFeaturesCmdOpt setPTPL;
                    memset(&setPTPL, 0, sizeof(nvmeFeaturesCmdOpt));
                    setPTPL.fid = 0x83;
                    setPTPL.featSetGetValue = BIT0;
                    if (SUCCESS != nvme_Set_Features(device, &setPTPL))
                    {
                        set_Sense_Data_By_NVMe_Status(device, device->drive_info.lastNVMeResult.lastNVMeStatus, scsiIoCtx->psense, scsiIoCtx->senseDataSize);
                        return ret;
                    }
                }
                else
                {
                    //ERROR! Invalid field in parameter list since the drive doesn't support this mode!
                    bitPointer = 0;
                    fieldPointer = 17;
                    sntl_Set_Sense_Key_Specific_Descriptor_Invalid_Field(senseKeySpecificDescriptor, false, true, bitPointer, fieldPointer);
                    //invalid field in CDB
                    ret = NOT_SUPPORTED;
                    sntl_Set_Sense_Data_For_Translation(scsiIoCtx->psense, scsiIoCtx->senseDataSize, SENSE_KEY_ILLEGAL_REQUEST, 0x26, 0, device->drive_info.softSATFlags.senseDataDescriptorFormat, senseKeySpecificDescriptor, 1);
                    return ret;
                }
            }
            //send the reservation register command
            if (SUCCESS != nvme_Reservation_Register(device, changeThroughPowerLoss, iekey, rrega, buffer, 16))
            {
                set_Sense_Data_By_NVMe_Status(device, device->drive_info.lastNVMeResult.lastNVMeStatus, scsiIoCtx->psense, scsiIoCtx->senseDataSize);
                return ret;
            }
        }
            break;
        case 1://reserve
        case 4://preempt
        case 5://preempt and abort
        {
            uint8_t buffer[16] = { 0 };
            //translate type field
            uint8_t rtype = 0;
            uint8_t racqa = 0;
            switch (type)
            {
            case 0:
                rtype = 0;
                break;
            case 1:
                rtype = 1;
                break;
            case 3:
                rtype = 2;
                break;
            case 5:
                rtype = 3;
                break;
            case 6:
                rtype = 4;
                break;
            case 7:
                rtype = 5;
                break;
            case 8:
                rtype = 6;
                break;
            default:
                //Invalid field in parameter cdb!
                bitPointer = 3;
                fieldPointer = 2;
                sntl_Set_Sense_Key_Specific_Descriptor_Invalid_Field(senseKeySpecificDescriptor, true, true, bitPointer, fieldPointer);
                //invalid field in CDB
                ret = NOT_SUPPORTED;
                sntl_Set_Sense_Data_For_Translation(scsiIoCtx->psense, scsiIoCtx->senseDataSize, SENSE_KEY_ILLEGAL_REQUEST, 0x24, 0, device->drive_info.softSATFlags.senseDataDescriptorFormat, senseKeySpecificDescriptor, 1);
                return ret;
                break;
            }
            switch (serviceAction)
            {
            case 1://reserve
                racqa = 0;
                break;
            case 4://preempt
                racqa = 1;
                break;
            case 5://preempt and abort
                racqa = 2;
                break;
            }
            //set the reservation key
            buffer[0] = scsiIoCtx->pdata[7];
            buffer[1] = scsiIoCtx->pdata[6];
            buffer[2] = scsiIoCtx->pdata[5];
            buffer[3] = scsiIoCtx->pdata[4];
            buffer[4] = scsiIoCtx->pdata[3];
            buffer[5] = scsiIoCtx->pdata[2];
            buffer[6] = scsiIoCtx->pdata[1];
            buffer[7] = scsiIoCtx->pdata[0];
            if (serviceAction != 1)
            {
                //set the PRKEY to service action reservation key field
                buffer[8] = scsiIoCtx->pdata[15];
                buffer[9] = scsiIoCtx->pdata[14];
                buffer[10] = scsiIoCtx->pdata[13];
                buffer[11] = scsiIoCtx->pdata[12];
                buffer[12] = scsiIoCtx->pdata[11];
                buffer[13] = scsiIoCtx->pdata[10];
                buffer[14] = scsiIoCtx->pdata[9];
                buffer[15] = scsiIoCtx->pdata[8];
            }
            if (SUCCESS != nvme_Reservation_Acquire(device, rtype, false, racqa, buffer, 16))
            {
                set_Sense_Data_By_NVMe_Status(device, device->drive_info.lastNVMeResult.lastNVMeStatus, scsiIoCtx->psense, scsiIoCtx->senseDataSize);
                return ret;
            }
        }
            break;
        case 2://release
        case 3://clear
        {
            //reservation release IEKEY = 0, RRELA = 0 (release)
            //reservation release IEKEY = 0, RRELA = 1 (clear)
            uint8_t buffer[8] = { 0 };
            uint8_t rrela = 0;
            uint8_t rtype = 0;
            //translate type field
            if (serviceAction != 2)
            {
                rrela = 1;//clear
            }
            switch (type)
            {
            case 0:
                rtype = 0;
                break;
            case 1:
                rtype = 1;
                break;
            case 3:
                rtype = 2;
                break;
            case 5:
                rtype = 3;
                break;
            case 6:
                rtype = 4;
                break;
            case 7:
                rtype = 5;
                break;
            case 8:
                rtype = 6;
                break;
            default:
                //Invalid field in parameter cdb!
                bitPointer = 3;
                fieldPointer = 2;
                sntl_Set_Sense_Key_Specific_Descriptor_Invalid_Field(senseKeySpecificDescriptor, true, true, bitPointer, fieldPointer);
                //invalid field in CDB
                ret = NOT_SUPPORTED;
                sntl_Set_Sense_Data_For_Translation(scsiIoCtx->psense, scsiIoCtx->senseDataSize, SENSE_KEY_ILLEGAL_REQUEST, 0x24, 0, device->drive_info.softSATFlags.senseDataDescriptorFormat, senseKeySpecificDescriptor, 1);
                return ret;
                break;
            }
            //set the reservation key
            buffer[0] = scsiIoCtx->pdata[7];
            buffer[1] = scsiIoCtx->pdata[6];
            buffer[2] = scsiIoCtx->pdata[5];
            buffer[3] = scsiIoCtx->pdata[4];
            buffer[4] = scsiIoCtx->pdata[3];
            buffer[5] = scsiIoCtx->pdata[2];
            buffer[6] = scsiIoCtx->pdata[1];
            buffer[7] = scsiIoCtx->pdata[0];
            if (SUCCESS != nvme_Reservation_Release(device, rtype, false, rrela, buffer, 8))
            {
                set_Sense_Data_By_NVMe_Status(device, device->drive_info.lastNVMeResult.lastNVMeStatus, scsiIoCtx->psense, scsiIoCtx->senseDataSize);
                return ret;
            }
        }
        break;
        //case 7://register and move <- handled above in if since parameter data is different
        case 8://replace lost reservation (no translation available)
        default:
            //invalid field in cdb (service action is not valid)
            bitPointer = 4;
            fieldPointer = 1;
            sntl_Set_Sense_Key_Specific_Descriptor_Invalid_Field(senseKeySpecificDescriptor, true, true, bitPointer, fieldPointer);
            //invalid field in CDB
            ret = NOT_SUPPORTED;
            sntl_Set_Sense_Data_For_Translation(scsiIoCtx->psense, scsiIoCtx->senseDataSize, SENSE_KEY_ILLEGAL_REQUEST, 0x24, 0, device->drive_info.softSATFlags.senseDataDescriptorFormat, senseKeySpecificDescriptor, 1);
            return ret;
        }
    }
    if (scsiIoCtx->pdata)
    {
        memcpy(scsiIoCtx->pdata, persistentReserveData, M_Min(persistentReserveDataLength, parameterListLength));
    }
    safe_Free(persistentReserveData);
    return ret;
}

void sntl_Set_Command_Timeouts_Descriptor(uint32_t nominalCommandProcessingTimeout, uint32_t recommendedCommandProcessingTimeout, uint8_t *pdata, uint32_t *offset)
{
    pdata[*offset + 0] = 0x00;
    pdata[*offset + 1] = 0x0A;
    pdata[*offset + 2] = RESERVED;
    //command specfic
    pdata[*offset + 3] = 0x00;
    //nominal command processing timeout
    pdata[*offset + 4] = M_Byte3(nominalCommandProcessingTimeout);
    pdata[*offset + 5] = M_Byte2(nominalCommandProcessingTimeout);
    pdata[*offset + 6] = M_Byte1(nominalCommandProcessingTimeout);
    pdata[*offset + 7] = M_Byte0(nominalCommandProcessingTimeout);
    //recommended command timeout
    pdata[*offset + 8] = M_Byte3(recommendedCommandProcessingTimeout);
    pdata[*offset + 9] = M_Byte2(recommendedCommandProcessingTimeout);
    pdata[*offset + 10] = M_Byte1(recommendedCommandProcessingTimeout);
    pdata[*offset + 11] = M_Byte0(recommendedCommandProcessingTimeout);
    //increment the offset
    *offset += 12;
}

//TODO: add in support info for immediate bits (requires command support via threading)
int sntl_Check_Operation_Code(tDevice *device, ScsiIoCtx *scsiIoCtx, uint8_t operationCode, bool rctd, uint8_t **pdata, uint32_t *dataLength)
{
    int ret = SUCCESS;
    *dataLength = 4;//add onto this for each of the different commands below, then allocate memory accordingly
    uint32_t offset = 4;//use to keep track and setup the buffer
    uint16_t cdbLength = 1;//set to 1 for the default case
    uint8_t controlByte = 0;
    bool commandSupported = true;
    if (rctd)
    {
        //add 12 bytes for room for the command timeouts descriptor to be setup
        dataLength += 12;
    }
    switch (operationCode)
    {
    case INQUIRY_CMD:
        cdbLength = 6;
        *dataLength += cdbLength;
        *pdata = (uint8_t*)calloc(*dataLength * sizeof(uint8_t), sizeof(uint8_t));
        if (!*pdata)
        {
            return MEMORY_FAILURE;
        }
        pdata[0][offset + 0] = operationCode;
        pdata[0][offset + 1] = BIT0;
        pdata[0][offset + 2] = 0xFF;
        pdata[0][offset + 3] = 0xFF;
        pdata[0][offset + 4] = 0xFF;
        pdata[0][offset + 5] = controlByte;//control byte
        break;
    case READ_CAPACITY_10:
        cdbLength = 10;
        *dataLength += cdbLength;
        *pdata = (uint8_t*)calloc(*dataLength * sizeof(uint8_t), sizeof(uint8_t));
        if (!*pdata)
        {
            return MEMORY_FAILURE;
        }
        pdata[0][offset + 0] = operationCode;
        pdata[0][offset + 1] = 0;
        pdata[0][offset + 2] = OBSOLETE;
        pdata[0][offset + 3] = OBSOLETE;
        pdata[0][offset + 4] = OBSOLETE;
        pdata[0][offset + 5] = OBSOLETE;
        pdata[0][offset + 6] = RESERVED;
        pdata[0][offset + 7] = RESERVED;
        pdata[0][offset + 8] = 0;
        pdata[0][offset + 9] = controlByte;//control byte
        break;
    
    case LOG_SENSE_CMD:
        cdbLength = 10;
        *dataLength += cdbLength;
        *pdata = (uint8_t*)calloc(*dataLength * sizeof(uint8_t), sizeof(uint8_t));
        if (!*pdata)
        {
            return MEMORY_FAILURE;
        }
        pdata[0][offset + 0] = operationCode;
        pdata[0][offset + 1] = 0;//leave at zero since sp bit is ignored in translation
        pdata[0][offset + 2] = 0x7F;//PC only supports 01h, hence 7F instead of FF
        pdata[0][offset + 3] = 0xFF;
        pdata[0][offset + 4] = RESERVED;
        pdata[0][offset + 5] = 0xFF;
        pdata[0][offset + 6] = 0xFF;
        pdata[0][offset + 7] = 0xFF;
        pdata[0][offset + 8] = 0xFF;
        pdata[0][offset + 9] = controlByte;//control byte
        break;
    case MODE_SENSE_6_CMD:
        cdbLength = 6;
        *dataLength += cdbLength;
        *pdata = (uint8_t*)calloc(*dataLength * sizeof(uint8_t), sizeof(uint8_t));
        if (!*pdata)
        {
            return MEMORY_FAILURE;
        }
        pdata[0][offset + 0] = operationCode;
        pdata[0][offset + 1] = BIT3;
        pdata[0][offset + 2] = 0x3F;//PC only valid for 00 (current mode page)
        pdata[0][offset + 3] = 0xFF;
        pdata[0][offset + 4] = 0xFF;
        pdata[0][offset + 5] = controlByte;//control byte
        break;
    case MODE_SENSE10:
        cdbLength = 10;
        *dataLength += cdbLength;
        *pdata = (uint8_t*)calloc(*dataLength * sizeof(uint8_t), sizeof(uint8_t));
        if (!*pdata)
        {
            return MEMORY_FAILURE;
        }
        pdata[0][offset + 0] = operationCode;
        pdata[0][offset + 1] = BIT3 | BIT4;
        pdata[0][offset + 2] = 0x3F;//PC only valid for 00 (current mode page)
        pdata[0][offset + 3] = 0xFF;
        pdata[0][offset + 4] = RESERVED;
        pdata[0][offset + 5] = RESERVED;
        pdata[0][offset + 6] = RESERVED;
        pdata[0][offset + 7] = 0xFF;
        pdata[0][offset + 8] = 0xFF;
        pdata[0][offset + 9] = controlByte;//control byte
        break;
    case MODE_SELECT_6_CMD:
        cdbLength = 6;
        *dataLength += cdbLength;
        *pdata = (uint8_t*)calloc(*dataLength * sizeof(uint8_t), sizeof(uint8_t));
        if (!*pdata)
        {
            return MEMORY_FAILURE;
        }
        pdata[0][offset + 0] = operationCode;
        pdata[0][offset + 1] = BIT4 | BIT0;
        pdata[0][offset + 2] = RESERVED;
        pdata[0][offset + 3] = RESERVED;
        pdata[0][offset + 4] = 0xFF;
        pdata[0][offset + 5] = controlByte;//control byte
        break;
    case MODE_SELECT10:
        cdbLength = 10;
        *dataLength += cdbLength;
        *pdata = (uint8_t*)calloc(*dataLength * sizeof(uint8_t), sizeof(uint8_t));
        if (!*pdata)
        {
            return MEMORY_FAILURE;
        }
        pdata[0][offset + 0] = operationCode;
        pdata[0][offset + 1] = BIT4 | BIT0;
        pdata[0][offset + 2] = RESERVED;
        pdata[0][offset + 3] = RESERVED;
        pdata[0][offset + 4] = RESERVED;
        pdata[0][offset + 5] = RESERVED;
        pdata[0][offset + 6] = RESERVED;
        pdata[0][offset + 7] = 0xFF;
        pdata[0][offset + 8] = 0xFF;
        pdata[0][offset + 9] = controlByte;//control byte
        break;
    case READ6:
        cdbLength = 6;
        *dataLength += cdbLength;
        *pdata = (uint8_t*)calloc(*dataLength * sizeof(uint8_t), sizeof(uint8_t));
        if (!*pdata)
        {
            return MEMORY_FAILURE;
        }
        pdata[0][offset + 0] = operationCode;
        pdata[0][offset + 1] = 0x1F;
        pdata[0][offset + 2] = 0xFF;
        pdata[0][offset + 3] = 0xFF;
        pdata[0][offset + 4] = 0xFF;
        pdata[0][offset + 5] = 0xFF;
        pdata[0][offset + 6] = controlByte;
        break;
    case READ10:
        cdbLength = 10;
        *dataLength += cdbLength;
        *pdata = (uint8_t*)calloc(*dataLength * sizeof(uint8_t), sizeof(uint8_t));
        if (!*pdata)
        {
            return MEMORY_FAILURE;
        }
        pdata[0][offset + 0] = operationCode;
        pdata[0][offset + 1] = BIT3;//RARC bit support to be added later, dpo ignored
        pdata[0][offset + 2] = 0xFF;
        pdata[0][offset + 3] = 0xFF;
        pdata[0][offset + 4] = 0xFF;
        pdata[0][offset + 5] = 0xFF;
        pdata[0][offset + 6] = 0;//group number should be zero
        pdata[0][offset + 7] = 0xFF;
        pdata[0][offset + 8] = 0xFF;
        pdata[0][offset + 9] = controlByte;//control byte
        break;
    case READ12:
        cdbLength = 12;
        *dataLength += cdbLength;
        *pdata = (uint8_t*)calloc(*dataLength * sizeof(uint8_t), sizeof(uint8_t));
        if (!*pdata)
        {
            return MEMORY_FAILURE;
        }
        pdata[0][offset + 0] = operationCode;
        pdata[0][offset + 1] = BIT3;//RARC bit support to be added later, dpo ignored
        pdata[0][offset + 2] = 0xFF;
        pdata[0][offset + 3] = 0xFF;
        pdata[0][offset + 4] = 0xFF;
        pdata[0][offset + 5] = 0xFF;
        pdata[0][offset + 6] = 0xFF;
        pdata[0][offset + 7] = 0xFF;
        pdata[0][offset + 8] = 0xFF;
        pdata[0][offset + 9] = 0xFF;
        pdata[0][offset + 10] = 0;//group number should be zero
        pdata[0][offset + 11] = controlByte;//control byte
        break;
    case READ16:
        cdbLength = 16;
        *dataLength += cdbLength;
        *pdata = (uint8_t*)calloc(*dataLength * sizeof(uint8_t), sizeof(uint8_t));
        if (!*pdata)
        {
            return MEMORY_FAILURE;
        }
        pdata[0][offset + 0] = operationCode;
        pdata[0][offset + 1] = BIT3;//RARC bit support to be added later, dpo ignored
        pdata[0][offset + 2] = 0xFF;
        pdata[0][offset + 3] = 0xFF;
        pdata[0][offset + 4] = 0xFF;
        pdata[0][offset + 5] = 0xFF;
        pdata[0][offset + 6] = 0xFF;
        pdata[0][offset + 7] = 0xFF;
        pdata[0][offset + 8] = 0xFF;
        pdata[0][offset + 9] = 0xFF;
        pdata[0][offset + 10] = 0xFF;
        pdata[0][offset + 11] = 0xFF;
        pdata[0][offset + 12] = 0xFF;
        pdata[0][offset + 13] = 0xFF;
        pdata[0][offset + 14] = 0;//group number should be zero
        pdata[0][offset + 15] = controlByte;//control byte
        break;
    case REPORT_LUNS_CMD:
        cdbLength = 12;
        *dataLength += cdbLength;
        *pdata = (uint8_t*)calloc(*dataLength * sizeof(uint8_t), sizeof(uint8_t));
        if (!*pdata)
        {
            return MEMORY_FAILURE;
        }
        pdata[0][offset + 0] = operationCode;
        pdata[0][offset + 1] = RESERVED;
        pdata[0][offset + 2] = BIT4 | BIT0 | BIT1;
        pdata[0][offset + 3] = RESERVED;
        pdata[0][offset + 4] = RESERVED;
        pdata[0][offset + 5] = RESERVED;
        pdata[0][offset + 6] = 0xFF;
        pdata[0][offset + 7] = 0xFF;
        pdata[0][offset + 8] = 0xFF;
        pdata[0][offset + 9] = 0xFF;
        pdata[0][offset + 10] = RESERVED;
        pdata[0][offset + 11] = controlByte;//control byte
        break;
    case REQUEST_SENSE_CMD:
        cdbLength = 6;
        *dataLength += cdbLength;
        *pdata = (uint8_t*)calloc(*dataLength * sizeof(uint8_t), sizeof(uint8_t));
        if (!*pdata)
        {
            return MEMORY_FAILURE;
        }
        pdata[0][offset + 0] = operationCode;
        pdata[0][offset + 1] = BIT1;
        pdata[0][offset + 2] = RESERVED;
        pdata[0][offset + 3] = RESERVED;
        pdata[0][offset + 4] = 0xFF;
        pdata[0][offset + 5] = controlByte;//control byte
        break;
    case SECURITY_PROTOCOL_IN://fallthrough
    case SECURITY_PROTOCOL_OUT:
        if (device->drive_info.IdentifyData.nvme.ctrl.oacs & BIT0)
        {
            cdbLength = 12;
            *dataLength += cdbLength;
            *pdata = (uint8_t*)calloc(*dataLength * sizeof(uint8_t), sizeof(uint8_t));
            if (!*pdata)
            {
                return MEMORY_FAILURE;
            }
            pdata[0][offset + 0] = operationCode;
            pdata[0][offset + 1] = 0xFF;//security protocol
            pdata[0][offset + 2] = 0xFF;//security protocol specific
            pdata[0][offset + 3] = 0xFF;//security protocol specific
            pdata[0][offset + 4] = BIT7;//inc512 bit
            pdata[0][offset + 5] = RESERVED;
            pdata[0][offset + 6] = 0xFF;
            pdata[0][offset + 7] = 0xFF;
            pdata[0][offset + 8] = 0xFF;
            pdata[0][offset + 9] = 0xFF;
            pdata[0][offset + 10] = RESERVED;
            pdata[0][offset + 11] = controlByte;//control byte
        }
        else
        {
            commandSupported = false;
        }
        break;
    case SEND_DIAGNOSTIC_CMD:
        cdbLength = 6;
        *dataLength += cdbLength;
        *pdata = (uint8_t*)calloc(*dataLength * sizeof(uint8_t), sizeof(uint8_t));
        if (!*pdata)
        {
            return MEMORY_FAILURE;
        }
        pdata[0][offset + 0] = operationCode;
        pdata[0][offset + 1] = BIT7 | BIT6 | BIT5 | BIT2;//self test bit and self test code field
        pdata[0][offset + 2] = RESERVED;
        pdata[0][offset + 3] = 0;
        pdata[0][offset + 4] = 0;
        pdata[0][offset + 5] = controlByte;//control byte
        break;
    case START_STOP_UNIT_CMD:
        cdbLength = 6;
        *dataLength += cdbLength;
        *pdata = (uint8_t*)calloc(*dataLength * sizeof(uint8_t), sizeof(uint8_t));
        if (!*pdata)
        {
            return MEMORY_FAILURE;
        }
        pdata[0][offset + 0] = operationCode;
        pdata[0][offset + 1] = 0;//TODO: add immediate bit support in here....for now returning that it's not supported
        pdata[0][offset + 2] = RESERVED;
        pdata[0][offset + 3] = 0x0F;//power condition modifier supported
        pdata[0][offset + 4] = 0xF7;//power condition and no_flush and loej and start supported
        pdata[0][offset + 5] = controlByte;//control byte
        break;
    case SYNCHRONIZE_CACHE_10:
        cdbLength = 10;
        *dataLength += cdbLength;
        *pdata = (uint8_t*)calloc(*dataLength * sizeof(uint8_t), sizeof(uint8_t));
        if (!*pdata)
        {
            return MEMORY_FAILURE;
        }
        pdata[0][offset + 0] = operationCode;
        pdata[0][offset + 1] = 0;//TODO: add Immediate bit support
        pdata[0][offset + 2] = 0xFF;
        pdata[0][offset + 3] = 0xFF;
        pdata[0][offset + 4] = 0xFF;
        pdata[0][offset + 5] = 0xFF;
        pdata[0][offset + 6] = 0;//group number should be zero
        pdata[0][offset + 7] = 0xFF;
        pdata[0][offset + 8] = 0xFF;
        pdata[0][offset + 9] = controlByte;//control byte
        break;
    case SYNCHRONIZE_CACHE_16_CMD:
        cdbLength = 16;
        *dataLength += cdbLength;
        *pdata = (uint8_t*)calloc(*dataLength * sizeof(uint8_t), sizeof(uint8_t));
        if (!*pdata)
        {
            return MEMORY_FAILURE;
        }
        pdata[0][offset + 0] = operationCode;
        pdata[0][offset + 1] = 0;//TODO: add Immediate bit support
        pdata[0][offset + 2] = 0xFF;
        pdata[0][offset + 3] = 0xFF;
        pdata[0][offset + 4] = 0xFF;
        pdata[0][offset + 5] = 0xFF;
        pdata[0][offset + 6] = 0xFF;
        pdata[0][offset + 7] = 0xFF;
        pdata[0][offset + 8] = 0xFF;
        pdata[0][offset + 9] = 0xFF;
        pdata[0][offset + 10] = 0xFF;
        pdata[0][offset + 11] = 0xFF;
        pdata[0][offset + 12] = 0xFF;
        pdata[0][offset + 13] = 0xFF;
        pdata[0][offset + 14] = 0;//group number should be zero
        pdata[0][offset + 15] = controlByte;//control byte
        break;
    case TEST_UNIT_READY_CMD:
        cdbLength = 6;
        *dataLength += cdbLength;
        *pdata = (uint8_t*)calloc(*dataLength * sizeof(uint8_t), sizeof(uint8_t));
        if (!*pdata)
        {
            return MEMORY_FAILURE;
        }
        pdata[0][offset + 0] = operationCode;
        pdata[0][offset + 1] = RESERVED;
        pdata[0][offset + 2] = RESERVED;
        pdata[0][offset + 3] = RESERVED;
        pdata[0][offset + 4] = RESERVED;
        pdata[0][offset + 5] = controlByte;//control byte
        break;
    case UNMAP_CMD:
        if (device->drive_info.IdentifyData.nvme.ctrl.oncs & BIT2)
        {
            cdbLength = 10;
            *dataLength += cdbLength;
            *pdata = (uint8_t*)calloc(*dataLength * sizeof(uint8_t), sizeof(uint8_t));
            if (!*pdata)
            {
                return MEMORY_FAILURE;
            }
            pdata[0][offset + 0] = operationCode;
            pdata[0][offset + 1] = 0;//anchor bit ignored
            pdata[0][offset + 2] = RESERVED;
            pdata[0][offset + 3] = RESERVED;
            pdata[0][offset + 4] = RESERVED;
            pdata[0][offset + 5] = RESERVED;
            pdata[0][offset + 6] = 0;//group number should be zero
            pdata[0][offset + 7] = 0xFF;
            pdata[0][offset + 8] = 0xFF;
            pdata[0][offset + 9] = controlByte;//control byte
        }
        else //not supported
        {
            commandSupported = false;
        }
        break;
    case VERIFY10:
        cdbLength = 10;
        *dataLength += cdbLength;
        *pdata = (uint8_t*)calloc(*dataLength * sizeof(uint8_t), sizeof(uint8_t));
        if (!*pdata)
        {
            return MEMORY_FAILURE;
        }
        pdata[0][offset + 0] = operationCode;
        pdata[0][offset + 1] = BIT2 | BIT1;//bytecheck 11 supported
        pdata[0][offset + 2] = 0xFF;
        pdata[0][offset + 3] = 0xFF;
        pdata[0][offset + 4] = 0xFF;
        pdata[0][offset + 5] = 0xFF;
        pdata[0][offset + 6] = 0;//group number should be zero
        pdata[0][offset + 7] = 0xFF;
        pdata[0][offset + 8] = 0xFF;
        pdata[0][offset + 9] = controlByte;//control byte
        break;
    case VERIFY12:
        cdbLength = 12;
        *dataLength += cdbLength;
        *pdata = (uint8_t*)calloc(*dataLength * sizeof(uint8_t), sizeof(uint8_t));
        if (!*pdata)
        {
            return MEMORY_FAILURE;
        }
        pdata[0][offset + 0] = operationCode;
        pdata[0][offset + 1] = BIT2 | BIT1;//bytecheck 11 supported
        pdata[0][offset + 2] = 0xFF;
        pdata[0][offset + 3] = 0xFF;
        pdata[0][offset + 4] = 0xFF;
        pdata[0][offset + 5] = 0xFF;
        pdata[0][offset + 6] = 0xFF;
        pdata[0][offset + 7] = 0xFF;
        pdata[0][offset + 8] = 0xFF;
        pdata[0][offset + 9] = 0xFF;
        pdata[0][offset + 10] = 0;//group number should be zero
        pdata[0][offset + 11] = controlByte;//control byte
        break;
    case VERIFY16:
        cdbLength = 16;
        *dataLength += cdbLength;
        *pdata = (uint8_t*)calloc(*dataLength * sizeof(uint8_t), sizeof(uint8_t));
        if (!*pdata)
        {
            return MEMORY_FAILURE;
        }
        pdata[0][offset + 0] = operationCode;
        pdata[0][offset + 1] = BIT2 | BIT1;//bytecheck 11 supported
        pdata[0][offset + 2] = 0xFF;
        pdata[0][offset + 3] = 0xFF;
        pdata[0][offset + 4] = 0xFF;
        pdata[0][offset + 5] = 0xFF;
        pdata[0][offset + 6] = 0xFF;
        pdata[0][offset + 7] = 0xFF;
        pdata[0][offset + 8] = 0xFF;
        pdata[0][offset + 9] = 0xFF;
        pdata[0][offset + 10] = 0xFF;
        pdata[0][offset + 11] = 0xFF;
        pdata[0][offset + 12] = 0xFF;
        pdata[0][offset + 13] = 0xFF;
        pdata[0][offset + 14] = 0;//group number should be zero
        pdata[0][offset + 15] = controlByte;//control byte
        break;
    case WRITE6:
        cdbLength = 6;
        *dataLength += cdbLength;
        *pdata = (uint8_t*)calloc(*dataLength * sizeof(uint8_t), sizeof(uint8_t));
        if (!*pdata)
        {
            return MEMORY_FAILURE;
        }
        pdata[0][offset + 0] = operationCode;
        pdata[0][offset + 1] = 0x1F;
        pdata[0][offset + 2] = 0xFF;
        pdata[0][offset + 3] = 0xFF;
        pdata[0][offset + 4] = 0xFF;
        pdata[0][offset + 5] = 0xFF;
        pdata[0][offset + 6] = controlByte;
        break;
    case WRITE10:
        cdbLength = 10;
        *dataLength += cdbLength;
        *pdata = (uint8_t*)calloc(*dataLength * sizeof(uint8_t), sizeof(uint8_t));
        if (!*pdata)
        {
            return MEMORY_FAILURE;
        }
        pdata[0][offset + 0] = operationCode;
        pdata[0][offset + 1] = BIT3;//dpo ignored
        pdata[0][offset + 2] = 0xFF;
        pdata[0][offset + 3] = 0xFF;
        pdata[0][offset + 4] = 0xFF;
        pdata[0][offset + 5] = 0xFF;
        pdata[0][offset + 6] = 0;//group number should be zero
        pdata[0][offset + 7] = 0xFF;
        pdata[0][offset + 8] = 0xFF;
        pdata[0][offset + 9] = controlByte;//control byte
        break;
    case WRITE12:
        cdbLength = 12;
        *dataLength += cdbLength;
        *pdata = (uint8_t*)calloc(*dataLength * sizeof(uint8_t), sizeof(uint8_t));
        if (!*pdata)
        {
            return MEMORY_FAILURE;
        }
        pdata[0][offset + 0] = operationCode;
        pdata[0][offset + 1] = BIT3;//dpo ignored
        pdata[0][offset + 2] = 0xFF;
        pdata[0][offset + 3] = 0xFF;
        pdata[0][offset + 4] = 0xFF;
        pdata[0][offset + 5] = 0xFF;
        pdata[0][offset + 6] = 0xFF;
        pdata[0][offset + 7] = 0xFF;
        pdata[0][offset + 8] = 0xFF;
        pdata[0][offset + 9] = 0xFF;
        pdata[0][offset + 10] = 0;//group number should be zero
        pdata[0][offset + 11] = controlByte;//control byte
        break;
    case WRITE16:
        cdbLength = 16;
        *dataLength += cdbLength;
        *pdata = (uint8_t*)calloc(*dataLength * sizeof(uint8_t), sizeof(uint8_t));
        if (!*pdata)
        {
            return MEMORY_FAILURE;
        }
        pdata[0][offset + 0] = operationCode;
        pdata[0][offset + 1] = BIT3;//dpo ignored
        pdata[0][offset + 2] = 0xFF;
        pdata[0][offset + 3] = 0xFF;
        pdata[0][offset + 4] = 0xFF;
        pdata[0][offset + 5] = 0xFF;
        pdata[0][offset + 6] = 0xFF;
        pdata[0][offset + 7] = 0xFF;
        pdata[0][offset + 8] = 0xFF;
        pdata[0][offset + 9] = 0xFF;
        pdata[0][offset + 10] = 0xFF;
        pdata[0][offset + 11] = 0xFF;
        pdata[0][offset + 12] = 0xFF;
        pdata[0][offset + 13] = 0xFF;
        pdata[0][offset + 14] = 0;//group number should be zero
        pdata[0][offset + 15] = controlByte;//control byte
        break;
    //case WRITE_AND_VERIFY_10:
    //    cdbLength = 10;
    //    *dataLength += cdbLength;
    //    *pdata = (uint8_t*)calloc(*dataLength * sizeof(uint8_t), sizeof(uint8_t));
    //    if (!*pdata)
    //    {
    //        return MEMORY_FAILURE;
    //    }
    //    pdata[0][offset + 0] = operationCode;
    //    pdata[0][offset + 1] = BIT2 | BIT1;//bytecheck 11 supported
    //    pdata[0][offset + 2] = 0xFF;
    //    pdata[0][offset + 3] = 0xFF;
    //    pdata[0][offset + 4] = 0xFF;
    //    pdata[0][offset + 5] = 0xFF;
    //    pdata[0][offset + 6] = 0;//group number should be zero
    //    pdata[0][offset + 7] = 0xFF;
    //    pdata[0][offset + 8] = 0xFF;
    //    pdata[0][offset + 9] = controlByte;//control byte
    //    break;
    //case WRITE_AND_VERIFY_12:
    //    cdbLength = 12;
    //    *dataLength += cdbLength;
    //    *pdata = (uint8_t*)calloc(*dataLength * sizeof(uint8_t), sizeof(uint8_t));
    //    if (!*pdata)
    //    {
    //        return MEMORY_FAILURE;
    //    }
    //    pdata[0][offset + 0] = operationCode;
    //    pdata[0][offset + 1] = BIT2 | BIT1;//bytecheck 11 supported
    //    pdata[0][offset + 2] = 0xFF;
    //    pdata[0][offset + 3] = 0xFF;
    //    pdata[0][offset + 4] = 0xFF;
    //    pdata[0][offset + 5] = 0xFF;
    //    pdata[0][offset + 6] = 0xFF;
    //    pdata[0][offset + 7] = 0xFF;
    //    pdata[0][offset + 8] = 0xFF;
    //    pdata[0][offset + 9] = 0xFF;
    //    pdata[0][offset + 10] = 0;//group number should be zero
    //    pdata[0][offset + 11] = controlByte;//control byte
    //    break;
    //case WRITE_AND_VERIFY_16:
    //    cdbLength = 16;
    //    *dataLength += cdbLength;
    //    *pdata = (uint8_t*)calloc(*dataLength * sizeof(uint8_t), sizeof(uint8_t));
    //    if (!*pdata)
    //    {
    //        return MEMORY_FAILURE;
    //    }
    //    pdata[0][offset + 0] = operationCode;
    //    pdata[0][offset + 1] = BIT2 | BIT1;//bytecheck 11 supported
    //    pdata[0][offset + 2] = 0xFF;
    //    pdata[0][offset + 3] = 0xFF;
    //    pdata[0][offset + 4] = 0xFF;
    //    pdata[0][offset + 5] = 0xFF;
    //    pdata[0][offset + 6] = 0xFF;
    //    pdata[0][offset + 7] = 0xFF;
    //    pdata[0][offset + 8] = 0xFF;
    //    pdata[0][offset + 9] = 0xFF;
    //    pdata[0][offset + 10] = 0xFF;
    //    pdata[0][offset + 11] = 0xFF;
    //    pdata[0][offset + 12] = 0xFF;
    //    pdata[0][offset + 13] = 0xFF;
    //    pdata[0][offset + 14] = 0;//group number should be zero
    //    pdata[0][offset + 15] = controlByte;//control byte
    //    break;
    case WRITE_LONG_10_CMD:
        if (device->drive_info.IdentifyData.nvme.ctrl.oncs & BIT1)
        {
            cdbLength = 10;
            *dataLength += cdbLength;
            *pdata = (uint8_t*)calloc(*dataLength * sizeof(uint8_t), sizeof(uint8_t));
            if (!*pdata)
            {
                return MEMORY_FAILURE;
            }
            pdata[0][offset + 0] = operationCode;
            pdata[0][offset + 1] = BIT7 | BIT6;
            pdata[0][offset + 2] = 0xFF;
            pdata[0][offset + 3] = 0xFF;
            pdata[0][offset + 4] = 0xFF;
            pdata[0][offset + 5] = 0xFF;
            pdata[0][offset + 6] = 0;//group number should be zero
            pdata[0][offset + 7] = 0;
            pdata[0][offset + 8] = 0;
            pdata[0][offset + 9] = controlByte;//control byte
        }
        else
        {
            commandSupported = false;
        }
        break;
    //case SCSI_FORMAT_UNIT_CMD:
    //    cdbLength = 6;
    //    *dataLength += cdbLength;
    //    *pdata = (uint8_t*)calloc(*dataLength * sizeof(uint8_t), sizeof(uint8_t));
    //    if (!*pdata)
    //    {
    //        return MEMORY_FAILURE;
    //    }
    //    pdata[0][offset + 0] = operationCode;
    //    pdata[0][offset + 1] = 0x37;//protection information is not supported, complete list is not supported, but we are supposed to be able to take 2 different defect list formats even though we don't use them - TJE
    //    pdata[0][offset + 2] = RESERVED;
    //    pdata[0][offset + 3] = RESERVED;
    //    pdata[0][offset + 4] = RESERVED;
    //    pdata[0][offset + 5] = controlByte;//control byte
    //    break;
    //case WRITE_SAME_10_CMD://TODO: add in once the command is supported
    //case WRITE_SAME_16_CMD://TODO: add in once the command is supported
    default:
        commandSupported = false;
        break;
    }
    if (!commandSupported)
    {
        //allocate memory
        *dataLength += cdbLength;
        *pdata = (uint8_t*)calloc(*dataLength * sizeof(uint8_t), sizeof(uint8_t));
        if (!*pdata)
        {
            return MEMORY_FAILURE;
        }
        pdata[0][offset] = operationCode;
    }
    //set up the common data
    pdata[0][0] = RESERVED;
    if (commandSupported)
    {
        pdata[0][1] |= BIT0 | BIT1;//command supported by standard
    }
    else
    {
        pdata[0][1] |= BIT0;//command not supported
    }
    pdata[0][2] = M_Byte1(cdbLength);
    pdata[0][3] = M_Byte0(cdbLength);
    //increment the offset by the cdb length
    offset += cdbLength;
    if (rctd && ret == SUCCESS)
    {
        //set CTDP to 1
        pdata[0][1] |= BIT7;
        //set up timeouts descriptor
        sntl_Set_Command_Timeouts_Descriptor(0, 0, *pdata, &offset);
    }
    return ret;
}

//TODO: add in support info for immediate bits (requires command support via threading)
int sntl_Check_Operation_Code_and_Service_Action(tDevice *device, ScsiIoCtx *scsiIoCtx, uint8_t operationCode, uint16_t serviceAction, bool rctd, uint8_t **pdata, uint32_t *dataLength)
{
    int ret = SUCCESS;
    *dataLength = 4;//add onto this for each of the different commands below, then allocate memory accordingly
    uint32_t offset = 4;//use to keep track and setup the buffer
    uint16_t cdbLength = 1;//set to 1 for the default case
    uint8_t controlByte = 0;
    bool commandSupported = true;
    if (rctd)
    {
        //add 12 bytes for room for the command timeouts descriptor to be setup
        dataLength += 12;
    }
    switch (operationCode)
    {
    case 0x9E:
        switch (serviceAction)
        {
        case 0x10://read capacity 16
            cdbLength = 16;
            *dataLength += cdbLength;
            *pdata = (uint8_t*)calloc(*dataLength * sizeof(uint8_t), sizeof(uint8_t));
            if (!*pdata)
            {
                return MEMORY_FAILURE;
            }
            pdata[0][offset + 0] = operationCode;
            pdata[0][offset + 1] = serviceAction & 0x001F;
            pdata[0][offset + 2] = OBSOLETE;
            pdata[0][offset + 3] = OBSOLETE;
            pdata[0][offset + 4] = OBSOLETE;
            pdata[0][offset + 5] = OBSOLETE;
            pdata[0][offset + 6] = OBSOLETE;
            pdata[0][offset + 7] = OBSOLETE;
            pdata[0][offset + 8] = OBSOLETE;
            pdata[0][offset + 9] = OBSOLETE;
            pdata[0][offset + 10] = 0xFF;
            pdata[0][offset + 11] = 0xFF;
            pdata[0][offset + 12] = 0xFF;
            pdata[0][offset + 13] = 0xFF;
            pdata[0][offset + 14] = 0;//bit 0 is obsolete
            pdata[0][offset + 15] = controlByte;//control byte
            break;
        default:
            commandSupported = false;
            break;
        }
        break;
    case 0xA3:
        switch (serviceAction)
        {
        case 0x0C://report supported op codes
            cdbLength = 12;
            *dataLength += cdbLength;
            *pdata = (uint8_t*)calloc(*dataLength * sizeof(uint8_t), sizeof(uint8_t));
            if (!*pdata)
            {
                return MEMORY_FAILURE;
            }
            pdata[0][offset + 0] = operationCode;
            pdata[0][offset + 1] = serviceAction & 0x001F;
            pdata[0][offset + 2] = 0x87;//bits 0-2 & bit7
            pdata[0][offset + 3] = 0xFF;
            pdata[0][offset + 4] = 0xFF;
            pdata[0][offset + 5] = 0xFF;
            pdata[0][offset + 6] = 0xFF;
            pdata[0][offset + 7] = 0xFF;
            pdata[0][offset + 8] = 0xFF;
            pdata[0][offset + 9] = 0xFF;
            pdata[0][offset + 10] = RESERVED;
            pdata[0][offset + 11] = controlByte;//control byte
            break;
        default:
            commandSupported = false;
            break;
        }
        break;
        //TODO: add in sanitize support when we add this extention
#if defined (SNTL_EXT)
    //case SANITIZE_CMD:
    //    if (device->drive_info.IdentifyData.ata.Word059 & BIT12)
    //    {
    //        switch (serviceAction)
    //        {
    //        case 1://overwrite
    //            cdbLength = 10;
    //            *dataLength += cdbLength;
    //            *pdata = (uint8_t*)calloc(*dataLength * sizeof(uint8_t), sizeof(uint8_t));
    //            if (!*pdata)
    //            {
    //                return MEMORY_FAILURE;
    //            }
    //            pdata[0][offset + 0] = operationCode;
    //            pdata[0][offset + 1] = (serviceAction & 0x001F) | BIT5;//TODO: add immediate and znr bit support
    //            pdata[0][offset + 2] = RESERVED;
    //            pdata[0][offset + 3] = RESERVED;
    //            pdata[0][offset + 4] = RESERVED;
    //            pdata[0][offset + 5] = RESERVED;
    //            pdata[0][offset + 6] = RESERVED;
    //            pdata[0][offset + 7] = 0xFF;
    //            pdata[0][offset + 8] = 0xFF;
    //            pdata[0][offset + 9] = controlByte;//control byte
    //            break;
    //        case 2://block erase
    //            //fallthrough
    //        case 3://cryptographic erase
    //            //fallthrough
    //        case 0x1F://exit failure mode
    //            cdbLength = 10;
    //            *dataLength += cdbLength;
    //            *pdata = (uint8_t*)calloc(*dataLength * sizeof(uint8_t), sizeof(uint8_t));
    //            if (!*pdata)
    //            {
    //                return MEMORY_FAILURE;
    //            }
    //            pdata[0][offset + 0] = operationCode;
    //            pdata[0][offset + 1] = (serviceAction & 0x001F) | BIT5;//TODO: add immediate and znr bit support
    //            pdata[0][offset + 2] = RESERVED;
    //            pdata[0][offset + 3] = RESERVED;
    //            pdata[0][offset + 4] = RESERVED;
    //            pdata[0][offset + 5] = RESERVED;
    //            pdata[0][offset + 6] = RESERVED;
    //            pdata[0][offset + 7] = 0;
    //            pdata[0][offset + 8] = 0;
    //            pdata[0][offset + 9] = controlByte;//control byte
    //            break;
    //        default:
    //            commandSupported = false;
    //            break;
    //        }
    //    }
    //    else
    //    {
    //        commandSupported = false;
    //    }
    //    break;
#endif
    case WRITE_BUFFER_CMD:
    {
        if (device->drive_info.IdentifyData.nvme.ctrl.oacs & BIT2)
        {
            switch (serviceAction)
            {
            case 0x05://download
                cdbLength = 10;
                *dataLength += cdbLength;
                *pdata = (uint8_t*)calloc(*dataLength * sizeof(uint8_t), sizeof(uint8_t));
                if (!*pdata)
                {
                    return MEMORY_FAILURE;
                }
                pdata[0][offset + 0] = operationCode;
                pdata[0][offset + 1] = serviceAction & 0x001F;
                pdata[0][offset + 2] = 0;
                pdata[0][offset + 3] = 0;
                pdata[0][offset + 4] = 0;
                pdata[0][offset + 5] = 0;
                pdata[0][offset + 6] = 0xFF;
                pdata[0][offset + 7] = 0xFF;
                pdata[0][offset + 8] = 0xFF;
                pdata[0][offset + 9] = controlByte;//control byte
                break;
                //Mode 7 not supported since we don't always know when we are at the final download segment.
                //case 0x07://download offsets
                //        cdbLength = 10;
                //        *dataLength += cdbLength;
                //        *pdata = (uint8_t*)calloc(*dataLength * sizeof(uint8_t), sizeof(uint8_t));
                //        if (!*pdata)
                //        {
                //            return MEMORY_FAILURE;
                //        }
                //        pdata[0][offset + 0] = operationCode;
                //        pdata[0][offset + 1] = serviceAction & 0x001F;
                //        pdata[0][offset + 2] = 0;
                //        pdata[0][offset + 3] = 0;
                //        pdata[0][offset + 4] = 0;
                //        pdata[0][offset + 5] = 0;
                //        pdata[0][offset + 6] = 0x3F;
                //        pdata[0][offset + 7] = 0xFE;
                //        pdata[0][offset + 8] = 0x00;
                //        pdata[0][offset + 9] = controlByte;//control byte
                //    break;
#if defined (SNTL_EXT)
            case 0x0D://download offsets defer
                cdbLength = 10;
                *dataLength += cdbLength;
                *pdata = (uint8_t*)calloc(*dataLength * sizeof(uint8_t), sizeof(uint8_t));
                if (!*pdata)
                {
                    return MEMORY_FAILURE;
                }
                pdata[0][offset + 0] = operationCode;
                pdata[0][offset + 1] = (serviceAction & 0x001F) | BIT7;//service action plus mode specific set for power cycle activation
                pdata[0][offset + 2] = 0;
                pdata[0][offset + 3] = 0x3F;
                pdata[0][offset + 4] = 0xFE;
                pdata[0][offset + 5] = 0x00;
                pdata[0][offset + 6] = 0x3F;
                pdata[0][offset + 7] = 0xFE;
                pdata[0][offset + 8] = 0x00;
                pdata[0][offset + 9] = controlByte;//control byte
                break;
#endif
            case 0x0E://download offsets defer
                cdbLength = 10;
                *dataLength += cdbLength;
                *pdata = (uint8_t*)calloc(*dataLength * sizeof(uint8_t), sizeof(uint8_t));
                if (!*pdata)
                {
                    return MEMORY_FAILURE;
                }
                pdata[0][offset + 0] = operationCode;
                pdata[0][offset + 1] = serviceAction & 0x001F;
                pdata[0][offset + 2] = 0;
                pdata[0][offset + 3] = 0x3F;
                pdata[0][offset + 4] = 0xFE;
                pdata[0][offset + 5] = 0x00;
                pdata[0][offset + 6] = 0x3F;
                pdata[0][offset + 7] = 0xFE;
                pdata[0][offset + 8] = 0x00;
                pdata[0][offset + 9] = controlByte;//control byte
                break;
            case 0x0F://activate deferred code
                cdbLength = 10;
                *dataLength += cdbLength;
                *pdata = (uint8_t*)calloc(*dataLength * sizeof(uint8_t), sizeof(uint8_t));
                if (!*pdata)
                {
                    return MEMORY_FAILURE;
                }
                pdata[0][offset + 0] = operationCode;
                pdata[0][offset + 1] = serviceAction & 0x001F;
                pdata[0][offset + 2] = 0;
                pdata[0][offset + 3] = 0x3F;
                pdata[0][offset + 4] = 0xFE;
                pdata[0][offset + 5] = 0x00;
                pdata[0][offset + 6] = 0x3F;
                pdata[0][offset + 7] = 0xFE;
                pdata[0][offset + 8] = 0x00;
                pdata[0][offset + 9] = controlByte;//control byte
                break;
            default:
                commandSupported = false;
                break;
            }
        }
<<<<<<< HEAD
	else
	{
		commandSupported = false;
	}
=======
        else
        {
            commandSupported = false;
        }
>>>>>>> 9f167f07
    }
    break;//Write buffer cmd
#if defined SNTL_EXT
    //case READ_BUFFER_CMD:
    //    switch (serviceAction)
    //    {
    //    case 0x02://read buffer command
    //        //fall through
    //    case 0x03://descriptor
    //        cdbLength = 10;
    //        *dataLength += cdbLength;
    //        *pdata = (uint8_t*)calloc(*dataLength * sizeof(uint8_t), sizeof(uint8_t));
    //        if (!*pdata)
    //        {
    //            return MEMORY_FAILURE;
    //        }
    //        pdata[0][offset + 0] = operationCode;
    //        pdata[0][offset + 1] = serviceAction & 0x001F;
    //        pdata[0][offset + 2] = 0;
    //        pdata[0][offset + 3] = 0;
    //        pdata[0][offset + 4] = 0;
    //        pdata[0][offset + 5] = 0;
    //        pdata[0][offset + 6] = 0;
    //        pdata[0][offset + 7] = 0x03;
    //        pdata[0][offset + 8] = 0xFF;
    //        pdata[0][offset + 9] = controlByte;//control byte
    //        break;
        //case 0x1C://TODO: only show this when ISL log is supported...for now this should be ok
        //    if (device->drive_info.softSATFlags.currentInternalStatusLogSupported || device->drive_info.softSATFlags.savedInternalStatusLogSupported)
        //    {
        //        cdbLength = 10;
        //        *dataLength += cdbLength;
        //        *pdata = (uint8_t*)calloc(*dataLength * sizeof(uint8_t), sizeof(uint8_t));
        //        if (!*pdata)
        //        {
        //            return MEMORY_FAILURE;
        //        }
        //        pdata[0][offset + 0] = operationCode;
        //        pdata[0][offset + 1] = serviceAction & 0x001F;
        //        pdata[0][offset + 2] = 0;
        //        pdata[0][offset + 3] = 0;
        //        pdata[0][offset + 4] = 0;
        //        pdata[0][offset + 5] = 0;
        //        pdata[0][offset + 6] = 0;
        //        pdata[0][offset + 7] = 0x03;
        //        pdata[0][offset + 8] = 0xFF;
        //        pdata[0][offset + 9] = controlByte;//control byte
        //    }
        //    else
        //    {
        //        commandSupported = false;
        //    }
        //    break;
        /*default:
            commandSupported = false;
            break;
        }
        break;*/
#endif
    case 0x9F:
        switch (serviceAction)
        {
        case 0x11://write long 16
            if (device->drive_info.IdentifyData.nvme.ctrl.oncs & BIT1)
            {
                cdbLength = 16;
                *dataLength += cdbLength;
                *pdata = (uint8_t*)calloc(*dataLength * sizeof(uint8_t), sizeof(uint8_t));
                if (!*pdata)
                {
                    return MEMORY_FAILURE;
                }
                pdata[0][offset + 0] = operationCode;
                pdata[0][offset + 1] = (serviceAction & 0x001F) | BIT7 | BIT6;
                pdata[0][offset + 2] = 0xFF;
                pdata[0][offset + 3] = 0xFF;
                pdata[0][offset + 4] = 0xFF;
                pdata[0][offset + 5] = 0xFF;
                pdata[0][offset + 6] = 0xFF;
                pdata[0][offset + 7] = 0xFF;
                pdata[0][offset + 8] = 0xFF;
                pdata[0][offset + 9] = 0xFF;
                pdata[0][offset + 10] = RESERVED;
                pdata[0][offset + 11] = RESERVED;
                pdata[0][offset + 12] = 0;
                pdata[0][offset + 13] = 0;
                pdata[0][offset + 14] = RESERVED;
                pdata[0][offset + 15] = controlByte;//control byte
            }
            else
            {
                commandSupported = false;
            }
            break;
        default:
            commandSupported = false;
            break;
        }
        break;
    default:
        commandSupported = false;
        break;
    }
    if (!commandSupported)
    {
        //allocate memory
        *dataLength += cdbLength;
        *pdata = (uint8_t*)calloc(*dataLength * sizeof(uint8_t), sizeof(uint8_t));
        if (!*pdata)
        {
            return MEMORY_FAILURE;
        }
        pdata[0][offset] = operationCode;
    }
    //set up the common data
    pdata[0][0] = RESERVED;
    if (commandSupported)
    {
        pdata[0][1] |= BIT0 | BIT1;//command supported by standard
    }
    else
    {
        pdata[0][1] |= BIT0;//command not supported
    }
    pdata[0][2] = M_Byte1(cdbLength);
    pdata[0][3] = M_Byte0(cdbLength);
    //increment the offset by the cdb length
    offset += cdbLength;
    if (rctd && ret == SUCCESS)
    {
        //set CTDP to 1
        pdata[0][1] |= BIT7;
        //set up timeouts descriptor
        sntl_Set_Command_Timeouts_Descriptor(0, 0, *pdata, &offset);
    }
    return ret;
}

int sntl_Create_All_Supported_Op_Codes_Buffer(tDevice *device, bool rctd, uint8_t **pdata, uint32_t *dataLength)
{
    int ret = SUCCESS;
    uint32_t reportAllMaxLength = 4 * LEGACY_DRIVE_SEC_SIZE;
    uint32_t offset = 4;
    *pdata = (uint8_t*)calloc(reportAllMaxLength * sizeof(uint8_t), sizeof(uint8_t));
    if (!*pdata)
    {
        return MEMORY_FAILURE;
    }
    //go through supported op codes &| service actions in order
    //TEST_UNIT_READY_CMD = 0x00
    pdata[0][offset + 0] = TEST_UNIT_READY_CMD;
    pdata[0][offset + 1] = RESERVED;
    pdata[0][offset + 2] = M_Byte1(0);//service action msb
    pdata[0][offset + 3] = M_Byte0(0);//service action lsb if non zero set byte 5, bit0
    pdata[0][offset + 4] = RESERVED;
    //skipping offset 5 for this
    pdata[0][offset + 6] = M_Byte1(CDB_LEN_6);
    pdata[0][offset + 7] = M_Byte0(CDB_LEN_6);
    offset += 8;
    if (rctd)
    {
        //set CTPD to 1
        pdata[0][offset - 8 + 5] |= BIT1;
        //set up timeouts descriptor
        sntl_Set_Command_Timeouts_Descriptor(0, 0, pdata[0], &offset);
    }
    //REQUEST_SENSE_CMD = 0x03
    pdata[0][offset + 0] = REQUEST_SENSE_CMD;
    pdata[0][offset + 1] = RESERVED;
    pdata[0][offset + 2] = M_Byte1(0);//service action msb
    pdata[0][offset + 3] = M_Byte0(0);//service action lsb if non zero set byte 5, bit0
    pdata[0][offset + 4] = RESERVED;
    //skipping offset 5 for this
    pdata[0][offset + 6] = M_Byte1(CDB_LEN_6);
    pdata[0][offset + 7] = M_Byte0(CDB_LEN_6);
    offset += 8;
    if (rctd)
    {
        //set CTPD to 1
        pdata[0][offset - 8 + 5] |= BIT1;
        //set up timeouts descriptor
        sntl_Set_Command_Timeouts_Descriptor(0, 0, pdata[0], &offset);
    }
    //SCSI_FORMAT_UNIT_CMD = 0x04
    //pdata[0][offset + 0] = SCSI_FORMAT_UNIT_CMD;
    //pdata[0][offset + 1] = RESERVED;
    //pdata[0][offset + 2] = M_Byte1(0);//service action msb
    //pdata[0][offset + 3] = M_Byte0(0);//service action lsb if non zero set byte 5, bit0
    //pdata[0][offset + 4] = RESERVED;
    ////skipping offset 5 for this
    //pdata[0][offset + 6] = M_Byte1(CDB_LEN_6);
    //pdata[0][offset + 7] = M_Byte0(CDB_LEN_6);
    //offset += 8;
    //if (rctd)
    //{
    //    //set CTPD to 1
    //    pdata[0][offset - 8 + 5] |= BIT1;
    //    //set up timeouts descriptor
    //    sntl_Set_Command_Timeouts_Descriptor(0, 0, pdata[0], &offset);
    //}
    //READ6 = 0x08
    pdata[0][offset + 0] = READ6;
    pdata[0][offset + 1] = RESERVED;
    pdata[0][offset + 2] = M_Byte1(0);//service action msb
    pdata[0][offset + 3] = M_Byte0(0);//service action lsb if non zero set byte 5, bit0
    pdata[0][offset + 4] = RESERVED;
    //skipping offset 5 for this
    pdata[0][offset + 6] = M_Byte1(CDB_LEN_6);
    pdata[0][offset + 7] = M_Byte0(CDB_LEN_6);
    offset += 8;
    if (rctd)
    {
        //set CTPD to 1
        pdata[0][offset - 8 + 5] |= BIT1;
        //set up timeouts descriptor
        sntl_Set_Command_Timeouts_Descriptor(0, 0, pdata[0], &offset);
    }
    //WRITE6 = 0x0A
    pdata[0][offset + 0] = WRITE6;
    pdata[0][offset + 1] = RESERVED;
    pdata[0][offset + 2] = M_Byte1(0);//service action msb
    pdata[0][offset + 3] = M_Byte0(0);//service action lsb if non zero set byte 5, bit0
    pdata[0][offset + 4] = RESERVED;
    //skipping offset 5 for this
    pdata[0][offset + 6] = M_Byte1(CDB_LEN_6);
    pdata[0][offset + 7] = M_Byte0(CDB_LEN_6);
    offset += 8;
    if (rctd)
    {
        //set CTPD to 1
        pdata[0][offset - 8 + 5] |= BIT1;
        //set up timeouts descriptor
        sntl_Set_Command_Timeouts_Descriptor(0, 0, pdata[0], &offset);
    }
    //INQUIRY_CMD = 0x12
    pdata[0][offset + 0] = INQUIRY_CMD;
    pdata[0][offset + 1] = RESERVED;
    pdata[0][offset + 2] = M_Byte1(0);//service action msb
    pdata[0][offset + 3] = M_Byte0(0);//service action lsb if non zero set byte 5, bit0
    pdata[0][offset + 4] = RESERVED;
    //skipping offset 5 for this
    pdata[0][offset + 6] = M_Byte1(CDB_LEN_6);
    pdata[0][offset + 7] = M_Byte0(CDB_LEN_6);
    offset += 8;
    if (rctd)
    {
        //set CTPD to 1
        pdata[0][offset - 8 + 5] |= BIT1;
        //set up timeouts descriptor
        sntl_Set_Command_Timeouts_Descriptor(0, 0, pdata[0], &offset);
    }
    //MODE_SELECT_6_CMD = 0x15
    pdata[0][offset + 0] = MODE_SELECT_6_CMD;
    pdata[0][offset + 1] = RESERVED;
    pdata[0][offset + 2] = M_Byte1(0);//service action msb
    pdata[0][offset + 3] = M_Byte0(0);//service action lsb if non zero set byte 5, bit0
    pdata[0][offset + 4] = RESERVED;
    //skipping offset 5 for this
    pdata[0][offset + 6] = M_Byte1(CDB_LEN_6);
    pdata[0][offset + 7] = M_Byte0(CDB_LEN_6);
    offset += 8;
    if (rctd)
    {
        //set CTPD to 1
        pdata[0][offset - 8 + 5] |= BIT1;
        //set up timeouts descriptor
        sntl_Set_Command_Timeouts_Descriptor(0, 0, pdata[0], &offset);
    }
    //MODE_SENSE_6_CMD = 0x1A
    pdata[0][offset + 0] = MODE_SENSE_6_CMD;
    pdata[0][offset + 1] = RESERVED;
    pdata[0][offset + 2] = M_Byte1(0);//service action msb
    pdata[0][offset + 3] = M_Byte0(0);//service action lsb if non zero set byte 5, bit0
    pdata[0][offset + 4] = RESERVED;
    //skipping offset 5 for this
    pdata[0][offset + 6] = M_Byte1(CDB_LEN_6);
    pdata[0][offset + 7] = M_Byte0(CDB_LEN_6);
    offset += 8;
    if (rctd)
    {
        //set CTPD to 1
        pdata[0][offset - 8 + 5] |= BIT1;
        //set up timeouts descriptor
        sntl_Set_Command_Timeouts_Descriptor(0, 0, pdata[0], &offset);
    }
    //START_STOP_UNIT_CMD = 0x1B
    pdata[0][offset + 0] = START_STOP_UNIT_CMD;
    pdata[0][offset + 1] = RESERVED;
    pdata[0][offset + 2] = M_Byte1(0);//service action msb
    pdata[0][offset + 3] = M_Byte0(0);//service action lsb if non zero set byte 5, bit0
    pdata[0][offset + 4] = RESERVED;
    //skipping offset 5 for this
    pdata[0][offset + 6] = M_Byte1(CDB_LEN_6);
    pdata[0][offset + 7] = M_Byte0(CDB_LEN_6);
    offset += 8;
    if (rctd)
    {
        //set CTPD to 1
        pdata[0][offset - 8 + 5] |= BIT1;
        //set up timeouts descriptor
        sntl_Set_Command_Timeouts_Descriptor(0, 0, pdata[0], &offset);
    }
    //SEND_DIAGNOSTIC_CMD = 0x1D
    pdata[0][offset + 0] = SEND_DIAGNOSTIC_CMD;
    pdata[0][offset + 1] = RESERVED;
    pdata[0][offset + 2] = M_Byte1(0);//service action msb
    pdata[0][offset + 3] = M_Byte0(0);//service action lsb if non zero set byte 5, bit0
    pdata[0][offset + 4] = RESERVED;
    //skipping offset 5 for this
    pdata[0][offset + 6] = M_Byte1(CDB_LEN_6);
    pdata[0][offset + 7] = M_Byte0(CDB_LEN_6);
    offset += 8;
    if (rctd)
    {
        //set CTPD to 1
        pdata[0][offset - 8 + 5] |= BIT1;
        //set up timeouts descriptor
        sntl_Set_Command_Timeouts_Descriptor(0, 0, pdata[0], &offset);
    }
    //READ_CAPACITY_10 = 0x25
    pdata[0][offset + 0] = READ_CAPACITY_10;
    pdata[0][offset + 1] = RESERVED;
    pdata[0][offset + 2] = M_Byte1(0);//service action msb
    pdata[0][offset + 3] = M_Byte0(0);//service action lsb if non zero set byte 5, bit0
    pdata[0][offset + 4] = RESERVED;
    //skipping offset 5 for this
    pdata[0][offset + 6] = M_Byte1(CDB_LEN_10);
    pdata[0][offset + 7] = M_Byte0(CDB_LEN_10);
    offset += 8;
    if (rctd)
    {
        //set CTPD to 1
        pdata[0][offset - 8 + 5] |= BIT1;
        //set up timeouts descriptor
        sntl_Set_Command_Timeouts_Descriptor(0, 0, pdata[0], &offset);
    }
    //READ10 = 0x28
    pdata[0][offset + 0] = READ10;
    pdata[0][offset + 1] = RESERVED;
    pdata[0][offset + 2] = M_Byte1(0);//service action msb
    pdata[0][offset + 3] = M_Byte0(0);//service action lsb if non zero set byte 5, bit0
    pdata[0][offset + 4] = RESERVED;
    //skipping offset 5 for this
    pdata[0][offset + 6] = M_Byte1(CDB_LEN_10);
    pdata[0][offset + 7] = M_Byte0(CDB_LEN_10);
    offset += 8;
    if (rctd)
    {
        //set CTPD to 1
        pdata[0][offset - 8 + 5] |= BIT1;
        //set up timeouts descriptor
        sntl_Set_Command_Timeouts_Descriptor(0, 0, pdata[0], &offset);
    }
    //WRITE10 = 0x2A
    pdata[0][offset + 0] = WRITE10;
    pdata[0][offset + 1] = RESERVED;
    pdata[0][offset + 2] = M_Byte1(0);//service action msb
    pdata[0][offset + 3] = M_Byte0(0);//service action lsb if non zero set byte 5, bit0
    pdata[0][offset + 4] = RESERVED;
    //skipping offset 5 for this
    pdata[0][offset + 6] = M_Byte1(CDB_LEN_10);
    pdata[0][offset + 7] = M_Byte0(CDB_LEN_10);
    offset += 8;
    if (rctd)
    {
        //set CTPD to 1
        pdata[0][offset - 8 + 5] |= BIT1;
        //set up timeouts descriptor
        sntl_Set_Command_Timeouts_Descriptor(0, 0, pdata[0], &offset);
    }
    //WRITE_AND_VERIFY_10 = 0x2E
    //pdata[0][offset + 0] = WRITE_AND_VERIFY_10;
    //pdata[0][offset + 1] = RESERVED;
    //pdata[0][offset + 2] = M_Byte1(0);//service action msb
    //pdata[0][offset + 3] = M_Byte0(0);//service action lsb if non zero set byte 5, bit0
    //pdata[0][offset + 4] = RESERVED;
    ////skipping offset 5 for this
    //pdata[0][offset + 6] = M_Byte1(CDB_LEN_10);
    //pdata[0][offset + 7] = M_Byte0(CDB_LEN_10);
    //offset += 8;
    //if (rctd)
    //{
    //    //set CTPD to 1
    //    pdata[0][offset - 8 + 5] |= BIT1;
    //    //set up timeouts descriptor
    //    sntl_Set_Command_Timeouts_Descriptor(0, 0, pdata[0], &offset);
    //}
    //VERIFY10 = 0x2F
    pdata[0][offset + 0] = VERIFY10;
    pdata[0][offset + 1] = RESERVED;
    pdata[0][offset + 2] = M_Byte1(0);//service action msb
    pdata[0][offset + 3] = M_Byte0(0);//service action lsb if non zero set byte 5, bit0
    pdata[0][offset + 4] = RESERVED;
    //skipping offset 5 for this
    pdata[0][offset + 6] = M_Byte1(CDB_LEN_10);
    pdata[0][offset + 7] = M_Byte0(CDB_LEN_10);
    offset += 8;
    if (rctd)
    {
        //set CTPD to 1
        pdata[0][offset - 8 + 5] |= BIT1;
        //set up timeouts descriptor
        sntl_Set_Command_Timeouts_Descriptor(0, 0, pdata[0], &offset);
    }
    //SYNCHRONIZE_CACHE_10 = 0x35
    pdata[0][offset + 0] = SYNCHRONIZE_CACHE_10;
    pdata[0][offset + 1] = RESERVED;
    pdata[0][offset + 2] = M_Byte1(0);//service action msb
    pdata[0][offset + 3] = M_Byte0(0);//service action lsb if non zero set byte 5, bit0
    pdata[0][offset + 4] = RESERVED;
    //skipping offset 5 for this
    pdata[0][offset + 6] = M_Byte1(CDB_LEN_10);
    pdata[0][offset + 7] = M_Byte0(CDB_LEN_10);
    offset += 8;
    if (rctd)
    {
        //set CTPD to 1
        pdata[0][offset - 8 + 5] |= BIT1;
        //set up timeouts descriptor
        sntl_Set_Command_Timeouts_Descriptor(0, 0, pdata[0], &offset);
    }
    //WRITE_BUFFER_CMD = 0x3B + modes
    if (device->drive_info.IdentifyData.nvme.ctrl.oacs & BIT2)
    {
        pdata[0][offset + 0] = WRITE_BUFFER_CMD;
        pdata[0][offset + 1] = RESERVED;
        pdata[0][offset + 2] = M_Byte1(0x05);//service action msb
        pdata[0][offset + 3] = M_Byte0(0x05);//service action lsb if non zero set byte 5, bit0
        pdata[0][offset + 4] = RESERVED;
        pdata[0][offset + 5] = BIT0;
        pdata[0][offset + 6] = M_Byte1(CDB_LEN_12);
        pdata[0][offset + 7] = M_Byte0(CDB_LEN_12);
        offset += 8;
        if (rctd)
        {
            //set CTPD to 1
            pdata[0][offset - 8 + 5] |= BIT1;
            //set up timeouts descriptor
            sntl_Set_Command_Timeouts_Descriptor(0, 0, pdata[0], &offset);
        }
        //Not supported since we don't know when we get the final segment
        //if (downloadMode3Supported)
        //{
        //    pdata[0][offset + 0] = WRITE_BUFFER_CMD;
        //    pdata[0][offset + 1] = RESERVED;
        //    pdata[0][offset + 2] = M_Byte1(0x07);//service action msb
        //    pdata[0][offset + 3] = M_Byte0(0x07);//service action lsb if non zero set byte 5, bit0
        //    pdata[0][offset + 4] = RESERVED;
        //    pdata[0][offset + 5] = BIT0;
        //    pdata[0][offset + 6] = M_Byte1(CDB_LEN_12);
        //    pdata[0][offset + 7] = M_Byte0(CDB_LEN_12);
        //    offset += 8;
        //    if (rctd)
        //    {
        //        //set CTPD to 1
        //        pdata[0][offset - 8 + 5] |= BIT1;
        //        //set up timeouts descriptor
        //        sntl_Set_Command_Timeouts_Descriptor(0, 0, pdata[0], &offset);
        //    }
        //}
#if defined (SNTL_EXT)
        pdata[0][offset + 0] = WRITE_BUFFER_CMD;
        pdata[0][offset + 1] = RESERVED;
        pdata[0][offset + 2] = M_Byte1(0x0D);//service action msb
        pdata[0][offset + 3] = M_Byte0(0x0D);//service action lsb if non zero set byte 5, bit0
        pdata[0][offset + 4] = RESERVED;
        pdata[0][offset + 5] = BIT0;
        pdata[0][offset + 6] = M_Byte1(CDB_LEN_12);
        pdata[0][offset + 7] = M_Byte0(CDB_LEN_12);
        offset += 8;
        if (rctd)
        {
            //set CTPD to 1
            pdata[0][offset - 8 + 5] |= BIT1;
            //set up timeouts descriptor
            sntl_Set_Command_Timeouts_Descriptor(0, 0, pdata[0], &offset);
        }
#endif
        pdata[0][offset + 0] = WRITE_BUFFER_CMD;
        pdata[0][offset + 1] = RESERVED;
        pdata[0][offset + 2] = M_Byte1(0x0E);//service action msb
        pdata[0][offset + 3] = M_Byte0(0x0E);//service action lsb if non zero set byte 5, bit0
        pdata[0][offset + 4] = RESERVED;
        pdata[0][offset + 5] = BIT0;
        pdata[0][offset + 6] = M_Byte1(CDB_LEN_12);
        pdata[0][offset + 7] = M_Byte0(CDB_LEN_12);
        offset += 8;
        if (rctd)
        {
            //set CTPD to 1
            pdata[0][offset - 8 + 5] |= BIT1;
            //set up timeouts descriptor
            sntl_Set_Command_Timeouts_Descriptor(0, 0, pdata[0], &offset);
        }
        pdata[0][offset + 0] = WRITE_BUFFER_CMD;
        pdata[0][offset + 1] = RESERVED;
        pdata[0][offset + 2] = M_Byte1(0x0F);//service action msb
        pdata[0][offset + 3] = M_Byte0(0x0F);//service action lsb if non zero set byte 5, bit0
        pdata[0][offset + 4] = RESERVED;
        pdata[0][offset + 5] = BIT0;
        pdata[0][offset + 6] = M_Byte1(CDB_LEN_12);
        pdata[0][offset + 7] = M_Byte0(CDB_LEN_12);
        offset += 8;
        if (rctd)
        {
            //set CTPD to 1
            pdata[0][offset - 8 + 5] |= BIT1;
            //set up timeouts descriptor
            sntl_Set_Command_Timeouts_Descriptor(0, 0, pdata[0], &offset);
        }
    }
#if defined (SNTL_EXT)
    //READ_BUFFER_CMD = 0x3C + modes
    //not able to support normal read buffer since there is no translation...but maybe the descriptor since it could tell us offset requirements for downloads???
    //pdata[0][offset + 0] = READ_BUFFER_CMD;
    //pdata[0][offset + 1] = RESERVED;
    //pdata[0][offset + 2] = M_Byte1(0x02);//service action msb
    //pdata[0][offset + 3] = M_Byte0(0x02);//service action lsb if non zero set byte 5, bit0
    //pdata[0][offset + 4] = RESERVED;
    //pdata[0][offset + 5] = BIT0;
    //pdata[0][offset + 6] = M_Byte1(CDB_LEN_12);
    //pdata[0][offset + 7] = M_Byte0(CDB_LEN_12);
    //offset += 8;
    //if (rctd)
    //{
    //    //set CTPD to 1
    //    pdata[0][offset - 8 + 5] |= BIT1;
    //    //set up timeouts descriptor
    //    sntl_Set_Command_Timeouts_Descriptor(0, 0, pdata[0], &offset);
    //}
    //pdata[0][offset + 0] = READ_BUFFER_CMD;
    //pdata[0][offset + 1] = RESERVED;
    //pdata[0][offset + 2] = M_Byte1(0x03);//service action msb
    //pdata[0][offset + 3] = M_Byte0(0x03);//service action lsb if non zero set byte 5, bit0
    //pdata[0][offset + 4] = RESERVED;
    //pdata[0][offset + 5] = BIT0;
    //pdata[0][offset + 6] = M_Byte1(CDB_LEN_12);
    //pdata[0][offset + 7] = M_Byte0(CDB_LEN_12);
    //offset += 8;
    //if (rctd)
    //{
    //    //set CTPD to 1
    //    pdata[0][offset - 8 + 5] |= BIT1;
    //    //set up timeouts descriptor
    //    sntl_Set_Command_Timeouts_Descriptor(0, 0, pdata[0], &offset);
    //}
    //TODO: add in support for error history sntl extention
//#if SAT_4_ERROR_HISTORY_FEATURE
//    if (device->drive_info.softSATFlags.currentInternalStatusLogSupported || device->drive_info.softSATFlags.savedInternalStatusLogSupported)
//    {
//        pdata[0][offset + 0] = READ_BUFFER_CMD;
//        pdata[0][offset + 1] = RESERVED;
//        pdata[0][offset + 2] = M_Byte1(0x1C);//service action msb
//        pdata[0][offset + 3] = M_Byte0(0x1C);//service action lsb if non zero set byte 5, bit0
//        pdata[0][offset + 4] = RESERVED;
//        pdata[0][offset + 5] = BIT0;
//        pdata[0][offset + 6] = M_Byte1(CDB_LEN_12);
//        pdata[0][offset + 7] = M_Byte0(CDB_LEN_12);
//        offset += 8;
//        if (rctd)
//        {
//            //set CTPD to 1
//            pdata[0][offset - 8 + 5] |= BIT1;
//            //set up timeouts descriptor
//            sntl_Set_Command_Timeouts_Descriptor(0, 0, pdata[0], &offset);
//        }
//    }
//#endif
#endif
    if (device->drive_info.IdentifyData.nvme.ctrl.oncs & BIT1)
    {
        //WRITE_LONG_10_CMD = 0x3F
        pdata[0][offset + 0] = WRITE_LONG_10_CMD;
        pdata[0][offset + 1] = RESERVED;
        pdata[0][offset + 2] = M_Byte1(0);//service action msb
        pdata[0][offset + 3] = M_Byte0(0);//service action lsb if non zero set byte 5, bit0
        pdata[0][offset + 4] = RESERVED;
        //skipping offset 5 for this
        pdata[0][offset + 6] = M_Byte1(CDB_LEN_10);
        pdata[0][offset + 7] = M_Byte0(CDB_LEN_10);
        offset += 8;
        if (rctd)
        {
            //set CTPD to 1
            pdata[0][offset - 8 + 5] |= BIT1;
            //set up timeouts descriptor
            sntl_Set_Command_Timeouts_Descriptor(0, 0, pdata[0], &offset);
        }
    }
    //TODO: write same support
    ////WRITE_SAME_10_CMD = 0x41
    //pdata[0][offset + 0] = WRITE_SAME_10_CMD;
    //pdata[0][offset + 1] = RESERVED;
    //pdata[0][offset + 2] = M_Byte1(0);//service action msb
    //pdata[0][offset + 3] = M_Byte0(0);//service action lsb if non zero set byte 5, bit0
    //pdata[0][offset + 4] = RESERVED;
    ////skipping offset 5 for this
    //pdata[0][offset + 6] = M_Byte1(CDB_LEN_10);
    //pdata[0][offset + 7] = M_Byte0(CDB_LEN_10);
    //offset += 8;
    //if (rctd)
    //{
    //    //set CTPD to 1
    //    pdata[0][offset - 8 + 5] |= BIT1;
    //    //set up timeouts descriptor
    //    sntl_Set_Command_Timeouts_Descriptor(0, 0, pdata[0], &offset);
    //}
    //UNMAP_CMD = 0x42
    if (device->drive_info.IdentifyData.nvme.ctrl.oncs & BIT2)
    {
        pdata[0][offset + 0] = UNMAP_CMD;
        pdata[0][offset + 1] = RESERVED;
        pdata[0][offset + 2] = M_Byte1(0);//service action msb
        pdata[0][offset + 3] = M_Byte0(0);//service action lsb if non zero set byte 5, bit0
        pdata[0][offset + 4] = RESERVED;
        //skipping offset 5 for this
        pdata[0][offset + 6] = M_Byte1(CDB_LEN_10);
        pdata[0][offset + 7] = M_Byte0(CDB_LEN_10);
        offset += 8;
        if (rctd)
        {
            //set CTPD to 1
            pdata[0][offset - 8 + 5] |= BIT1;
            //set up timeouts descriptor
            sntl_Set_Command_Timeouts_Descriptor(0, 0, pdata[0], &offset);
        }
    }
#if defined (SNTL_EXT) //TODO: SNTL sanitize extension
    ////SANITIZE_CMD = 0x48//4 possible service actions
    //if (device->drive_info.IdentifyData.ata.Word059 & BIT12)
    //{
    //    //check overwrite
    //    if (device->drive_info.IdentifyData.ata.Word059 & BIT14)
    //    {
    //        pdata[0][offset + 0] = SANITIZE_CMD;
    //        pdata[0][offset + 1] = RESERVED;
    //        pdata[0][offset + 2] = M_Byte1(0x01);//service action msb
    //        pdata[0][offset + 3] = M_Byte0(0x01);//service action lsb if non zero set byte 5, bit0
    //        pdata[0][offset + 4] = RESERVED;
    //        pdata[0][offset + 5] = BIT0;
    //        pdata[0][offset + 6] = M_Byte1(CDB_LEN_10);
    //        pdata[0][offset + 7] = M_Byte0(CDB_LEN_10);
    //        offset += 8;
    //        if (rctd)
    //        {
    //            //set CTPD to 1
    //            pdata[0][offset - 8 + 5] |= BIT1;
    //            //set up timeouts descriptor
    //            sntl_Set_Command_Timeouts_Descriptor(0, 0, pdata[0], &offset);
    //        }
    //    }
    //    //check block erase
    //    if (device->drive_info.IdentifyData.ata.Word059 & BIT15)
    //    {
    //        pdata[0][offset + 0] = SANITIZE_CMD;
    //        pdata[0][offset + 1] = RESERVED;
    //        pdata[0][offset + 2] = M_Byte1(0x02);//service action msb
    //        pdata[0][offset + 3] = M_Byte0(0x02);//service action lsb if non zero set byte 5, bit0
    //        pdata[0][offset + 4] = RESERVED;
    //        pdata[0][offset + 5] = BIT0;
    //        pdata[0][offset + 6] = M_Byte1(CDB_LEN_10);
    //        pdata[0][offset + 7] = M_Byte0(CDB_LEN_10);
    //        offset += 8;
    //        if (rctd)
    //        {
    //            //set CTPD to 1
    //            pdata[0][offset - 8 + 5] |= BIT1;
    //            //set up timeouts descriptor
    //            sntl_Set_Command_Timeouts_Descriptor(0, 0, pdata[0], &offset);
    //        }
    //    }
    //    //check crypto erase
    //    if (device->drive_info.IdentifyData.ata.Word059 & BIT13)
    //    {
    //        pdata[0][offset + 0] = SANITIZE_CMD;
    //        pdata[0][offset + 1] = RESERVED;
    //        pdata[0][offset + 2] = M_Byte1(0x03);//service action msb
    //        pdata[0][offset + 3] = M_Byte0(0x03);//service action lsb if non zero set byte 5, bit0
    //        pdata[0][offset + 4] = RESERVED;
    //        pdata[0][offset + 5] = BIT0;
    //        pdata[0][offset + 6] = M_Byte1(CDB_LEN_10);
    //        pdata[0][offset + 7] = M_Byte0(CDB_LEN_10);
    //        offset += 8;
    //        if (rctd)
    //        {
    //            //set CTPD to 1
    //            pdata[0][offset - 8 + 5] |= BIT1;
    //            //set up timeouts descriptor
    //            sntl_Set_Command_Timeouts_Descriptor(0, 0, pdata[0], &offset);
    //        }
    //    }
    //    //set exit failure mode since it's always available
    //    pdata[0][offset + 0] = SANITIZE_CMD;
    //    pdata[0][offset + 1] = RESERVED;
    //    pdata[0][offset + 2] = M_Byte1(0x1F);//service action msb
    //    pdata[0][offset + 3] = M_Byte0(0x1F);//service action lsb if non zero set byte 5, bit0
    //    pdata[0][offset + 4] = RESERVED;
    //    pdata[0][offset + 5] = BIT0;
    //    pdata[0][offset + 6] = M_Byte1(CDB_LEN_10);
    //    pdata[0][offset + 7] = M_Byte0(CDB_LEN_10);
    //    offset += 8;
    //    if (rctd)
    //    {
    //        //set CTPD to 1
    //        pdata[0][offset - 8 + 5] |= BIT1;
    //        //set up timeouts descriptor
    //        sntl_Set_Command_Timeouts_Descriptor(0, 0, pdata[0], &offset);
    //    }
    //}
#endif
    //LOG_SENSE_CMD = 0x4D
    pdata[0][offset + 0] = LOG_SENSE_CMD;
    pdata[0][offset + 1] = RESERVED;
    pdata[0][offset + 2] = M_Byte1(0);//service action msb
    pdata[0][offset + 3] = M_Byte0(0);//service action lsb if non zero set byte 5, bit0
    pdata[0][offset + 4] = RESERVED;
    //skipping offset 5 for this
    pdata[0][offset + 6] = M_Byte1(CDB_LEN_10);
    pdata[0][offset + 7] = M_Byte0(CDB_LEN_10);
    offset += 8;
    if (rctd)
    {
        //set CTPD to 1
        pdata[0][offset - 8 + 5] |= BIT1;
        //set up timeouts descriptor
        sntl_Set_Command_Timeouts_Descriptor(0, 0, pdata[0], &offset);
    }
    //MODE_SELECT10 = 0x55
    pdata[0][offset + 0] = MODE_SELECT10;
    pdata[0][offset + 1] = RESERVED;
    pdata[0][offset + 2] = M_Byte1(0);//service action msb
    pdata[0][offset + 3] = M_Byte0(0);//service action lsb if non zero set byte 5, bit0
    pdata[0][offset + 4] = RESERVED;
    //skipping offset 5 for this
    pdata[0][offset + 6] = M_Byte1(CDB_LEN_10);
    pdata[0][offset + 7] = M_Byte0(CDB_LEN_10);
    offset += 8;
    if (rctd)
    {
        //set CTPD to 1
        pdata[0][offset - 8 + 5] |= BIT1;
        //set up timeouts descriptor
        sntl_Set_Command_Timeouts_Descriptor(0, 0, pdata[0], &offset);
    }
    //MODE_SENSE10 = 0x5A
    pdata[0][offset + 0] = MODE_SENSE10;
    pdata[0][offset + 1] = RESERVED;
    pdata[0][offset + 2] = M_Byte1(0);//service action msb
    pdata[0][offset + 3] = M_Byte0(0);//service action lsb if non zero set byte 5, bit0
    pdata[0][offset + 4] = RESERVED;
    //skipping offset 5 for this
    pdata[0][offset + 6] = M_Byte1(CDB_LEN_10);
    pdata[0][offset + 7] = M_Byte0(CDB_LEN_10);
    offset += 8;
    if (rctd)
    {
        //set CTPD to 1
        pdata[0][offset - 8 + 5] |= BIT1;
        //set up timeouts descriptor
        sntl_Set_Command_Timeouts_Descriptor(0, 0, pdata[0], &offset);
    }
    //READ16 = 0x88
    pdata[0][offset + 0] = READ16;
    pdata[0][offset + 1] = RESERVED;
    pdata[0][offset + 2] = M_Byte1(0);//service action msb
    pdata[0][offset + 3] = M_Byte0(0);//service action lsb if non zero set byte 5, bit0
    pdata[0][offset + 4] = RESERVED;
    //skipping offset 5 for this
    pdata[0][offset + 6] = M_Byte1(CDB_LEN_16);
    pdata[0][offset + 7] = M_Byte0(CDB_LEN_16);
    offset += 8;
    if (rctd)
    {
        //set CTPD to 1
        pdata[0][offset - 8 + 5] |= BIT1;
        //set up timeouts descriptor
        sntl_Set_Command_Timeouts_Descriptor(0, 0, pdata[0], &offset);
    }
    //WRITE16 = 0x8A
    pdata[0][offset + 0] = WRITE16;
    pdata[0][offset + 1] = RESERVED;
    pdata[0][offset + 2] = M_Byte1(0);//service action msb
    pdata[0][offset + 3] = M_Byte0(0);//service action lsb if non zero set byte 5, bit0
    pdata[0][offset + 4] = RESERVED;
    //skipping offset 5 for this
    pdata[0][offset + 6] = M_Byte1(CDB_LEN_16);
    pdata[0][offset + 7] = M_Byte0(CDB_LEN_16);
    offset += 8;
    if (rctd)
    {
        //set CTPD to 1
        pdata[0][offset - 8 + 5] |= BIT1;
        //set up timeouts descriptor
        sntl_Set_Command_Timeouts_Descriptor(0, 0, pdata[0], &offset);
    }
    ////WRITE_AND_VERIFY_16 = 0x8E
    //pdata[0][offset + 0] = WRITE_AND_VERIFY_16;
    //pdata[0][offset + 1] = RESERVED;
    //pdata[0][offset + 2] = M_Byte1(0);//service action msb
    //pdata[0][offset + 3] = M_Byte0(0);//service action lsb if non zero set byte 5, bit0
    //pdata[0][offset + 4] = RESERVED;
    ////skipping offset 5 for this
    //pdata[0][offset + 6] = M_Byte1(CDB_LEN_16);
    //pdata[0][offset + 7] = M_Byte0(CDB_LEN_16);
    //offset += 8;
    //if (rctd)
    //{
    //    //set CTPD to 1
    //    pdata[0][offset - 8 + 5] |= BIT1;
    //    //set up timeouts descriptor
    //    sntl_Set_Command_Timeouts_Descriptor(0, 0, pdata[0], &offset);
    //}
    //VERIFY16 = 0x8F
    pdata[0][offset + 0] = VERIFY16;
    pdata[0][offset + 1] = RESERVED;
    pdata[0][offset + 2] = M_Byte1(0);//service action msb
    pdata[0][offset + 3] = M_Byte0(0);//service action lsb if non zero set byte 5, bit0
    pdata[0][offset + 4] = RESERVED;
    //skipping offset 5 for this
    pdata[0][offset + 6] = M_Byte1(CDB_LEN_16);
    pdata[0][offset + 7] = M_Byte0(CDB_LEN_16);
    offset += 8;
    if (rctd)
    {
        //set CTPD to 1
        pdata[0][offset - 8 + 5] |= BIT1;
        //set up timeouts descriptor
        sntl_Set_Command_Timeouts_Descriptor(0, 0, pdata[0], &offset);
    }
    //SYNCHRONIZE_CACHE_16_CMD = 0x91
    pdata[0][offset + 0] = SYNCHRONIZE_CACHE_16_CMD;
    pdata[0][offset + 1] = RESERVED;
    pdata[0][offset + 2] = M_Byte1(0);//service action msb
    pdata[0][offset + 3] = M_Byte0(0);//service action lsb if non zero set byte 5, bit0
    pdata[0][offset + 4] = RESERVED;
    //skipping offset 5 for this
    pdata[0][offset + 6] = M_Byte1(CDB_LEN_16);
    pdata[0][offset + 7] = M_Byte0(CDB_LEN_16);
    offset += 8;
    if (rctd)
    {
        //set CTPD to 1
        pdata[0][offset - 8 + 5] |= BIT1;
        //set up timeouts descriptor
        sntl_Set_Command_Timeouts_Descriptor(0, 0, pdata[0], &offset);
    }
    //WRITE_SAME_16_CMD = 0x93
    //pdata[0][offset + 0] = WRITE_SAME_16_CMD;
    //pdata[0][offset + 1] = RESERVED;
    //pdata[0][offset + 2] = M_Byte1(0);//service action msb
    //pdata[0][offset + 3] = M_Byte0(0);//service action lsb if non zero set byte 5, bit0
    //pdata[0][offset + 4] = RESERVED;
    ////skipping offset 5 for this
    //pdata[0][offset + 6] = M_Byte1(CDB_LEN_16);
    //pdata[0][offset + 7] = M_Byte0(CDB_LEN_16);
    //offset += 8;
    //if (rctd)
    //{
    //    //set CTPD to 1
    //    pdata[0][offset - 8 + 5] |= BIT1;
    //    //set up timeouts descriptor
    //    sntl_Set_Command_Timeouts_Descriptor(0, 0, pdata[0], &offset);
    //}
    //0x9E / 0x10//read capacity 16                 = 0x9E
    pdata[0][offset + 0] = 0x9E;
    pdata[0][offset + 1] = RESERVED;
    pdata[0][offset + 2] = M_Byte1(0x10);//service action msb
    pdata[0][offset + 3] = M_Byte0(0x10);//service action lsb if non zero set byte 5, bit0
    pdata[0][offset + 4] = RESERVED;
    pdata[0][offset + 5] = BIT0;
    pdata[0][offset + 6] = M_Byte1(CDB_LEN_16);
    pdata[0][offset + 7] = M_Byte0(CDB_LEN_16);
    offset += 8;
    if (rctd)
    {
        //set CTPD to 1
        pdata[0][offset - 8 + 5] |= BIT1;
        //set up timeouts descriptor
        sntl_Set_Command_Timeouts_Descriptor(0, 0, pdata[0], &offset);
    }
    if (device->drive_info.IdentifyData.nvme.ctrl.oncs & BIT1)
    {
        //0x9F / 0x11//write long 16                    = 0x9F
        pdata[0][offset + 0] = 0x9F;
        pdata[0][offset + 1] = RESERVED;
        pdata[0][offset + 2] = M_Byte1(0x11);//service action msb
        pdata[0][offset + 3] = M_Byte0(0x11);//service action lsb if non zero set byte 5, bit0
        pdata[0][offset + 4] = RESERVED;
        pdata[0][offset + 5] = BIT0;
        pdata[0][offset + 6] = M_Byte1(CDB_LEN_16);
        pdata[0][offset + 7] = M_Byte0(CDB_LEN_16);
        offset += 8;
        if (rctd)
        {
            //set CTPD to 1
            pdata[0][offset - 8 + 5] |= BIT1;
            //set up timeouts descriptor
            sntl_Set_Command_Timeouts_Descriptor(0, 0, pdata[0], &offset);
        }
    }
    //REPORT_LUNS_CMD = 0xA0
    pdata[0][offset + 0] = REPORT_LUNS_CMD;
    pdata[0][offset + 1] = RESERVED;
    pdata[0][offset + 2] = M_Byte1(0);//service action msb
    pdata[0][offset + 3] = M_Byte0(0);//service action lsb if non zero set byte 5, bit0
    pdata[0][offset + 4] = RESERVED;
    pdata[0][offset + 5] = 0;
    pdata[0][offset + 6] = M_Byte1(CDB_LEN_12);
    pdata[0][offset + 7] = M_Byte0(CDB_LEN_12);
    offset += 8;
    if (rctd)
    {
        //set CTPD to 1
        pdata[0][offset - 8 + 5] |= BIT1;
        //set up timeouts descriptor
        sntl_Set_Command_Timeouts_Descriptor(0, 0, pdata[0], &offset);
    }
    if (device->drive_info.IdentifyData.nvme.ctrl.oacs & BIT0)
    {
        //SECURITY_PROTOCOL_IN = 0xA2
        pdata[0][offset + 0] = SECURITY_PROTOCOL_IN;
        pdata[0][offset + 1] = RESERVED;
        pdata[0][offset + 2] = M_Byte1(0);//service action msb
        pdata[0][offset + 3] = M_Byte0(0);//service action lsb if non zero set byte 5, bit0
        pdata[0][offset + 4] = RESERVED;
        pdata[0][offset + 5] = 0;
        pdata[0][offset + 6] = M_Byte1(CDB_LEN_12);
        pdata[0][offset + 7] = M_Byte0(CDB_LEN_12);
        offset += 8;
        if (rctd)
        {
            //set CTPD to 1
            pdata[0][offset - 8 + 5] |= BIT1;
            //set up timeouts descriptor
            sntl_Set_Command_Timeouts_Descriptor(0, 0, pdata[0], &offset);
        }
    }
    //0xA3 / 0x0C//report supported op codes        = 0xA3
    pdata[0][offset + 0] = 0xA3;
    pdata[0][offset + 1] = RESERVED;
    pdata[0][offset + 2] = M_Byte1(0x0C);//service action msb
    pdata[0][offset + 3] = M_Byte0(0x0C);//service action lsb if non zero set byte 5, bit0
    pdata[0][offset + 4] = RESERVED;
    pdata[0][offset + 5] = BIT0;
    pdata[0][offset + 6] = M_Byte1(CDB_LEN_12);
    pdata[0][offset + 7] = M_Byte0(CDB_LEN_12);
    offset += 8;
    if (rctd)
    {
        //set CTPD to 1
        pdata[0][offset - 8 + 5] |= BIT1;
        //set up timeouts descriptor
        sntl_Set_Command_Timeouts_Descriptor(0, 0, pdata[0], &offset);
    }
    //READ12 = 0xA8
    pdata[0][offset + 0] = READ12;
    pdata[0][offset + 1] = RESERVED;
    pdata[0][offset + 2] = M_Byte1(0);//service action msb
    pdata[0][offset + 3] = M_Byte0(0);//service action lsb if non zero set byte 5, bit0
    pdata[0][offset + 4] = RESERVED;
    pdata[0][offset + 5] = 0;
    pdata[0][offset + 6] = M_Byte1(CDB_LEN_12);
    pdata[0][offset + 7] = M_Byte0(CDB_LEN_12);
    offset += 8;
    if (rctd)
    {
        //set CTPD to 1
        pdata[0][offset - 8 + 5] |= BIT1;
        //set up timeouts descriptor
        sntl_Set_Command_Timeouts_Descriptor(0, 0, pdata[0], &offset);
    }
    //WRITE12 = 0xAA
    pdata[0][offset + 0] = WRITE12;
    pdata[0][offset + 1] = RESERVED;
    pdata[0][offset + 2] = M_Byte1(0);//service action msb
    pdata[0][offset + 3] = M_Byte0(0);//service action lsb if non zero set byte 5, bit0
    pdata[0][offset + 4] = RESERVED;
    pdata[0][offset + 5] = 0;
    pdata[0][offset + 6] = M_Byte1(CDB_LEN_12);
    pdata[0][offset + 7] = M_Byte0(CDB_LEN_12);
    offset += 8;
    if (rctd)
    {
        //set CTPD to 1
        pdata[0][offset - 8 + 5] |= BIT1;
        //set up timeouts descriptor
        sntl_Set_Command_Timeouts_Descriptor(0, 0, pdata[0], &offset);
    }
    //WRITE_AND_VERIFY_12 = 0xAE
    //pdata[0][offset + 0] = WRITE_AND_VERIFY_12;
    //pdata[0][offset + 1] = RESERVED;
    //pdata[0][offset + 2] = M_Byte1(0);//service action msb
    //pdata[0][offset + 3] = M_Byte0(0);//service action lsb if non zero set byte 5, bit0
    //pdata[0][offset + 4] = RESERVED;
    //pdata[0][offset + 5] = 0;
    //pdata[0][offset + 6] = M_Byte1(CDB_LEN_12);
    //pdata[0][offset + 7] = M_Byte0(CDB_LEN_12);
    //offset += 8;
    //if (rctd)
    //{
    //    //set CTPD to 1
    //    pdata[0][offset - 8 + 5] |= BIT1;
    //    //set up timeouts descriptor
    //    sntl_Set_Command_Timeouts_Descriptor(0, 0, pdata[0], &offset);
    //}
    //VERIFY12 = 0xAF
    pdata[0][offset + 0] = VERIFY12;
    pdata[0][offset + 1] = RESERVED;
    pdata[0][offset + 2] = M_Byte1(0);//service action msb
    pdata[0][offset + 3] = M_Byte0(0);//service action lsb if non zero set byte 5, bit0
    pdata[0][offset + 4] = RESERVED;
    pdata[0][offset + 5] = 0;
    pdata[0][offset + 6] = M_Byte1(CDB_LEN_12);
    pdata[0][offset + 7] = M_Byte0(CDB_LEN_12);
    offset += 8;
    if (rctd)
    {
        //set CTPD to 1
        pdata[0][offset - 8 + 5] |= BIT1;
        //set up timeouts descriptor
        sntl_Set_Command_Timeouts_Descriptor(0, 0, pdata[0], &offset);
    }
    if (device->drive_info.IdentifyData.nvme.ctrl.oacs & BIT0)
    {
        //SECURITY_PROTOCOL_OUT = 0xB5
        pdata[0][offset + 0] = SECURITY_PROTOCOL_OUT;
        pdata[0][offset + 1] = RESERVED;
        pdata[0][offset + 2] = M_Byte1(0);//service action msb
        pdata[0][offset + 3] = M_Byte0(0);//service action lsb if non zero set byte 5, bit0
        pdata[0][offset + 4] = RESERVED;
        pdata[0][offset + 5] = 0;
        pdata[0][offset + 6] = M_Byte1(CDB_LEN_12);
        pdata[0][offset + 7] = M_Byte0(CDB_LEN_12);
        offset += 8;
        if (rctd)
        {
            //set CTPD to 1
            pdata[0][offset - 8 + 5] |= BIT1;
            //set up timeouts descriptor
            sntl_Set_Command_Timeouts_Descriptor(0, 0, pdata[0], &offset);
        }
    }
    //now that we are here, we need to set the data length
    pdata[0][0] = M_Byte3(offset - 4);
    pdata[0][1] = M_Byte2(offset - 4);
    pdata[0][2] = M_Byte1(offset - 4);
    pdata[0][3] = M_Byte0(offset - 4);
    *dataLength = offset;
    return ret;
}

int sntl_Translate_SCSI_Report_Supported_Operation_Codes_Command(tDevice *device, ScsiIoCtx *scsiIoCtx)
{
    int ret = SUCCESS;
    bool rctd = false;
    uint8_t reportingOptions = scsiIoCtx->cdb[2] & 0x07;
    uint8_t requestedOperationCode = scsiIoCtx->cdb[3];
    uint16_t requestedServiceAction = M_BytesTo2ByteValue(scsiIoCtx->cdb[4], scsiIoCtx->cdb[5]);
    uint32_t allocationLength = M_BytesTo4ByteValue(scsiIoCtx->cdb[6], scsiIoCtx->cdb[7], scsiIoCtx->cdb[8], scsiIoCtx->cdb[9]);
    uint8_t *supportedOpData = NULL;
    uint32_t supportedOpDataLength = 0;
    uint8_t senseKeySpecificDescriptor[8] = { 0 };
    uint8_t bitPointer = 0;
    uint16_t fieldPointer = 0;
    //filter out invalid fields
    if (((fieldPointer = 1) != 0 && M_GETBITRANGE(scsiIoCtx->cdb[1], 7, 5) != 0)
        || ((fieldPointer = 2) != 0 && M_GETBITRANGE(scsiIoCtx->cdb[2], 6, 3) != 0)
        || ((fieldPointer = 10) != 0 && scsiIoCtx->cdb[10] != 0)
        )
    {
        if (bitPointer == 0)
        {
            uint8_t reservedByteVal = scsiIoCtx->cdb[fieldPointer];
            uint8_t counter = 0;
            if (fieldPointer == 2)
            {
                reservedByteVal &= 0x7F;//strip off rctd bit
            }
            while (reservedByteVal > 0 && counter < 8)
            {
                reservedByteVal >>= 1;
                ++counter;
            }
            bitPointer = counter - 1;//because we should always get a count of at least 1 if here and bits are zero indexed
        }
        sntl_Set_Sense_Key_Specific_Descriptor_Invalid_Field(senseKeySpecificDescriptor, true, true, bitPointer, fieldPointer);
        //invalid field in CDB
        ret = NOT_SUPPORTED;
        sntl_Set_Sense_Data_For_Translation(scsiIoCtx->psense, scsiIoCtx->senseDataSize, SENSE_KEY_ILLEGAL_REQUEST, 0x24, 0, device->drive_info.softSATFlags.senseDataDescriptorFormat, senseKeySpecificDescriptor, 1);
        return ret;
    }
    if (scsiIoCtx->cdb[2] & BIT7)
    {
        rctd = true;
    }
    switch (reportingOptions)
    {
    case 0://return all op codes (return not supported for now until we get the other methods working...)
        ret = sntl_Create_All_Supported_Op_Codes_Buffer(device, rctd, &supportedOpData, &supportedOpDataLength);
        break;
    case 1://check operation code, service action ignored
        //check op code func
        ret = sntl_Check_Operation_Code(device, scsiIoCtx, requestedOperationCode, rctd, &supportedOpData, &supportedOpDataLength);
        break;
    case 2://check operation code and service action (error on commands that don't have service actions)
        //check opcode and service action func
        ret = sntl_Check_Operation_Code_and_Service_Action(device, scsiIoCtx, requestedOperationCode, requestedServiceAction, rctd, &supportedOpData, &supportedOpDataLength);
        break;
    case 3://case 1 or case 2 (SPC4+)
        if (SUCCESS == sntl_Check_Operation_Code(device, scsiIoCtx, requestedOperationCode, rctd, &supportedOpData, &supportedOpDataLength))
        {
            ret = SUCCESS;
        }
        else
        {
            //free this memory since the last function allocated it, but failed, then check if the op/sa combination is supported
            safe_Free(supportedOpData);
            supportedOpDataLength = 0;
            if (sntl_Check_Operation_Code_and_Service_Action(device, scsiIoCtx, requestedOperationCode, requestedServiceAction, rctd, &supportedOpData, &supportedOpDataLength))
            {
                ret = SUCCESS;
            }
            else
            {
                ret = NOT_SUPPORTED;
            }
        }
        break;
    default:
        bitPointer = 2;
        fieldPointer = 2;
        sntl_Set_Sense_Key_Specific_Descriptor_Invalid_Field(senseKeySpecificDescriptor, true, true, bitPointer, fieldPointer);
        ret = NOT_SUPPORTED;
        sntl_Set_Sense_Data_For_Translation(scsiIoCtx->psense, scsiIoCtx->senseDataSize, SENSE_KEY_ILLEGAL_REQUEST, 0x24, 0x00, device->drive_info.softSATFlags.senseDataDescriptorFormat, NULL, 0);
        break;
    }
    if (supportedOpData && scsiIoCtx->pdata)
    {
        memcpy(scsiIoCtx->pdata, supportedOpData, M_Min(supportedOpDataLength, allocationLength));
    }
    safe_Free(supportedOpData);
    return ret;
}

//always sets Descriptor type sense data
int sntl_Translate_SCSI_Command(tDevice *device, ScsiIoCtx *scsiIoCtx)
{
    static bool deviceInfoAvailable = false;
    int ret = UNKNOWN;
    bool invalidFieldInCDB = false;
    bool invalidOperationCode = false;
    uint16_t fieldPointer = 0;
    uint8_t bitPointer = 0;
    //if we weren't given a sense data pointer, use the sense data in the device structure
    if (!scsiIoCtx->psense)
    {
        scsiIoCtx->psense = device->drive_info.lastCommandSenseData;
        scsiIoCtx->senseDataSize = SPC3_SENSE_LEN;
    }
    memset(scsiIoCtx->psense, 0, scsiIoCtx->senseDataSize);
    uint8_t controlByteOffset = scsiIoCtx->cdbLength - 1;
    if (scsiIoCtx->cdb[OPERATION_CODE] == 0x7E || scsiIoCtx->cdb[OPERATION_CODE] == 0x7F)
    {
        //variable length and 32byte CDBs have the control byte at offset 1
        controlByteOffset = 1;
    }
    //check for bits in the control byte that are set that aren't supported
    if ((bitPointer = 7 && scsiIoCtx->cdb[controlByteOffset] & BIT7) //vendor specific
        || (bitPointer = 6 && scsiIoCtx->cdb[controlByteOffset] & BIT6) //vendor specific
        || (bitPointer = 5 && scsiIoCtx->cdb[controlByteOffset] & BIT5) //reserved
        || (bitPointer = 4 && scsiIoCtx->cdb[controlByteOffset] & BIT4) //reserved
        || (bitPointer = 3 && scsiIoCtx->cdb[controlByteOffset] & BIT3) //reserved
        || (bitPointer = 2 && scsiIoCtx->cdb[controlByteOffset] & BIT2) //naca
        || (bitPointer = 1 && scsiIoCtx->cdb[controlByteOffset] & BIT1) //flag (obsolete in SAM2)
        || (!(bitPointer = 0) && scsiIoCtx->cdb[controlByteOffset] & BIT0) //link (obsolete in SAM4)
        )
    {
        uint8_t senseKeySpecificDescriptor[8] = { 0 };
        fieldPointer = controlByteOffset;
        sntl_Set_Sense_Key_Specific_Descriptor_Invalid_Field(senseKeySpecificDescriptor, true, true, bitPointer, fieldPointer);
        //set up a sense key specific information descriptor to say that this bit is not valid
        sntl_Set_Sense_Data_For_Translation(scsiIoCtx->psense, scsiIoCtx->senseDataSize, SENSE_KEY_ILLEGAL_REQUEST, 0x24, 0x00, device->drive_info.softSATFlags.senseDataDescriptorFormat, senseKeySpecificDescriptor, 1);
        return SUCCESS;
    }
    sntl_Set_Sense_Data_For_Translation(scsiIoCtx->psense, scsiIoCtx->senseDataSize, SENSE_KEY_NO_ERROR, 0, 0, device->drive_info.softSATFlags.senseDataDescriptorFormat, NULL, 0);
    //if the ataIdentify data is zero, send an identify at least once so we aren't sending that every time we do a read or write command...inquiry, read capacity will always do one though to get the most recent data
    if (!deviceInfoAvailable)
    {
        uint8_t zeroData[NVME_IDENTIFY_DATA_LEN] = { 0 };
        if (memcmp(&device->drive_info.IdentifyData.nvme.ctrl, zeroData, LEGACY_DRIVE_SEC_SIZE) == 0)
        {
            //call fill ata drive info to set up vars inside the device struct which the other commands will use.
            if (SUCCESS != fill_In_NVMe_Device_Info(device))
            {
                return FAILURE;
            }
            deviceInfoAvailable = true;
            sntl_Set_Sense_Data_For_Translation(scsiIoCtx->psense, scsiIoCtx->senseDataSize, SENSE_KEY_NO_ERROR, 0, 0, device->drive_info.softSATFlags.senseDataDescriptorFormat, NULL, 0);
        }
        else
        {
            deviceInfoAvailable = true;
        }
    }
    //start checking the scsi command and call the function to translate it
    //All functions within this switch-case should dummy up their own sense data specific to the translation!
    switch (scsiIoCtx->cdb[OPERATION_CODE])
    {
    case INQUIRY_CMD://mostly identify information, but some log info for some pages.
        ret = sntl_Translate_SCSI_Inquiry_Command(device, scsiIoCtx);
        break;
    case READ_CAPACITY_10://identify
        ret = sntl_Translate_SCSI_Read_Capacity_Command(device, false, scsiIoCtx);
        break;
    case 0x9E:
        //check the service action
        switch (scsiIoCtx->cdb[1] & 0x1F)
        {
        case 0x10://Read Capacity 16
            ret = sntl_Translate_SCSI_Read_Capacity_Command(device, true, scsiIoCtx);
            break;
        default:
            fieldPointer = 1;
            bitPointer = 4;
            invalidFieldInCDB = true;
            break;
        }
        break;
    //To Support format, we need to store the last block descriptor so we format with the correct block size when running format. We also need to send back "format corrupt" until the format has been done.
    //case SCSI_FORMAT_UNIT_CMD:
        //ret = sntl_Translate_SCSI_Format_Unit_Command(device, scsiIoCtx);
        //break;
    case LOG_SENSE_CMD:
        ret = sntl_Translate_SCSI_Log_Sense_Command(device, scsiIoCtx);
        break;
    case MODE_SELECT_6_CMD:
    case MODE_SELECT10:
        sntl_Translate_SCSI_Mode_Select_Command(device, scsiIoCtx);
        break;
    case MODE_SENSE_6_CMD:
    case MODE_SENSE10:
        ret = sntl_Translate_SCSI_Mode_Sense_Command(device, scsiIoCtx);
        break;
    case READ6:
    case READ10:
    case READ12:
    case READ16://read commands
        ret = sntl_Translate_SCSI_Read_Command(device, scsiIoCtx);
        break;
    //SNTL spec doesn't define it, but we should add a way to read the telemetry log through here similar to SAT's translation for SATA Internal Status log
#if defined (SNTL_EXT)
    //case READ_BUFFER_CMD:
    //  ret = sntl_Translate_SCSI_Read_Buffer_Command(device, scsiIoCtx);
    //  break;
#endif
    case REPORT_LUNS_CMD:
        ret = sntl_Translate_SCSI_Report_Luns_Command(device, scsiIoCtx);
        break;
    case 0xA3://check the service action for this one!
        switch (scsiIoCtx->cdb[1] & 0x1F)
        {
        case 0x0C://report supported op codes <- this is essentially returning either a massive table of supported commands, or it is sending back data or an error based off a switch statement
            //update this as more supported op codes are added
            ret = sntl_Translate_SCSI_Report_Supported_Operation_Codes_Command(device, scsiIoCtx);
            break;
        default:
            fieldPointer = 1;
            bitPointer = 4;
            invalidFieldInCDB = true;
            break;
        }
        break;
    case REQUEST_SENSE_CMD://bunch of different commands...or read the "last command sense data" and change it from fixed to descriptor, or the other way around
        ret = sntl_Translate_SCSI_Request_Sense_Command(device, scsiIoCtx);
        break;
    //SNTL doesn't have this, but we should add it similar to SAT
#if defined (SNTL_EXT)
    //case SANITIZE_CMD://NVMe Sanitize
    //  ret = sntl_Translate_SCSI_Sanitize_Command(device, scsiIoCtx);
    //  break;
#endif
    case SECURITY_PROTOCOL_IN:
        if (device->drive_info.IdentifyData.nvme.ctrl.oacs & BIT0)
        {
            ret = sntl_Translate_SCSI_Security_Protocol_In_Command(device, scsiIoCtx);
        }
        else
        {
            invalidOperationCode = true;
        }
        break;
    case SECURITY_PROTOCOL_OUT:
        if (device->drive_info.IdentifyData.nvme.ctrl.oacs & BIT0)
        {
            ret = sntl_Translate_SCSI_Security_Protocol_Out_Command(device, scsiIoCtx);
        }
        else
        {
            invalidOperationCode = true;
        }
        break;
    case SEND_DIAGNOSTIC_CMD://SNTL's translation is lacking. Should add DST support similar to SAT if the drive supports DST
        ret = sntl_Translate_SCSI_Send_Diagnostic_Command(device, scsiIoCtx);
        break;
    case START_STOP_UNIT_CMD://Varies for EPC and NON-EPC drives
        ret = sntl_Translate_SCSI_Start_Stop_Unit_Command(device, scsiIoCtx);
        break;
    case SYNCHRONIZE_CACHE_10:
    case SYNCHRONIZE_CACHE_16_CMD:
        ret = sntl_Translate_SCSI_Synchronize_Cache_Command(device, scsiIoCtx);//ATA Flush cache command
        break;
    case TEST_UNIT_READY_CMD:
        ret = sntl_Translate_SCSI_Test_Unit_Ready_Command(device, scsiIoCtx);
        break;
    case UNMAP_CMD://Data Set management-TRIM
        if (device->drive_info.IdentifyData.nvme.ctrl.oncs & BIT2)
        {
            ret = sntl_Translate_SCSI_Unmap_Command(device, scsiIoCtx);
        }
        else
        {
            invalidOperationCode = true;
        }
        break;
    case VERIFY10:
    case VERIFY12:
    case VERIFY16:
        ret = sntl_Translate_SCSI_Verify_Command(device, scsiIoCtx);//compare command
        break;
    case WRITE6:
    case WRITE10:
    case WRITE12:
    case WRITE16:
        ret = sntl_Translate_SCSI_Write_Command(device, scsiIoCtx);//write command
        break;
#if defined (SNTL_EXT)
    //These are not part of SNTL. We could add support IF the bytecheck field is specified the same as verify translation requires.
    //The similar command (but reverse order of operations) is below (compare and write)
    //case WRITE_AND_VERIFY_10:
    //case WRITE_AND_VERIFY_12:
    //case WRITE_AND_VERIFY_16:
    //  ret = sntl_Translate_SCSI_Write_And_Verify_Command(device, scsiIoCtx);//ATA Write, then read-verify commands
    //  break;
#endif
    //case COMPARE_AND_WRITE://can only do this if fused commands are supported
        //ret = sntl_Translate_SCSI_Compare_And_Write_Command(device, scsiIoCtx);
        //break;
    case WRITE_BUFFER_CMD://Firmware Download
        if (device->drive_info.IdentifyData.nvme.ctrl.oacs & BIT2)
        {
            ret = sntl_Translate_SCSI_Write_Buffer_Command(device, scsiIoCtx);
        }
        else
        {
            invalidOperationCode = true;
        }
        break;
    case WRITE_LONG_10_CMD://Write Uncorrectable
        if (device->drive_info.IdentifyData.nvme.ctrl.oncs & BIT1)
        {
            ret = sntl_Translate_SCSI_Write_Long(device, scsiIoCtx);
        }
        else
        {
            invalidOperationCode = true;
        }
        break;
    case 0x9F://write uncorrectable ext-check service action for 11h
        switch (scsiIoCtx->cdb[1] & 0x1F)
        {
        case 0x11://write uncorrectable
            if (device->drive_info.IdentifyData.nvme.ctrl.oncs & BIT1)
            {
                ret = sntl_Translate_SCSI_Write_Long(device, scsiIoCtx);
            }
            else
            {
                invalidOperationCode = true;
            }
            break;
        default:
            fieldPointer = 1;
            bitPointer = 4;
            invalidFieldInCDB = true;
            break;
        }
        break;
#if defined (SNTL_EXT)
    //SNTL doesn't describe these, but they could be added similar to SAT's specification
    //case WRITE_SAME_10_CMD://Sequential write commands
    //case WRITE_SAME_16_CMD://Sequential write commands
    //  ret = sntl_Translate_SCSI_Write_Same_Command(device, scsiIoCtx);
    //  break;
#endif
    case PERSISTENT_RESERVE_IN_CMD:
        if (device->drive_info.IdentifyData.nvme.ctrl.oncs & BIT5)
        {
            //reservations supported
            ret = sntl_Translate_Persistent_Reserve_In(device, scsiIoCtx);
        }
        else
        {
            invalidOperationCode = true;
        }
        break;
    case PERSISTENT_RESERVE_OUT_CMD:
        if (device->drive_info.IdentifyData.nvme.ctrl.oncs & BIT5)
        {
            //reservations supported
            ret = sntl_Translate_Persistent_Reserve_Out(device, scsiIoCtx);
        }
        else
        {
            invalidOperationCode = true;
        }
        break;
    default:
        invalidOperationCode = true;
        break;
    }
    if (invalidFieldInCDB)
    {
        uint8_t senseKeySpecificDescriptor[8] = { 0 };
        sntl_Set_Sense_Key_Specific_Descriptor_Invalid_Field(senseKeySpecificDescriptor, true, true, bitPointer, fieldPointer);
        sntl_Set_Sense_Data_For_Translation(scsiIoCtx->psense, scsiIoCtx->senseDataSize, SENSE_KEY_ILLEGAL_REQUEST, 0x24, 0, device->drive_info.softSATFlags.senseDataDescriptorFormat, senseKeySpecificDescriptor, 1);
        ret = NOT_SUPPORTED;
    }
    if (invalidOperationCode)
    {
        uint8_t senseKeySpecificDescriptor[8] = { 0 };
        bitPointer = 7;
        fieldPointer = 0;//operation code is not right
        sntl_Set_Sense_Key_Specific_Descriptor_Invalid_Field(senseKeySpecificDescriptor, true, true, bitPointer, fieldPointer);
        sntl_Set_Sense_Data_For_Translation(scsiIoCtx->psense, scsiIoCtx->senseDataSize, SENSE_KEY_ILLEGAL_REQUEST, 0x20, 0, device->drive_info.softSATFlags.senseDataDescriptorFormat, senseKeySpecificDescriptor, 1);
        ret = NOT_SUPPORTED;
    }
    return ret;
}

#endif // (DISABLE_NVME_PASSTHROUGH)<|MERGE_RESOLUTION|>--- conflicted
+++ resolved
@@ -7622,17 +7622,10 @@
                 break;
             }
         }
-<<<<<<< HEAD
-	else
-	{
-		commandSupported = false;
-	}
-=======
         else
         {
             commandSupported = false;
         }
->>>>>>> 9f167f07
     }
     break;//Write buffer cmd
 #if defined SNTL_EXT
